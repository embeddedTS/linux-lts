--- conflicted
+++ resolved
@@ -9,10 +9,7 @@
 #include <dt-bindings/clock/qcom,gcc-sc7280.h>
 #include <dt-bindings/clock/qcom,gpucc-sc7280.h>
 #include <dt-bindings/clock/qcom,rpmh.h>
-<<<<<<< HEAD
-=======
 #include <dt-bindings/clock/qcom,videocc-sc7280.h>
->>>>>>> df0cc57e
 #include <dt-bindings/interconnect/qcom,sc7280.h>
 #include <dt-bindings/interrupt-controller/arm-gic.h>
 #include <dt-bindings/mailbox/qcom-ipcc.h>
@@ -31,10 +28,6 @@
 	chosen { };
 
 	aliases {
-<<<<<<< HEAD
-		mmc1 = &sdhc_1;
-		mmc2 = &sdhc_2;
-=======
 		i2c0 = &i2c0;
 		i2c1 = &i2c1;
 		i2c2 = &i2c2;
@@ -69,7 +62,6 @@
 		spi13 = &spi13;
 		spi14 = &spi14;
 		spi15 = &spi15;
->>>>>>> df0cc57e
 	};
 
 	clocks {
@@ -112,8 +104,6 @@
 			no-map;
 		};
 
-<<<<<<< HEAD
-=======
 		reserved_xbl_uefi_log: memory@80880000 {
 			reg = <0x0 0x80884000 0x0 0x10000>;
 			no-map;
@@ -124,7 +114,6 @@
 			no-map;
 		};
 
->>>>>>> df0cc57e
 		smem_mem: memory@80900000 {
 			reg = <0x0 0x80900000 0x0 0x200000>;
 			no-map;
@@ -135,20 +124,15 @@
 			reg = <0x0 0x80b00000 0x0 0x100000>;
 		};
 
-<<<<<<< HEAD
-=======
 		wlan_fw_mem: memory@80c00000 {
 			reg = <0x0 0x80c00000 0x0 0xc00000>;
 			no-map;
 		};
 
->>>>>>> df0cc57e
 		ipa_fw_mem: memory@8b700000 {
 			reg = <0 0x8b700000 0 0x10000>;
 			no-map;
 		};
-<<<<<<< HEAD
-=======
 
 		rmtfs_mem: memory@9c900000 {
 			compatible = "qcom,rmtfs-mem";
@@ -158,7 +142,6 @@
 			qcom,client-id = <1>;
 			qcom,vmid = <15>;
 		};
->>>>>>> df0cc57e
 	};
 
 	cpus {
@@ -707,143 +690,6 @@
 							"qup-memory";
 				status = "disabled";
 			};
-<<<<<<< HEAD
-		};
-
-		cnoc2: interconnect@1500000 {
-			reg = <0 0x01500000 0 0x1000>;
-			compatible = "qcom,sc7280-cnoc2";
-			#interconnect-cells = <2>;
-			qcom,bcm-voters = <&apps_bcm_voter>;
-		};
-
-		cnoc3: interconnect@1502000 {
-			reg = <0 0x01502000 0 0x1000>;
-			compatible = "qcom,sc7280-cnoc3";
-			#interconnect-cells = <2>;
-			qcom,bcm-voters = <&apps_bcm_voter>;
-		};
-
-		mc_virt: interconnect@1580000 {
-			reg = <0 0x01580000 0 0x4>;
-			compatible = "qcom,sc7280-mc-virt";
-			#interconnect-cells = <2>;
-			qcom,bcm-voters = <&apps_bcm_voter>;
-		};
-
-		system_noc: interconnect@1680000 {
-			reg = <0 0x01680000 0 0x15480>;
-			compatible = "qcom,sc7280-system-noc";
-			#interconnect-cells = <2>;
-			qcom,bcm-voters = <&apps_bcm_voter>;
-		};
-
-		aggre1_noc: interconnect@16e0000 {
-			compatible = "qcom,sc7280-aggre1-noc";
-			reg = <0 0x016e0000 0 0x1c080>;
-			#interconnect-cells = <2>;
-			qcom,bcm-voters = <&apps_bcm_voter>;
-		};
-
-		aggre2_noc: interconnect@1700000 {
-			reg = <0 0x01700000 0 0x2b080>;
-			compatible = "qcom,sc7280-aggre2-noc";
-			#interconnect-cells = <2>;
-			qcom,bcm-voters = <&apps_bcm_voter>;
-		};
-
-		mmss_noc: interconnect@1740000 {
-			reg = <0 0x01740000 0 0x1e080>;
-			compatible = "qcom,sc7280-mmss-noc";
-			#interconnect-cells = <2>;
-			qcom,bcm-voters = <&apps_bcm_voter>;
-		};
-
-		ipa: ipa@1e40000 {
-			compatible = "qcom,sc7280-ipa";
-
-			iommus = <&apps_smmu 0x480 0x0>,
-				 <&apps_smmu 0x482 0x0>;
-			reg = <0 0x1e40000 0 0x8000>,
-			      <0 0x1e50000 0 0x4ad0>,
-			      <0 0x1e04000 0 0x23000>;
-			reg-names = "ipa-reg",
-				    "ipa-shared",
-				    "gsi";
-
-			interrupts-extended = <&intc 0 654 IRQ_TYPE_EDGE_RISING>,
-					      <&intc 0 432 IRQ_TYPE_LEVEL_HIGH>,
-					      <&ipa_smp2p_in 0 IRQ_TYPE_EDGE_RISING>,
-					      <&ipa_smp2p_in 1 IRQ_TYPE_EDGE_RISING>;
-			interrupt-names = "ipa",
-					  "gsi",
-					  "ipa-clock-query",
-					  "ipa-setup-ready";
-
-			clocks = <&rpmhcc RPMH_IPA_CLK>;
-			clock-names = "core";
-
-			interconnects = <&aggre2_noc MASTER_IPA 0 &mc_virt SLAVE_EBI1 0>,
-					<&gem_noc MASTER_APPSS_PROC 0 &cnoc2 SLAVE_IPA_CFG 0>;
-			interconnect-names = "memory",
-					     "config";
-
-			qcom,smem-states = <&ipa_smp2p_out 0>,
-					   <&ipa_smp2p_out 1>;
-			qcom,smem-state-names = "ipa-clock-enabled-valid",
-						"ipa-clock-enabled";
-
-			status = "disabled";
-		};
-
-		tcsr_mutex: hwlock@1f40000 {
-			compatible = "qcom,tcsr-mutex", "syscon";
-			reg = <0 0x01f40000 0 0x40000>;
-			#hwlock-cells = <1>;
-		};
-
-		lpasscc: lpasscc@3000000 {
-			compatible = "qcom,sc7280-lpasscc";
-			reg = <0 0x03000000 0 0x40>,
-			      <0 0x03c04000 0 0x4>,
-			      <0 0x03389000 0 0x24>;
-			reg-names = "qdsp6ss", "top_cc", "cc";
-			clocks = <&gcc GCC_CFG_NOC_LPASS_CLK>;
-			clock-names = "iface";
-			#clock-cells = <1>;
-		};
-
-		lpass_ag_noc: interconnect@3c40000 {
-			reg = <0 0x03c40000 0 0xf080>;
-			compatible = "qcom,sc7280-lpass-ag-noc";
-			#interconnect-cells = <2>;
-			qcom,bcm-voters = <&apps_bcm_voter>;
-		};
-
-		gpucc: clock-controller@3d90000 {
-			compatible = "qcom,sc7280-gpucc";
-			reg = <0 0x03d90000 0 0x9000>;
-			clocks = <&rpmhcc RPMH_CXO_CLK>,
-				 <&gcc GCC_GPU_GPLL0_CLK_SRC>,
-				 <&gcc GCC_GPU_GPLL0_DIV_CLK_SRC>;
-			clock-names = "bi_tcxo",
-				      "gcc_gpu_gpll0_clk_src",
-				      "gcc_gpu_gpll0_div_clk_src";
-			#clock-cells = <1>;
-			#reset-cells = <1>;
-			#power-domain-cells = <1>;
-		};
-
-		stm@6002000 {
-			compatible = "arm,coresight-stm", "arm,primecell";
-			reg = <0 0x06002000 0 0x1000>,
-			      <0 0x16280000 0 0x180000>;
-			reg-names = "stm-base", "stm-stimulus-base";
-
-			clocks = <&aoss_qmp>;
-			clock-names = "apb_pclk";
-=======
->>>>>>> df0cc57e
 
 			spi0: spi@980000 {
 				compatible = "qcom,geni-spi";
@@ -2285,337 +2131,6 @@
 			};
 		};
 
-<<<<<<< HEAD
-		sdhc_2: sdhci@8804000 {
-			compatible = "qcom,sc7280-sdhci", "qcom,sdhci-msm-v5";
-			status = "disabled";
-
-			reg = <0 0x08804000 0 0x1000>;
-
-			iommus = <&apps_smmu 0x100 0x0>;
-			interrupts = <GIC_SPI 207 IRQ_TYPE_LEVEL_HIGH>,
-				     <GIC_SPI 223 IRQ_TYPE_LEVEL_HIGH>;
-			interrupt-names = "hc_irq", "pwr_irq";
-
-			clocks = <&gcc GCC_SDCC2_APPS_CLK>,
-				 <&gcc GCC_SDCC2_AHB_CLK>,
-				 <&rpmhcc RPMH_CXO_CLK>;
-			clock-names = "core", "iface", "xo";
-			interconnects = <&aggre1_noc MASTER_SDCC_2 0 &mc_virt SLAVE_EBI1 0>,
-					<&gem_noc MASTER_APPSS_PROC 0 &cnoc2 SLAVE_SDCC_2 0>;
-			interconnect-names = "sdhc-ddr","cpu-sdhc";
-			power-domains = <&rpmhpd SC7280_CX>;
-			operating-points-v2 = <&sdhc2_opp_table>;
-
-			bus-width = <4>;
-
-			qcom,dll-config = <0x0007642c>;
-
-			sdhc2_opp_table: opp-table {
-				compatible = "operating-points-v2";
-
-				opp-100000000 {
-					opp-hz = /bits/ 64 <100000000>;
-					required-opps = <&rpmhpd_opp_low_svs>;
-					opp-peak-kBps = <1800000 400000>;
-					opp-avg-kBps = <100000 0>;
-				};
-
-				opp-202000000 {
-					opp-hz = /bits/ 64 <202000000>;
-					required-opps = <&rpmhpd_opp_nom>;
-					opp-peak-kBps = <5400000 1600000>;
-					opp-avg-kBps = <200000 0>;
-				};
-			};
-
-		};
-
-		usb_1_hsphy: phy@88e3000 {
-			compatible = "qcom,sc7280-usb-hs-phy",
-				     "qcom,usb-snps-hs-7nm-phy";
-			reg = <0 0x088e3000 0 0x400>;
-			status = "disabled";
-			#phy-cells = <0>;
-
-			clocks = <&rpmhcc RPMH_CXO_CLK>;
-			clock-names = "ref";
-
-			resets = <&gcc GCC_QUSB2PHY_PRIM_BCR>;
-		};
-
-		usb_2_hsphy: phy@88e4000 {
-			compatible = "qcom,sc7280-usb-hs-phy",
-				     "qcom,usb-snps-hs-7nm-phy";
-			reg = <0 0x088e4000 0 0x400>;
-			status = "disabled";
-			#phy-cells = <0>;
-
-			clocks = <&rpmhcc RPMH_CXO_CLK>;
-			clock-names = "ref";
-
-			resets = <&gcc GCC_QUSB2PHY_SEC_BCR>;
-		};
-
-		usb_1_qmpphy: phy-wrapper@88e9000 {
-			compatible = "qcom,sc7280-qmp-usb3-dp-phy",
-				     "qcom,sm8250-qmp-usb3-dp-phy";
-			reg = <0 0x088e9000 0 0x200>,
-			      <0 0x088e8000 0 0x40>,
-			      <0 0x088ea000 0 0x200>;
-			status = "disabled";
-			#address-cells = <2>;
-			#size-cells = <2>;
-			ranges;
-
-			clocks = <&gcc GCC_USB3_PRIM_PHY_AUX_CLK>,
-				 <&rpmhcc RPMH_CXO_CLK>,
-				 <&gcc GCC_USB3_PRIM_PHY_COM_AUX_CLK>;
-			clock-names = "aux", "ref_clk_src", "com_aux";
-
-			resets = <&gcc GCC_USB3_DP_PHY_PRIM_BCR>,
-				 <&gcc GCC_USB3_PHY_PRIM_BCR>;
-			reset-names = "phy", "common";
-
-			usb_1_ssphy: usb3-phy@88e9200 {
-				reg = <0 0x088e9200 0 0x200>,
-				      <0 0x088e9400 0 0x200>,
-				      <0 0x088e9c00 0 0x400>,
-				      <0 0x088e9600 0 0x200>,
-				      <0 0x088e9800 0 0x200>,
-				      <0 0x088e9a00 0 0x100>;
-				#clock-cells = <0>;
-				#phy-cells = <0>;
-				clocks = <&gcc GCC_USB3_PRIM_PHY_PIPE_CLK>;
-				clock-names = "pipe0";
-				clock-output-names = "usb3_phy_pipe_clk_src";
-			};
-
-			dp_phy: dp-phy@88ea200 {
-				reg = <0 0x088ea200 0 0x200>,
-				      <0 0x088ea400 0 0x200>,
-				      <0 0x088eac00 0 0x400>,
-				      <0 0x088ea600 0 0x200>,
-				      <0 0x088ea800 0 0x200>,
-				      <0 0x088eaa00 0 0x100>;
-				#phy-cells = <0>;
-				#clock-cells = <1>;
-				clocks = <&gcc GCC_USB3_PRIM_PHY_PIPE_CLK>;
-				clock-names = "pipe0";
-				clock-output-names = "usb3_phy_pipe_clk_src";
-			};
-		};
-
-		usb_2: usb@8cf8800 {
-			compatible = "qcom,sc7280-dwc3", "qcom,dwc3";
-			reg = <0 0x08cf8800 0 0x400>;
-			status = "disabled";
-			#address-cells = <2>;
-			#size-cells = <2>;
-			ranges;
-			dma-ranges;
-
-			clocks = <&gcc GCC_CFG_NOC_USB3_SEC_AXI_CLK>,
-				 <&gcc GCC_USB30_SEC_MASTER_CLK>,
-				 <&gcc GCC_AGGRE_USB3_SEC_AXI_CLK>,
-				 <&gcc GCC_USB30_SEC_MOCK_UTMI_CLK>,
-				 <&gcc GCC_USB30_SEC_SLEEP_CLK>;
-			clock-names = "cfg_noc", "core", "iface","mock_utmi",
-				      "sleep";
-
-			assigned-clocks = <&gcc GCC_USB30_SEC_MOCK_UTMI_CLK>,
-					  <&gcc GCC_USB30_SEC_MASTER_CLK>;
-			assigned-clock-rates = <19200000>, <200000000>;
-
-			interrupts-extended = <&intc GIC_SPI 240 IRQ_TYPE_LEVEL_HIGH>,
-				     <&pdc 13 IRQ_TYPE_EDGE_RISING>,
-				     <&pdc 12 IRQ_TYPE_EDGE_RISING>;
-			interrupt-names = "hs_phy_irq",
-					  "dm_hs_phy_irq", "dp_hs_phy_irq";
-
-			power-domains = <&gcc GCC_USB30_SEC_GDSC>;
-
-			resets = <&gcc GCC_USB30_SEC_BCR>;
-
-			interconnects = <&aggre1_noc MASTER_USB2 0 &mc_virt SLAVE_EBI1 0>,
-					<&gem_noc MASTER_APPSS_PROC 0 &cnoc2 SLAVE_USB2 0>;
-			interconnect-names = "usb-ddr", "apps-usb";
-
-			usb_2_dwc3: usb@8c00000 {
-				compatible = "snps,dwc3";
-				reg = <0 0x08c00000 0 0xe000>;
-				interrupts = <GIC_SPI 242 IRQ_TYPE_LEVEL_HIGH>;
-				iommus = <&apps_smmu 0xa0 0x0>;
-				snps,dis_u2_susphy_quirk;
-				snps,dis_enblslpm_quirk;
-				phys = <&usb_2_hsphy>;
-				phy-names = "usb2-phy";
-				maximum-speed = "high-speed";
-			};
-		};
-
-		dc_noc: interconnect@90e0000 {
-			reg = <0 0x090e0000 0 0x5080>;
-			compatible = "qcom,sc7280-dc-noc";
-			#interconnect-cells = <2>;
-			qcom,bcm-voters = <&apps_bcm_voter>;
-		};
-
-		gem_noc: interconnect@9100000 {
-			reg = <0 0x9100000 0 0xe2200>;
-			compatible = "qcom,sc7280-gem-noc";
-			#interconnect-cells = <2>;
-			qcom,bcm-voters = <&apps_bcm_voter>;
-		};
-
-		system-cache-controller@9200000 {
-			compatible = "qcom,sc7280-llcc";
-			reg = <0 0x09200000 0 0xd0000>, <0 0x09600000 0 0x50000>;
-			reg-names = "llcc_base", "llcc_broadcast_base";
-			interrupts = <GIC_SPI 582 IRQ_TYPE_LEVEL_HIGH>;
-		};
-
-		nsp_noc: interconnect@a0c0000 {
-			reg = <0 0x0a0c0000 0 0x10000>;
-			compatible = "qcom,sc7280-nsp-noc";
-			#interconnect-cells = <2>;
-			qcom,bcm-voters = <&apps_bcm_voter>;
-		};
-
-		usb_1: usb@a6f8800 {
-			compatible = "qcom,sc7280-dwc3", "qcom,dwc3";
-			reg = <0 0x0a6f8800 0 0x400>;
-			status = "disabled";
-			#address-cells = <2>;
-			#size-cells = <2>;
-			ranges;
-			dma-ranges;
-
-			clocks = <&gcc GCC_CFG_NOC_USB3_PRIM_AXI_CLK>,
-				 <&gcc GCC_USB30_PRIM_MASTER_CLK>,
-				 <&gcc GCC_AGGRE_USB3_PRIM_AXI_CLK>,
-				 <&gcc GCC_USB30_PRIM_MOCK_UTMI_CLK>,
-				 <&gcc GCC_USB30_PRIM_SLEEP_CLK>;
-			clock-names = "cfg_noc", "core", "iface", "mock_utmi",
-				      "sleep";
-
-			assigned-clocks = <&gcc GCC_USB30_PRIM_MOCK_UTMI_CLK>,
-					  <&gcc GCC_USB30_PRIM_MASTER_CLK>;
-			assigned-clock-rates = <19200000>, <200000000>;
-
-			interrupts-extended = <&intc GIC_SPI 131 IRQ_TYPE_LEVEL_HIGH>,
-					      <&pdc 14 IRQ_TYPE_EDGE_BOTH>,
-					      <&pdc 15 IRQ_TYPE_EDGE_BOTH>,
-					      <&pdc 17 IRQ_TYPE_LEVEL_HIGH>;
-			interrupt-names = "hs_phy_irq", "dp_hs_phy_irq",
-					  "dm_hs_phy_irq", "ss_phy_irq";
-
-			power-domains = <&gcc GCC_USB30_PRIM_GDSC>;
-
-			resets = <&gcc GCC_USB30_PRIM_BCR>;
-
-			interconnects = <&aggre1_noc MASTER_USB3_0 0 &mc_virt SLAVE_EBI1 0>,
-					<&gem_noc MASTER_APPSS_PROC 0 &cnoc2 SLAVE_USB3_0 0>;
-			interconnect-names = "usb-ddr", "apps-usb";
-
-			usb_1_dwc3: usb@a600000 {
-				compatible = "snps,dwc3";
-				reg = <0 0x0a600000 0 0xe000>;
-				interrupts = <GIC_SPI 133 IRQ_TYPE_LEVEL_HIGH>;
-				iommus = <&apps_smmu 0xe0 0x0>;
-				snps,dis_u2_susphy_quirk;
-				snps,dis_enblslpm_quirk;
-				phys = <&usb_1_hsphy>, <&usb_1_ssphy>;
-				phy-names = "usb2-phy", "usb3-phy";
-				maximum-speed = "super-speed";
-			};
-		};
-
-		videocc: clock-controller@aaf0000 {
-			compatible = "qcom,sc7280-videocc";
-			reg = <0 0xaaf0000 0 0x10000>;
-			clocks = <&rpmhcc RPMH_CXO_CLK>,
-				<&rpmhcc RPMH_CXO_CLK_A>;
-			clock-names = "bi_tcxo", "bi_tcxo_ao";
-			#clock-cells = <1>;
-			#reset-cells = <1>;
-			#power-domain-cells = <1>;
-		};
-
-		dispcc: clock-controller@af00000 {
-			compatible = "qcom,sc7280-dispcc";
-			reg = <0 0xaf00000 0 0x20000>;
-			clocks = <&rpmhcc RPMH_CXO_CLK>,
-				 <&gcc GCC_DISP_GPLL0_CLK_SRC>,
-				 <0>, <0>, <0>, <0>, <0>, <0>;
-			clock-names = "bi_tcxo", "gcc_disp_gpll0_clk",
-				      "dsi0_phy_pll_out_byteclk",
-				      "dsi0_phy_pll_out_dsiclk",
-				      "dp_phy_pll_link_clk",
-				      "dp_phy_pll_vco_div_clk",
-				      "edp_phy_pll_link_clk",
-				      "edp_phy_pll_vco_div_clk";
-			#clock-cells = <1>;
-			#reset-cells = <1>;
-			#power-domain-cells = <1>;
-		};
-
-		pdc: interrupt-controller@b220000 {
-			compatible = "qcom,sc7280-pdc", "qcom,pdc";
-			reg = <0 0x0b220000 0 0x30000>;
-			qcom,pdc-ranges = <0 480 40>, <40 140 14>, <54 263 1>,
-					  <55 306 4>, <59 312 3>, <62 374 2>,
-					  <64 434 2>, <66 438 3>, <69 86 1>,
-					  <70 520 54>, <124 609 31>, <155 63 1>,
-					  <156 716 12>;
-			#interrupt-cells = <2>;
-			interrupt-parent = <&intc>;
-			interrupt-controller;
-		};
-
-		pdc_reset: reset-controller@b5e0000 {
-			compatible = "qcom,sc7280-pdc-global";
-			reg = <0 0x0b5e0000 0 0x20000>;
-			#reset-cells = <1>;
-		};
-
-		tsens0: thermal-sensor@c263000 {
-			compatible = "qcom,sc7280-tsens","qcom,tsens-v2";
-			reg = <0 0x0c263000 0 0x1ff>, /* TM */
-				<0 0x0c222000 0 0x1ff>; /* SROT */
-			#qcom,sensors = <15>;
-			interrupts = <GIC_SPI 506 IRQ_TYPE_LEVEL_HIGH>,
-				     <GIC_SPI 508 IRQ_TYPE_LEVEL_HIGH>;
-			interrupt-names = "uplow","critical";
-			#thermal-sensor-cells = <1>;
-		};
-
-		tsens1: thermal-sensor@c265000 {
-			compatible = "qcom,sc7280-tsens","qcom,tsens-v2";
-			reg = <0 0x0c265000 0 0x1ff>, /* TM */
-				<0 0x0c223000 0 0x1ff>; /* SROT */
-			#qcom,sensors = <12>;
-			interrupts = <GIC_SPI 507 IRQ_TYPE_LEVEL_HIGH>,
-				     <GIC_SPI 509 IRQ_TYPE_LEVEL_HIGH>;
-			interrupt-names = "uplow","critical";
-			#thermal-sensor-cells = <1>;
-		};
-
-		aoss_reset: reset-controller@c2a0000 {
-			compatible = "qcom,sc7280-aoss-cc", "qcom,sdm845-aoss-cc";
-			reg = <0 0x0c2a0000 0 0x31000>;
-			#reset-cells = <1>;
-		};
-
-		aoss_qmp: power-controller@c300000 {
-			compatible = "qcom,sc7280-aoss-qmp";
-			reg = <0 0x0c300000 0 0x100000>;
-			interrupts-extended = <&ipcc IPCC_CLIENT_AOP
-						     IPCC_MPROC_SIGNAL_GLINK_QMP
-						     IRQ_TYPE_EDGE_RISING>;
-			mboxes = <&ipcc IPCC_CLIENT_AOP
-					IPCC_MPROC_SIGNAL_GLINK_QMP>;
-=======
 		replicator@6b06000 {
 			compatible = "arm,coresight-dynamic-replicator", "arm,primecell";
 			reg = <0 0x06b06000 0 0x1000>;
@@ -2664,7 +2179,6 @@
 		etm@7140000 {
 			compatible = "arm,coresight-etm4x", "arm,primecell";
 			reg = <0 0x07140000 0 0x1000>;
->>>>>>> df0cc57e
 
 			cpu = <&CPU1>;
 
@@ -2718,87 +2232,6 @@
 					etm3_out: endpoint {
 						remote-endpoint = <&apss_funnel_in3>;
 					};
-				};
-			};
-
-			sdc1_on: sdc1-on {
-				clk {
-					pins = "sdc1_clk";
-				};
-
-				cmd {
-					pins = "sdc1_cmd";
-				};
-
-				data {
-					pins = "sdc1_data";
-				};
-
-				rclk {
-					pins = "sdc1_rclk";
-				};
-			};
-
-			sdc1_off: sdc1-off {
-				clk {
-					pins = "sdc1_clk";
-					drive-strength = <2>;
-					bias-bus-hold;
-				};
-
-				cmd {
-					pins = "sdc1_cmd";
-					drive-strength = <2>;
-					bias-bus-hold;
-				};
-
-				data {
-					pins = "sdc1_data";
-					drive-strength = <2>;
-					bias-bus-hold;
-				};
-
-				rclk {
-					pins = "sdc1_rclk";
-					bias-bus-hold;
-				};
-			};
-
-			sdc2_on: sdc2-on {
-				clk {
-					pins = "sdc2_clk";
-				};
-
-				cmd {
-					pins = "sdc2_cmd";
-				};
-
-				data {
-					pins = "sdc2_data";
-				};
-
-				sd-cd {
-					pins = "gpio91";
-				};
-			};
-
-			sdc2_off: sdc2-off {
-				clk {
-					pins = "sdc2_clk";
-					drive-strength = <2>;
-					bias-bus-hold;
-				};
-
-				cmd {
-					pins ="sdc2_cmd";
-					drive-strength = <2>;
-					bias-bus-hold;
-				};
-
-				data {
-					pins ="sdc2_data";
-					drive-strength = <2>;
-					bias-bus-hold;
 				};
 			};
 		};
@@ -5031,18 +4464,7 @@
 			polling-delay-passive = <100>;
 			polling-delay = <0>;
 
-<<<<<<< HEAD
-			apps_bcm_voter: bcm-voter {
-				compatible = "qcom,bcm-voter";
-			};
-
-			rpmhpd: power-controller {
-				compatible = "qcom,sc7280-rpmhpd";
-				#power-domain-cells = <1>;
-				operating-points-v2 = <&rpmhpd_opp_table>;
-=======
 			thermal-sensors = <&tsens1 2>;
->>>>>>> df0cc57e
 
 			trips {
 				gpuss1_alert0: trip-point0 {
@@ -5062,859 +4484,6 @@
 				map0 {
 					trip = <&gpuss1_alert0>;
 					cooling-device = <&gpu THERMAL_NO_LIMIT THERMAL_NO_LIMIT>;
-				};
-			};
-		};
-
-		nspss0-thermal {
-			polling-delay-passive = <0>;
-			polling-delay = <0>;
-
-			thermal-sensors = <&tsens1 3>;
-
-			trips {
-				nspss0_alert0: trip-point0 {
-					temperature = <90000>;
-					hysteresis = <2000>;
-					type = "hot";
-				};
-
-				nspss0_crit: nspss0-crit {
-					temperature = <110000>;
-					hysteresis = <0>;
-					type = "critical";
-				};
-			};
-		};
-
-		nspss1-thermal {
-			polling-delay-passive = <0>;
-			polling-delay = <0>;
-
-			thermal-sensors = <&tsens1 4>;
-
-			trips {
-				nspss1_alert0: trip-point0 {
-					temperature = <90000>;
-					hysteresis = <2000>;
-					type = "hot";
-				};
-
-				nspss1_crit: nspss1-crit {
-					temperature = <110000>;
-					hysteresis = <0>;
-					type = "critical";
-				};
-			};
-		};
-
-		video-thermal {
-			polling-delay-passive = <0>;
-			polling-delay = <0>;
-
-			thermal-sensors = <&tsens1 5>;
-
-			trips {
-				video_alert0: trip-point0 {
-					temperature = <90000>;
-					hysteresis = <2000>;
-					type = "hot";
-				};
-
-				video_crit: video-crit {
-					temperature = <110000>;
-					hysteresis = <0>;
-					type = "critical";
-				};
-			};
-		};
-
-		ddr-thermal {
-			polling-delay-passive = <0>;
-			polling-delay = <0>;
-
-			thermal-sensors = <&tsens1 6>;
-
-			trips {
-				ddr_alert0: trip-point0 {
-					temperature = <90000>;
-					hysteresis = <2000>;
-					type = "hot";
-				};
-
-				ddr_crit: ddr-crit {
-					temperature = <110000>;
-					hysteresis = <0>;
-					type = "critical";
-				};
-			};
-		};
-
-		mdmss0-thermal {
-			polling-delay-passive = <0>;
-			polling-delay = <0>;
-
-			thermal-sensors = <&tsens1 7>;
-
-			trips {
-				mdmss0_alert0: trip-point0 {
-					temperature = <90000>;
-					hysteresis = <2000>;
-					type = "hot";
-				};
-
-				mdmss0_crit: mdmss0-crit {
-					temperature = <110000>;
-					hysteresis = <0>;
-					type = "critical";
-				};
-			};
-		};
-
-		mdmss1-thermal {
-			polling-delay-passive = <0>;
-			polling-delay = <0>;
-
-			thermal-sensors = <&tsens1 8>;
-
-			trips {
-				mdmss1_alert0: trip-point0 {
-					temperature = <90000>;
-					hysteresis = <2000>;
-					type = "hot";
-				};
-
-				mdmss1_crit: mdmss1-crit {
-					temperature = <110000>;
-					hysteresis = <0>;
-					type = "critical";
-				};
-			};
-		};
-
-		mdmss2-thermal {
-			polling-delay-passive = <0>;
-			polling-delay = <0>;
-
-			thermal-sensors = <&tsens1 9>;
-
-			trips {
-				mdmss2_alert0: trip-point0 {
-					temperature = <90000>;
-					hysteresis = <2000>;
-					type = "hot";
-				};
-
-				mdmss2_crit: mdmss2-crit {
-					temperature = <110000>;
-					hysteresis = <0>;
-					type = "critical";
-				};
-			};
-		};
-
-		mdmss3-thermal {
-			polling-delay-passive = <0>;
-			polling-delay = <0>;
-
-			thermal-sensors = <&tsens1 10>;
-
-			trips {
-				mdmss3_alert0: trip-point0 {
-					temperature = <90000>;
-					hysteresis = <2000>;
-					type = "hot";
-				};
-
-				mdmss3_crit: mdmss3-crit {
-					temperature = <110000>;
-					hysteresis = <0>;
-					type = "critical";
-				};
-			};
-		};
-
-		camera0-thermal {
-			polling-delay-passive = <0>;
-			polling-delay = <0>;
-
-			thermal-sensors = <&tsens1 11>;
-
-			trips {
-				camera0_alert0: trip-point0 {
-					temperature = <90000>;
-					hysteresis = <2000>;
-					type = "hot";
-				};
-
-				camera0_crit: camera0-crit {
-					temperature = <110000>;
-					hysteresis = <0>;
-					type = "critical";
-				};
-			};
-		};
-
-		cpufreq_hw: cpufreq@18591000 {
-			compatible = "qcom,cpufreq-epss";
-			reg = <0 0x18591000 0 0x1000>,
-			      <0 0x18592000 0 0x1000>,
-			      <0 0x18593000 0 0x1000>;
-			clocks = <&rpmhcc RPMH_CXO_CLK>, <&gcc GCC_GPLL0>;
-			clock-names = "xo", "alternate";
-			#freq-domain-cells = <1>;
-		};
-	};
-
-	thermal_zones: thermal-zones {
-		cpu0-thermal {
-			polling-delay-passive = <250>;
-			polling-delay = <0>;
-
-			thermal-sensors = <&tsens0 1>;
-
-			trips {
-				cpu0_alert0: trip-point0 {
-					temperature = <90000>;
-					hysteresis = <2000>;
-					type = "passive";
-				};
-
-				cpu0_alert1: trip-point1 {
-					temperature = <95000>;
-					hysteresis = <2000>;
-					type = "passive";
-				};
-
-				cpu0_crit: cpu-crit {
-					temperature = <110000>;
-					hysteresis = <0>;
-					type = "critical";
-				};
-			};
-
-			cooling-maps {
-				map0 {
-					trip = <&cpu0_alert0>;
-					cooling-device = <&CPU0 THERMAL_NO_LIMIT THERMAL_NO_LIMIT>,
-							 <&CPU1 THERMAL_NO_LIMIT THERMAL_NO_LIMIT>,
-							 <&CPU2 THERMAL_NO_LIMIT THERMAL_NO_LIMIT>,
-							 <&CPU3 THERMAL_NO_LIMIT THERMAL_NO_LIMIT>;
-				};
-				map1 {
-					trip = <&cpu0_alert1>;
-					cooling-device = <&CPU0 THERMAL_NO_LIMIT THERMAL_NO_LIMIT>,
-							 <&CPU1 THERMAL_NO_LIMIT THERMAL_NO_LIMIT>,
-							 <&CPU2 THERMAL_NO_LIMIT THERMAL_NO_LIMIT>,
-							 <&CPU3 THERMAL_NO_LIMIT THERMAL_NO_LIMIT>;
-				};
-			};
-		};
-
-		cpu1-thermal {
-			polling-delay-passive = <250>;
-			polling-delay = <0>;
-
-			thermal-sensors = <&tsens0 2>;
-
-			trips {
-				cpu1_alert0: trip-point0 {
-					temperature = <90000>;
-					hysteresis = <2000>;
-					type = "passive";
-				};
-
-				cpu1_alert1: trip-point1 {
-					temperature = <95000>;
-					hysteresis = <2000>;
-					type = "passive";
-				};
-
-				cpu1_crit: cpu-crit {
-					temperature = <110000>;
-					hysteresis = <0>;
-					type = "critical";
-				};
-			};
-
-			cooling-maps {
-				map0 {
-					trip = <&cpu1_alert0>;
-					cooling-device = <&CPU0 THERMAL_NO_LIMIT THERMAL_NO_LIMIT>,
-							 <&CPU1 THERMAL_NO_LIMIT THERMAL_NO_LIMIT>,
-							 <&CPU2 THERMAL_NO_LIMIT THERMAL_NO_LIMIT>,
-							 <&CPU3 THERMAL_NO_LIMIT THERMAL_NO_LIMIT>;
-				};
-				map1 {
-					trip = <&cpu1_alert1>;
-					cooling-device = <&CPU0 THERMAL_NO_LIMIT THERMAL_NO_LIMIT>,
-							 <&CPU1 THERMAL_NO_LIMIT THERMAL_NO_LIMIT>,
-							 <&CPU2 THERMAL_NO_LIMIT THERMAL_NO_LIMIT>,
-							 <&CPU3 THERMAL_NO_LIMIT THERMAL_NO_LIMIT>;
-				};
-			};
-		};
-
-		cpu2-thermal {
-			polling-delay-passive = <250>;
-			polling-delay = <0>;
-
-			thermal-sensors = <&tsens0 3>;
-
-			trips {
-				cpu2_alert0: trip-point0 {
-					temperature = <90000>;
-					hysteresis = <2000>;
-					type = "passive";
-				};
-
-				cpu2_alert1: trip-point1 {
-					temperature = <95000>;
-					hysteresis = <2000>;
-					type = "passive";
-				};
-
-				cpu2_crit: cpu-crit {
-					temperature = <110000>;
-					hysteresis = <0>;
-					type = "critical";
-				};
-			};
-
-			cooling-maps {
-				map0 {
-					trip = <&cpu2_alert0>;
-					cooling-device = <&CPU0 THERMAL_NO_LIMIT THERMAL_NO_LIMIT>,
-							 <&CPU1 THERMAL_NO_LIMIT THERMAL_NO_LIMIT>,
-							 <&CPU2 THERMAL_NO_LIMIT THERMAL_NO_LIMIT>,
-							 <&CPU3 THERMAL_NO_LIMIT THERMAL_NO_LIMIT>;
-				};
-				map1 {
-					trip = <&cpu2_alert1>;
-					cooling-device = <&CPU0 THERMAL_NO_LIMIT THERMAL_NO_LIMIT>,
-							 <&CPU1 THERMAL_NO_LIMIT THERMAL_NO_LIMIT>,
-							 <&CPU2 THERMAL_NO_LIMIT THERMAL_NO_LIMIT>,
-							 <&CPU3 THERMAL_NO_LIMIT THERMAL_NO_LIMIT>;
-				};
-			};
-		};
-
-		cpu3-thermal {
-			polling-delay-passive = <250>;
-			polling-delay = <0>;
-
-			thermal-sensors = <&tsens0 4>;
-
-			trips {
-				cpu3_alert0: trip-point0 {
-					temperature = <90000>;
-					hysteresis = <2000>;
-					type = "passive";
-				};
-
-				cpu3_alert1: trip-point1 {
-					temperature = <95000>;
-					hysteresis = <2000>;
-					type = "passive";
-				};
-
-				cpu3_crit: cpu-crit {
-					temperature = <110000>;
-					hysteresis = <0>;
-					type = "critical";
-				};
-			};
-
-			cooling-maps {
-				map0 {
-					trip = <&cpu3_alert0>;
-					cooling-device = <&CPU0 THERMAL_NO_LIMIT THERMAL_NO_LIMIT>,
-							 <&CPU1 THERMAL_NO_LIMIT THERMAL_NO_LIMIT>,
-							 <&CPU2 THERMAL_NO_LIMIT THERMAL_NO_LIMIT>,
-							 <&CPU3 THERMAL_NO_LIMIT THERMAL_NO_LIMIT>;
-				};
-				map1 {
-					trip = <&cpu3_alert1>;
-					cooling-device = <&CPU0 THERMAL_NO_LIMIT THERMAL_NO_LIMIT>,
-							 <&CPU1 THERMAL_NO_LIMIT THERMAL_NO_LIMIT>,
-							 <&CPU2 THERMAL_NO_LIMIT THERMAL_NO_LIMIT>,
-							 <&CPU3 THERMAL_NO_LIMIT THERMAL_NO_LIMIT>;
-				};
-			};
-		};
-
-		cpu4-thermal {
-			polling-delay-passive = <250>;
-			polling-delay = <0>;
-
-			thermal-sensors = <&tsens0 7>;
-
-			trips {
-				cpu4_alert0: trip-point0 {
-					temperature = <90000>;
-					hysteresis = <2000>;
-					type = "passive";
-				};
-
-				cpu4_alert1: trip-point1 {
-					temperature = <95000>;
-					hysteresis = <2000>;
-					type = "passive";
-				};
-
-				cpu4_crit: cpu-crit {
-					temperature = <110000>;
-					hysteresis = <0>;
-					type = "critical";
-				};
-			};
-
-			cooling-maps {
-				map0 {
-					trip = <&cpu4_alert0>;
-					cooling-device = <&CPU4 THERMAL_NO_LIMIT THERMAL_NO_LIMIT>,
-							 <&CPU5 THERMAL_NO_LIMIT THERMAL_NO_LIMIT>,
-							 <&CPU6 THERMAL_NO_LIMIT THERMAL_NO_LIMIT>,
-							 <&CPU7 THERMAL_NO_LIMIT THERMAL_NO_LIMIT>;
-				};
-				map1 {
-					trip = <&cpu4_alert1>;
-					cooling-device = <&CPU4 THERMAL_NO_LIMIT THERMAL_NO_LIMIT>,
-							 <&CPU5 THERMAL_NO_LIMIT THERMAL_NO_LIMIT>,
-							 <&CPU6 THERMAL_NO_LIMIT THERMAL_NO_LIMIT>,
-							 <&CPU7 THERMAL_NO_LIMIT THERMAL_NO_LIMIT>;
-				};
-			};
-		};
-
-		cpu5-thermal {
-			polling-delay-passive = <250>;
-			polling-delay = <0>;
-
-			thermal-sensors = <&tsens0 8>;
-
-			trips {
-				cpu5_alert0: trip-point0 {
-					temperature = <90000>;
-					hysteresis = <2000>;
-					type = "passive";
-				};
-
-				cpu5_alert1: trip-point1 {
-					temperature = <95000>;
-					hysteresis = <2000>;
-					type = "passive";
-				};
-
-				cpu5_crit: cpu-crit {
-					temperature = <110000>;
-					hysteresis = <0>;
-					type = "critical";
-				};
-			};
-
-			cooling-maps {
-				map0 {
-					trip = <&cpu5_alert0>;
-					cooling-device = <&CPU4 THERMAL_NO_LIMIT THERMAL_NO_LIMIT>,
-							 <&CPU5 THERMAL_NO_LIMIT THERMAL_NO_LIMIT>,
-							 <&CPU6 THERMAL_NO_LIMIT THERMAL_NO_LIMIT>,
-							 <&CPU7 THERMAL_NO_LIMIT THERMAL_NO_LIMIT>;
-				};
-				map1 {
-					trip = <&cpu5_alert1>;
-					cooling-device = <&CPU4 THERMAL_NO_LIMIT THERMAL_NO_LIMIT>,
-							 <&CPU5 THERMAL_NO_LIMIT THERMAL_NO_LIMIT>,
-							 <&CPU6 THERMAL_NO_LIMIT THERMAL_NO_LIMIT>,
-							 <&CPU7 THERMAL_NO_LIMIT THERMAL_NO_LIMIT>;
-				};
-			};
-		};
-
-		cpu6-thermal {
-			polling-delay-passive = <250>;
-			polling-delay = <0>;
-
-			thermal-sensors = <&tsens0 9>;
-
-			trips {
-				cpu6_alert0: trip-point0 {
-					temperature = <90000>;
-					hysteresis = <2000>;
-					type = "passive";
-				};
-
-				cpu6_alert1: trip-point1 {
-					temperature = <95000>;
-					hysteresis = <2000>;
-					type = "passive";
-				};
-
-				cpu6_crit: cpu-crit {
-					temperature = <110000>;
-					hysteresis = <0>;
-					type = "critical";
-				};
-			};
-
-			cooling-maps {
-				map0 {
-					trip = <&cpu6_alert0>;
-					cooling-device = <&CPU4 THERMAL_NO_LIMIT THERMAL_NO_LIMIT>,
-							 <&CPU5 THERMAL_NO_LIMIT THERMAL_NO_LIMIT>,
-							 <&CPU6 THERMAL_NO_LIMIT THERMAL_NO_LIMIT>,
-							 <&CPU7 THERMAL_NO_LIMIT THERMAL_NO_LIMIT>;
-				};
-				map1 {
-					trip = <&cpu6_alert1>;
-					cooling-device = <&CPU4 THERMAL_NO_LIMIT THERMAL_NO_LIMIT>,
-							 <&CPU5 THERMAL_NO_LIMIT THERMAL_NO_LIMIT>,
-							 <&CPU6 THERMAL_NO_LIMIT THERMAL_NO_LIMIT>,
-							 <&CPU7 THERMAL_NO_LIMIT THERMAL_NO_LIMIT>;
-				};
-			};
-		};
-
-		cpu7-thermal {
-			polling-delay-passive = <250>;
-			polling-delay = <0>;
-
-			thermal-sensors = <&tsens0 10>;
-
-			trips {
-				cpu7_alert0: trip-point0 {
-					temperature = <90000>;
-					hysteresis = <2000>;
-					type = "passive";
-				};
-
-				cpu7_alert1: trip-point1 {
-					temperature = <95000>;
-					hysteresis = <2000>;
-					type = "passive";
-				};
-
-				cpu7_crit: cpu-crit {
-					temperature = <110000>;
-					hysteresis = <0>;
-					type = "critical";
-				};
-			};
-
-			cooling-maps {
-				map0 {
-					trip = <&cpu7_alert0>;
-					cooling-device = <&CPU4 THERMAL_NO_LIMIT THERMAL_NO_LIMIT>,
-							 <&CPU5 THERMAL_NO_LIMIT THERMAL_NO_LIMIT>,
-							 <&CPU6 THERMAL_NO_LIMIT THERMAL_NO_LIMIT>,
-							 <&CPU7 THERMAL_NO_LIMIT THERMAL_NO_LIMIT>;
-				};
-				map1 {
-					trip = <&cpu7_alert1>;
-					cooling-device = <&CPU4 THERMAL_NO_LIMIT THERMAL_NO_LIMIT>,
-							 <&CPU5 THERMAL_NO_LIMIT THERMAL_NO_LIMIT>,
-							 <&CPU6 THERMAL_NO_LIMIT THERMAL_NO_LIMIT>,
-							 <&CPU7 THERMAL_NO_LIMIT THERMAL_NO_LIMIT>;
-				};
-			};
-		};
-
-		cpu8-thermal {
-			polling-delay-passive = <250>;
-			polling-delay = <0>;
-
-			thermal-sensors = <&tsens0 11>;
-
-			trips {
-				cpu8_alert0: trip-point0 {
-					temperature = <90000>;
-					hysteresis = <2000>;
-					type = "passive";
-				};
-
-				cpu8_alert1: trip-point1 {
-					temperature = <95000>;
-					hysteresis = <2000>;
-					type = "passive";
-				};
-
-				cpu8_crit: cpu-crit {
-					temperature = <110000>;
-					hysteresis = <0>;
-					type = "critical";
-				};
-			};
-
-			cooling-maps {
-				map0 {
-					trip = <&cpu8_alert0>;
-					cooling-device = <&CPU4 THERMAL_NO_LIMIT THERMAL_NO_LIMIT>,
-							 <&CPU5 THERMAL_NO_LIMIT THERMAL_NO_LIMIT>,
-							 <&CPU6 THERMAL_NO_LIMIT THERMAL_NO_LIMIT>,
-							 <&CPU7 THERMAL_NO_LIMIT THERMAL_NO_LIMIT>;
-				};
-				map1 {
-					trip = <&cpu8_alert1>;
-					cooling-device = <&CPU4 THERMAL_NO_LIMIT THERMAL_NO_LIMIT>,
-							 <&CPU5 THERMAL_NO_LIMIT THERMAL_NO_LIMIT>,
-							 <&CPU6 THERMAL_NO_LIMIT THERMAL_NO_LIMIT>,
-							 <&CPU7 THERMAL_NO_LIMIT THERMAL_NO_LIMIT>;
-				};
-			};
-		};
-
-		cpu9-thermal {
-			polling-delay-passive = <250>;
-			polling-delay = <0>;
-
-			thermal-sensors = <&tsens0 12>;
-
-			trips {
-				cpu9_alert0: trip-point0 {
-					temperature = <90000>;
-					hysteresis = <2000>;
-					type = "passive";
-				};
-
-				cpu9_alert1: trip-point1 {
-					temperature = <95000>;
-					hysteresis = <2000>;
-					type = "passive";
-				};
-
-				cpu9_crit: cpu-crit {
-					temperature = <110000>;
-					hysteresis = <0>;
-					type = "critical";
-				};
-			};
-
-			cooling-maps {
-				map0 {
-					trip = <&cpu9_alert0>;
-					cooling-device = <&CPU4 THERMAL_NO_LIMIT THERMAL_NO_LIMIT>,
-							 <&CPU5 THERMAL_NO_LIMIT THERMAL_NO_LIMIT>,
-							 <&CPU6 THERMAL_NO_LIMIT THERMAL_NO_LIMIT>,
-							 <&CPU7 THERMAL_NO_LIMIT THERMAL_NO_LIMIT>;
-				};
-				map1 {
-					trip = <&cpu9_alert1>;
-					cooling-device = <&CPU4 THERMAL_NO_LIMIT THERMAL_NO_LIMIT>,
-							 <&CPU5 THERMAL_NO_LIMIT THERMAL_NO_LIMIT>,
-							 <&CPU6 THERMAL_NO_LIMIT THERMAL_NO_LIMIT>,
-							 <&CPU7 THERMAL_NO_LIMIT THERMAL_NO_LIMIT>;
-				};
-			};
-		};
-
-		cpu10-thermal {
-			polling-delay-passive = <250>;
-			polling-delay = <0>;
-
-			thermal-sensors = <&tsens0 13>;
-
-			trips {
-				cpu10_alert0: trip-point0 {
-					temperature = <90000>;
-					hysteresis = <2000>;
-					type = "passive";
-				};
-
-				cpu10_alert1: trip-point1 {
-					temperature = <95000>;
-					hysteresis = <2000>;
-					type = "passive";
-				};
-
-				cpu10_crit: cpu-crit {
-					temperature = <110000>;
-					hysteresis = <0>;
-					type = "critical";
-				};
-			};
-
-			cooling-maps {
-				map0 {
-					trip = <&cpu10_alert0>;
-					cooling-device = <&CPU4 THERMAL_NO_LIMIT THERMAL_NO_LIMIT>,
-							 <&CPU5 THERMAL_NO_LIMIT THERMAL_NO_LIMIT>,
-							 <&CPU6 THERMAL_NO_LIMIT THERMAL_NO_LIMIT>,
-							 <&CPU7 THERMAL_NO_LIMIT THERMAL_NO_LIMIT>;
-				};
-				map1 {
-					trip = <&cpu10_alert1>;
-					cooling-device = <&CPU4 THERMAL_NO_LIMIT THERMAL_NO_LIMIT>,
-							 <&CPU5 THERMAL_NO_LIMIT THERMAL_NO_LIMIT>,
-							 <&CPU6 THERMAL_NO_LIMIT THERMAL_NO_LIMIT>,
-							 <&CPU7 THERMAL_NO_LIMIT THERMAL_NO_LIMIT>;
-				};
-			};
-		};
-
-		cpu11-thermal {
-			polling-delay-passive = <250>;
-			polling-delay = <0>;
-
-			thermal-sensors = <&tsens0 14>;
-
-			trips {
-				cpu11_alert0: trip-point0 {
-					temperature = <90000>;
-					hysteresis = <2000>;
-					type = "passive";
-				};
-
-				cpu11_alert1: trip-point1 {
-					temperature = <95000>;
-					hysteresis = <2000>;
-					type = "passive";
-				};
-
-				cpu11_crit: cpu-crit {
-					temperature = <110000>;
-					hysteresis = <0>;
-					type = "critical";
-				};
-			};
-
-			cooling-maps {
-				map0 {
-					trip = <&cpu11_alert0>;
-					cooling-device = <&CPU4 THERMAL_NO_LIMIT THERMAL_NO_LIMIT>,
-							 <&CPU5 THERMAL_NO_LIMIT THERMAL_NO_LIMIT>,
-							 <&CPU6 THERMAL_NO_LIMIT THERMAL_NO_LIMIT>,
-							 <&CPU7 THERMAL_NO_LIMIT THERMAL_NO_LIMIT>;
-				};
-				map1 {
-					trip = <&cpu11_alert1>;
-					cooling-device = <&CPU4 THERMAL_NO_LIMIT THERMAL_NO_LIMIT>,
-							 <&CPU5 THERMAL_NO_LIMIT THERMAL_NO_LIMIT>,
-							 <&CPU6 THERMAL_NO_LIMIT THERMAL_NO_LIMIT>,
-							 <&CPU7 THERMAL_NO_LIMIT THERMAL_NO_LIMIT>;
-				};
-			};
-		};
-
-		aoss0-thermal {
-			polling-delay-passive = <0>;
-			polling-delay = <0>;
-
-			thermal-sensors = <&tsens0 0>;
-
-			trips {
-				aoss0_alert0: trip-point0 {
-					temperature = <90000>;
-					hysteresis = <2000>;
-					type = "hot";
-				};
-
-				aoss0_crit: aoss0-crit {
-					temperature = <110000>;
-					hysteresis = <0>;
-					type = "critical";
-				};
-			};
-		};
-
-		aoss1-thermal {
-			polling-delay-passive = <0>;
-			polling-delay = <0>;
-
-			thermal-sensors = <&tsens1 0>;
-
-			trips {
-				aoss1_alert0: trip-point0 {
-					temperature = <90000>;
-					hysteresis = <2000>;
-					type = "hot";
-				};
-
-				aoss1_crit: aoss1-crit {
-					temperature = <110000>;
-					hysteresis = <0>;
-					type = "critical";
-				};
-			};
-		};
-
-		cpuss0-thermal {
-			polling-delay-passive = <0>;
-			polling-delay = <0>;
-
-			thermal-sensors = <&tsens0 5>;
-
-			trips {
-				cpuss0_alert0: trip-point0 {
-					temperature = <90000>;
-					hysteresis = <2000>;
-					type = "hot";
-				};
-				cpuss0_crit: cluster0-crit {
-					temperature = <110000>;
-					hysteresis = <0>;
-					type = "critical";
-				};
-			};
-		};
-
-		cpuss1-thermal {
-			polling-delay-passive = <0>;
-			polling-delay = <0>;
-
-			thermal-sensors = <&tsens0 6>;
-
-			trips {
-				cpuss1_alert0: trip-point0 {
-					temperature = <90000>;
-					hysteresis = <2000>;
-					type = "hot";
-				};
-				cpuss1_crit: cluster0-crit {
-					temperature = <110000>;
-					hysteresis = <0>;
-					type = "critical";
-				};
-			};
-		};
-
-		gpuss0-thermal {
-			polling-delay-passive = <0>;
-			polling-delay = <0>;
-
-			thermal-sensors = <&tsens1 1>;
-
-			trips {
-				gpuss0_alert0: trip-point0 {
-					temperature = <90000>;
-					hysteresis = <2000>;
-					type = "hot";
-				};
-
-				gpuss0_crit: gpuss0-crit {
-					temperature = <110000>;
-					hysteresis = <0>;
-					type = "critical";
-				};
-			};
-		};
-
-		gpuss1-thermal {
-			polling-delay-passive = <0>;
-			polling-delay = <0>;
-
-			thermal-sensors = <&tsens1 2>;
-
-			trips {
-				gpuss1_alert0: trip-point0 {
-					temperature = <90000>;
-					hysteresis = <2000>;
-					type = "hot";
-				};
-
-				gpuss1_crit: gpuss1-crit {
-					temperature = <110000>;
-					hysteresis = <0>;
-					type = "critical";
 				};
 			};
 		};
