--- conflicted
+++ resolved
@@ -108,8 +108,6 @@
 		reg = <0x77>;
 		interrupt-parent = <&gpio4>;
 		interrupts = <17 IRQ_TYPE_EDGE_RISING>;
-<<<<<<< HEAD
-=======
 	};
 
 	/* accelerometer */
@@ -118,7 +116,6 @@
 		reg = <0x41>;
 		interrupt-parent = <&gpio3>;
 		interrupts = <19 IRQ_TYPE_LEVEL_HIGH>;
->>>>>>> 50b4af41
 	};
 
 	/* leds */
