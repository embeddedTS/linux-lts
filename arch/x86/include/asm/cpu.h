--- conflicted
+++ resolved
@@ -32,10 +32,6 @@
 
 DECLARE_PER_CPU(int, cpu_state);
 
-<<<<<<< HEAD
-int __cpuinit mwait_usable(const struct cpuinfo_x86 *);
-=======
 int mwait_usable(const struct cpuinfo_x86 *);
->>>>>>> 47ae63e0
 
 #endif /* _ASM_X86_CPU_H */