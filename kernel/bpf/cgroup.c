// SPDX-License-Identifier: GPL-2.0-only
/*
 * Functions to manage eBPF programs attached to cgroups
 *
 * Copyright (c) 2016 Daniel Mack
 */

#include <linux/kernel.h>
#include <linux/atomic.h>
#include <linux/cgroup.h>
#include <linux/filter.h>
#include <linux/slab.h>
#include <linux/sysctl.h>
#include <linux/string.h>
#include <linux/bpf.h>
#include <linux/bpf-cgroup.h>
#include <net/sock.h>
#include <net/bpf_sk_storage.h>

#include "../cgroup/cgroup-internal.h"

DEFINE_STATIC_KEY_FALSE(cgroup_bpf_enabled_key);
EXPORT_SYMBOL(cgroup_bpf_enabled_key);

void cgroup_bpf_offline(struct cgroup *cgrp)
{
	cgroup_get(cgrp);
	percpu_ref_kill(&cgrp->bpf.refcnt);
}

static void bpf_cgroup_storages_free(struct bpf_cgroup_storage *storages[])
{
	enum bpf_cgroup_storage_type stype;

	for_each_cgroup_storage_type(stype)
		bpf_cgroup_storage_free(storages[stype]);
}

static int bpf_cgroup_storages_alloc(struct bpf_cgroup_storage *storages[],
				     struct bpf_prog *prog)
{
	enum bpf_cgroup_storage_type stype;

	for_each_cgroup_storage_type(stype) {
		storages[stype] = bpf_cgroup_storage_alloc(prog, stype);
		if (IS_ERR(storages[stype])) {
			storages[stype] = NULL;
			bpf_cgroup_storages_free(storages);
			return -ENOMEM;
		}
	}

	return 0;
}

static void bpf_cgroup_storages_assign(struct bpf_cgroup_storage *dst[],
				       struct bpf_cgroup_storage *src[])
{
	enum bpf_cgroup_storage_type stype;

	for_each_cgroup_storage_type(stype)
		dst[stype] = src[stype];
}

static void bpf_cgroup_storages_link(struct bpf_cgroup_storage *storages[],
				     struct cgroup* cgrp,
				     enum bpf_attach_type attach_type)
{
	enum bpf_cgroup_storage_type stype;

	for_each_cgroup_storage_type(stype)
		bpf_cgroup_storage_link(storages[stype], cgrp, attach_type);
}

static void bpf_cgroup_storages_unlink(struct bpf_cgroup_storage *storages[])
{
	enum bpf_cgroup_storage_type stype;

	for_each_cgroup_storage_type(stype)
		bpf_cgroup_storage_unlink(storages[stype]);
}

/* Called when bpf_cgroup_link is auto-detached from dying cgroup.
 * It drops cgroup and bpf_prog refcounts, and marks bpf_link as defunct. It
 * doesn't free link memory, which will eventually be done by bpf_link's
 * release() callback, when its last FD is closed.
 */
static void bpf_cgroup_link_auto_detach(struct bpf_cgroup_link *link)
{
	cgroup_put(link->cgroup);
	link->cgroup = NULL;
}

/**
 * cgroup_bpf_release() - put references of all bpf programs and
 *                        release all cgroup bpf data
 * @work: work structure embedded into the cgroup to modify
 */
static void cgroup_bpf_release(struct work_struct *work)
{
	struct cgroup *p, *cgrp = container_of(work, struct cgroup,
					       bpf.release_work);
<<<<<<< HEAD
	enum bpf_cgroup_storage_type stype;
=======
>>>>>>> 04d5ce62
	struct bpf_prog_array *old_array;
	unsigned int type;

	mutex_lock(&cgroup_mutex);

	for (type = 0; type < ARRAY_SIZE(cgrp->bpf.progs); type++) {
		struct list_head *progs = &cgrp->bpf.progs[type];
		struct bpf_prog_list *pl, *tmp;

		list_for_each_entry_safe(pl, tmp, progs, node) {
			list_del(&pl->node);
			if (pl->prog)
				bpf_prog_put(pl->prog);
			if (pl->link)
				bpf_cgroup_link_auto_detach(pl->link);
			bpf_cgroup_storages_unlink(pl->storage);
			bpf_cgroup_storages_free(pl->storage);
			kfree(pl);
			static_branch_dec(&cgroup_bpf_enabled_key);
		}
		old_array = rcu_dereference_protected(
				cgrp->bpf.effective[type],
				lockdep_is_held(&cgroup_mutex));
		bpf_prog_array_free(old_array);
	}

	mutex_unlock(&cgroup_mutex);

	for (p = cgroup_parent(cgrp); p; p = cgroup_parent(p))
		cgroup_bpf_put(p);

	percpu_ref_exit(&cgrp->bpf.refcnt);
	cgroup_put(cgrp);
}

/**
 * cgroup_bpf_release_fn() - callback used to schedule releasing
 *                           of bpf cgroup data
 * @ref: percpu ref counter structure
 */
static void cgroup_bpf_release_fn(struct percpu_ref *ref)
{
	struct cgroup *cgrp = container_of(ref, struct cgroup, bpf.refcnt);

	INIT_WORK(&cgrp->bpf.release_work, cgroup_bpf_release);
	queue_work(system_wq, &cgrp->bpf.release_work);
}

/* Get underlying bpf_prog of bpf_prog_list entry, regardless if it's through
 * link or direct prog.
 */
static struct bpf_prog *prog_list_prog(struct bpf_prog_list *pl)
{
	if (pl->prog)
		return pl->prog;
	if (pl->link)
		return pl->link->link.prog;
	return NULL;
}

/* count number of elements in the list.
 * it's slow but the list cannot be long
 */
static u32 prog_list_length(struct list_head *head)
{
	struct bpf_prog_list *pl;
	u32 cnt = 0;

	list_for_each_entry(pl, head, node) {
		if (!prog_list_prog(pl))
			continue;
		cnt++;
	}
	return cnt;
}

/* if parent has non-overridable prog attached,
 * disallow attaching new programs to the descendent cgroup.
 * if parent has overridable or multi-prog, allow attaching
 */
static bool hierarchy_allows_attach(struct cgroup *cgrp,
				    enum bpf_attach_type type)
{
	struct cgroup *p;

	p = cgroup_parent(cgrp);
	if (!p)
		return true;
	do {
		u32 flags = p->bpf.flags[type];
		u32 cnt;

		if (flags & BPF_F_ALLOW_MULTI)
			return true;
		cnt = prog_list_length(&p->bpf.progs[type]);
		WARN_ON_ONCE(cnt > 1);
		if (cnt == 1)
			return !!(flags & BPF_F_ALLOW_OVERRIDE);
		p = cgroup_parent(p);
	} while (p);
	return true;
}

/* compute a chain of effective programs for a given cgroup:
 * start from the list of programs in this cgroup and add
 * all parent programs.
 * Note that parent's F_ALLOW_OVERRIDE-type program is yielding
 * to programs in this cgroup
 */
static int compute_effective_progs(struct cgroup *cgrp,
				   enum bpf_attach_type type,
				   struct bpf_prog_array **array)
{
	struct bpf_prog_array_item *item;
	struct bpf_prog_array *progs;
	struct bpf_prog_list *pl;
	struct cgroup *p = cgrp;
	int cnt = 0;

	/* count number of effective programs by walking parents */
	do {
		if (cnt == 0 || (p->bpf.flags[type] & BPF_F_ALLOW_MULTI))
			cnt += prog_list_length(&p->bpf.progs[type]);
		p = cgroup_parent(p);
	} while (p);

	progs = bpf_prog_array_alloc(cnt, GFP_KERNEL);
	if (!progs)
		return -ENOMEM;

	/* populate the array with effective progs */
	cnt = 0;
	p = cgrp;
	do {
		if (cnt > 0 && !(p->bpf.flags[type] & BPF_F_ALLOW_MULTI))
			continue;

		list_for_each_entry(pl, &p->bpf.progs[type], node) {
			if (!prog_list_prog(pl))
				continue;

			item = &progs->items[cnt];
			item->prog = prog_list_prog(pl);
			bpf_cgroup_storages_assign(item->cgroup_storage,
						   pl->storage);
			cnt++;
		}
	} while ((p = cgroup_parent(p)));

	*array = progs;
	return 0;
}

static void activate_effective_progs(struct cgroup *cgrp,
				     enum bpf_attach_type type,
				     struct bpf_prog_array *old_array)
{
	old_array = rcu_replace_pointer(cgrp->bpf.effective[type], old_array,
					lockdep_is_held(&cgroup_mutex));
	/* free prog array after grace period, since __cgroup_bpf_run_*()
	 * might be still walking the array
	 */
	bpf_prog_array_free(old_array);
}

/**
 * cgroup_bpf_inherit() - inherit effective programs from parent
 * @cgrp: the cgroup to modify
 */
int cgroup_bpf_inherit(struct cgroup *cgrp)
{
/* has to use marco instead of const int, since compiler thinks
 * that array below is variable length
 */
#define	NR ARRAY_SIZE(cgrp->bpf.effective)
	struct bpf_prog_array *arrays[NR] = {};
	struct cgroup *p;
	int ret, i;

	ret = percpu_ref_init(&cgrp->bpf.refcnt, cgroup_bpf_release_fn, 0,
			      GFP_KERNEL);
	if (ret)
		return ret;

	for (p = cgroup_parent(cgrp); p; p = cgroup_parent(p))
		cgroup_bpf_get(p);

	for (i = 0; i < NR; i++)
		INIT_LIST_HEAD(&cgrp->bpf.progs[i]);

	for (i = 0; i < NR; i++)
		if (compute_effective_progs(cgrp, i, &arrays[i]))
			goto cleanup;

	for (i = 0; i < NR; i++)
		activate_effective_progs(cgrp, i, arrays[i]);

	return 0;
cleanup:
	for (i = 0; i < NR; i++)
		bpf_prog_array_free(arrays[i]);

	for (p = cgroup_parent(cgrp); p; p = cgroup_parent(p))
		cgroup_bpf_put(p);

	percpu_ref_exit(&cgrp->bpf.refcnt);

	return -ENOMEM;
}

static int update_effective_progs(struct cgroup *cgrp,
				  enum bpf_attach_type type)
{
	struct cgroup_subsys_state *css;
	int err;

	/* allocate and recompute effective prog arrays */
	css_for_each_descendant_pre(css, &cgrp->self) {
		struct cgroup *desc = container_of(css, struct cgroup, self);

		if (percpu_ref_is_zero(&desc->bpf.refcnt))
			continue;

		err = compute_effective_progs(desc, type, &desc->bpf.inactive);
		if (err)
			goto cleanup;
	}

	/* all allocations were successful. Activate all prog arrays */
	css_for_each_descendant_pre(css, &cgrp->self) {
		struct cgroup *desc = container_of(css, struct cgroup, self);

		if (percpu_ref_is_zero(&desc->bpf.refcnt)) {
			if (unlikely(desc->bpf.inactive)) {
				bpf_prog_array_free(desc->bpf.inactive);
				desc->bpf.inactive = NULL;
			}
			continue;
		}

		activate_effective_progs(desc, type, desc->bpf.inactive);
		desc->bpf.inactive = NULL;
	}

	return 0;

cleanup:
	/* oom while computing effective. Free all computed effective arrays
	 * since they were not activated
	 */
	css_for_each_descendant_pre(css, &cgrp->self) {
		struct cgroup *desc = container_of(css, struct cgroup, self);

		bpf_prog_array_free(desc->bpf.inactive);
		desc->bpf.inactive = NULL;
	}

	return err;
}

#define BPF_CGROUP_MAX_PROGS 64

static struct bpf_prog_list *find_attach_entry(struct list_head *progs,
					       struct bpf_prog *prog,
					       struct bpf_cgroup_link *link,
					       struct bpf_prog *replace_prog,
					       bool allow_multi)
{
	struct bpf_prog_list *pl;

	/* single-attach case */
	if (!allow_multi) {
		if (list_empty(progs))
			return NULL;
		return list_first_entry(progs, typeof(*pl), node);
	}

	list_for_each_entry(pl, progs, node) {
		if (prog && pl->prog == prog)
			/* disallow attaching the same prog twice */
			return ERR_PTR(-EINVAL);
		if (link && pl->link == link)
			/* disallow attaching the same link twice */
			return ERR_PTR(-EINVAL);
	}

	/* direct prog multi-attach w/ replacement case */
	if (replace_prog) {
		list_for_each_entry(pl, progs, node) {
			if (pl->prog == replace_prog)
				/* a match found */
				return pl;
		}
		/* prog to replace not found for cgroup */
		return ERR_PTR(-ENOENT);
	}

	return NULL;
}

/**
 * __cgroup_bpf_attach() - Attach the program or the link to a cgroup, and
 *                         propagate the change to descendants
 * @cgrp: The cgroup which descendants to traverse
 * @prog: A program to attach
<<<<<<< HEAD
=======
 * @link: A link to attach
>>>>>>> 04d5ce62
 * @replace_prog: Previously attached program to replace if BPF_F_REPLACE is set
 * @type: Type of attach operation
 * @flags: Option flags
 *
 * Exactly one of @prog or @link can be non-null.
 * Must be called with cgroup_mutex held.
 */
<<<<<<< HEAD
int __cgroup_bpf_attach(struct cgroup *cgrp, struct bpf_prog *prog,
			struct bpf_prog *replace_prog,
=======
int __cgroup_bpf_attach(struct cgroup *cgrp,
			struct bpf_prog *prog, struct bpf_prog *replace_prog,
			struct bpf_cgroup_link *link,
>>>>>>> 04d5ce62
			enum bpf_attach_type type, u32 flags)
{
	u32 saved_flags = (flags & (BPF_F_ALLOW_OVERRIDE | BPF_F_ALLOW_MULTI));
	struct list_head *progs = &cgrp->bpf.progs[type];
	struct bpf_prog *old_prog = NULL;
	struct bpf_cgroup_storage *storage[MAX_BPF_CGROUP_STORAGE_TYPE] = {};
	struct bpf_cgroup_storage *old_storage[MAX_BPF_CGROUP_STORAGE_TYPE] = {};
<<<<<<< HEAD
	struct bpf_prog_list *pl, *replace_pl = NULL;
	enum bpf_cgroup_storage_type stype;
=======
	struct bpf_prog_list *pl;
>>>>>>> 04d5ce62
	int err;

	if (((flags & BPF_F_ALLOW_OVERRIDE) && (flags & BPF_F_ALLOW_MULTI)) ||
	    ((flags & BPF_F_REPLACE) && !(flags & BPF_F_ALLOW_MULTI)))
		/* invalid combination */
		return -EINVAL;
	if (link && (prog || replace_prog))
		/* only either link or prog/replace_prog can be specified */
		return -EINVAL;
	if (!!replace_prog != !!(flags & BPF_F_REPLACE))
		/* replace_prog implies BPF_F_REPLACE, and vice versa */
		return -EINVAL;

	if (!hierarchy_allows_attach(cgrp, type))
		return -EPERM;

	if (!list_empty(progs) && cgrp->bpf.flags[type] != saved_flags)
		/* Disallow attaching non-overridable on top
		 * of existing overridable in this cgroup.
		 * Disallow attaching multi-prog if overridable or none
		 */
		return -EPERM;

	if (prog_list_length(progs) >= BPF_CGROUP_MAX_PROGS)
		return -E2BIG;

<<<<<<< HEAD
	if (flags & BPF_F_ALLOW_MULTI) {
		list_for_each_entry(pl, progs, node) {
			if (pl->prog == prog)
				/* disallow attaching the same prog twice */
				return -EINVAL;
			if (pl->prog == replace_prog)
				replace_pl = pl;
		}
		if ((flags & BPF_F_REPLACE) && !replace_pl)
			/* prog to replace not found for cgroup */
			return -ENOENT;
	} else if (!list_empty(progs)) {
		replace_pl = list_first_entry(progs, typeof(*pl), node);
	}

	for_each_cgroup_storage_type(stype) {
		storage[stype] = bpf_cgroup_storage_alloc(prog, stype);
		if (IS_ERR(storage[stype])) {
			storage[stype] = NULL;
			for_each_cgroup_storage_type(stype)
				bpf_cgroup_storage_free(storage[stype]);
			return -ENOMEM;
		}
	}

	if (replace_pl) {
		pl = replace_pl;
		old_prog = pl->prog;
		for_each_cgroup_storage_type(stype) {
			old_storage[stype] = pl->storage[stype];
			bpf_cgroup_storage_unlink(old_storage[stype]);
		}
=======
	pl = find_attach_entry(progs, prog, link, replace_prog,
			       flags & BPF_F_ALLOW_MULTI);
	if (IS_ERR(pl))
		return PTR_ERR(pl);

	if (bpf_cgroup_storages_alloc(storage, prog ? : link->link.prog))
		return -ENOMEM;

	if (pl) {
		old_prog = pl->prog;
		bpf_cgroup_storages_unlink(pl->storage);
		bpf_cgroup_storages_assign(old_storage, pl->storage);
>>>>>>> 04d5ce62
	} else {
		pl = kmalloc(sizeof(*pl), GFP_KERNEL);
		if (!pl) {
			bpf_cgroup_storages_free(storage);
			return -ENOMEM;
		}
		list_add_tail(&pl->node, progs);
	}

	pl->prog = prog;
<<<<<<< HEAD
	for_each_cgroup_storage_type(stype)
		pl->storage[stype] = storage[stype];

=======
	pl->link = link;
	bpf_cgroup_storages_assign(pl->storage, storage);
>>>>>>> 04d5ce62
	cgrp->bpf.flags[type] = saved_flags;

	err = update_effective_progs(cgrp, type);
	if (err)
		goto cleanup;

	bpf_cgroup_storages_free(old_storage);
	if (old_prog)
		bpf_prog_put(old_prog);
	else
		static_branch_inc(&cgroup_bpf_enabled_key);
	bpf_cgroup_storages_link(pl->storage, cgrp, type);
	return 0;

cleanup:
	if (old_prog) {
		pl->prog = old_prog;
		pl->link = NULL;
	}
<<<<<<< HEAD
	if (!replace_pl) {
=======
	bpf_cgroup_storages_free(pl->storage);
	bpf_cgroup_storages_assign(pl->storage, old_storage);
	bpf_cgroup_storages_link(pl->storage, cgrp, type);
	if (!old_prog) {
>>>>>>> 04d5ce62
		list_del(&pl->node);
		kfree(pl);
	}
	return err;
}

/* Swap updated BPF program for given link in effective program arrays across
 * all descendant cgroups. This function is guaranteed to succeed.
 */
static void replace_effective_prog(struct cgroup *cgrp,
				   enum bpf_attach_type type,
				   struct bpf_cgroup_link *link)
{
	struct bpf_prog_array_item *item;
	struct cgroup_subsys_state *css;
	struct bpf_prog_array *progs;
	struct bpf_prog_list *pl;
	struct list_head *head;
	struct cgroup *cg;
	int pos;

	css_for_each_descendant_pre(css, &cgrp->self) {
		struct cgroup *desc = container_of(css, struct cgroup, self);

		if (percpu_ref_is_zero(&desc->bpf.refcnt))
			continue;

		/* find position of link in effective progs array */
		for (pos = 0, cg = desc; cg; cg = cgroup_parent(cg)) {
			if (pos && !(cg->bpf.flags[type] & BPF_F_ALLOW_MULTI))
				continue;

			head = &cg->bpf.progs[type];
			list_for_each_entry(pl, head, node) {
				if (!prog_list_prog(pl))
					continue;
				if (pl->link == link)
					goto found;
				pos++;
			}
		}
found:
		BUG_ON(!cg);
		progs = rcu_dereference_protected(
				desc->bpf.effective[type],
				lockdep_is_held(&cgroup_mutex));
		item = &progs->items[pos];
		WRITE_ONCE(item->prog, link->link.prog);
	}
}

/**
 * __cgroup_bpf_replace() - Replace link's program and propagate the change
 *                          to descendants
 * @cgrp: The cgroup which descendants to traverse
 * @link: A link for which to replace BPF program
 * @type: Type of attach operation
 *
 * Must be called with cgroup_mutex held.
 */
int __cgroup_bpf_replace(struct cgroup *cgrp, struct bpf_cgroup_link *link,
			 struct bpf_prog *new_prog)
{
	struct list_head *progs = &cgrp->bpf.progs[link->type];
	struct bpf_prog *old_prog;
	struct bpf_prog_list *pl;
	bool found = false;

	if (link->link.prog->type != new_prog->type)
		return -EINVAL;

	list_for_each_entry(pl, progs, node) {
		if (pl->link == link) {
			found = true;
			break;
		}
	}
	if (!found)
		return -ENOENT;

	old_prog = xchg(&link->link.prog, new_prog);
	replace_effective_prog(cgrp, link->type, link);
	bpf_prog_put(old_prog);
	return 0;
}

static struct bpf_prog_list *find_detach_entry(struct list_head *progs,
					       struct bpf_prog *prog,
					       struct bpf_cgroup_link *link,
					       bool allow_multi)
{
	struct bpf_prog_list *pl;

	if (!allow_multi) {
		if (list_empty(progs))
			/* report error when trying to detach and nothing is attached */
			return ERR_PTR(-ENOENT);

		/* to maintain backward compatibility NONE and OVERRIDE cgroups
		 * allow detaching with invalid FD (prog==NULL) in legacy mode
		 */
		return list_first_entry(progs, typeof(*pl), node);
	}

	if (!prog && !link)
		/* to detach MULTI prog the user has to specify valid FD
		 * of the program or link to be detached
		 */
		return ERR_PTR(-EINVAL);

	/* find the prog or link and detach it */
	list_for_each_entry(pl, progs, node) {
		if (pl->prog == prog && pl->link == link)
			return pl;
	}
	return ERR_PTR(-ENOENT);
}

/**
 * __cgroup_bpf_detach() - Detach the program or link from a cgroup, and
 *                         propagate the change to descendants
 * @cgrp: The cgroup which descendants to traverse
 * @prog: A program to detach or NULL
 * @prog: A link to detach or NULL
 * @type: Type of detach operation
 *
 * At most one of @prog or @link can be non-NULL.
 * Must be called with cgroup_mutex held.
 */
int __cgroup_bpf_detach(struct cgroup *cgrp, struct bpf_prog *prog,
			struct bpf_cgroup_link *link, enum bpf_attach_type type)
{
	struct list_head *progs = &cgrp->bpf.progs[type];
	u32 flags = cgrp->bpf.flags[type];
	struct bpf_prog_list *pl;
	struct bpf_prog *old_prog;
	int err;

	if (prog && link)
		/* only one of prog or link can be specified */
		return -EINVAL;

	pl = find_detach_entry(progs, prog, link, flags & BPF_F_ALLOW_MULTI);
	if (IS_ERR(pl))
		return PTR_ERR(pl);

	/* mark it deleted, so it's ignored while recomputing effective */
	old_prog = pl->prog;
	pl->prog = NULL;
	pl->link = NULL;

	err = update_effective_progs(cgrp, type);
	if (err)
		goto cleanup;

	/* now can actually delete it from this cgroup list */
	list_del(&pl->node);
	bpf_cgroup_storages_unlink(pl->storage);
	bpf_cgroup_storages_free(pl->storage);
	kfree(pl);
	if (list_empty(progs))
		/* last program was detached, reset flags to zero */
		cgrp->bpf.flags[type] = 0;
	if (old_prog)
		bpf_prog_put(old_prog);
	static_branch_dec(&cgroup_bpf_enabled_key);
	return 0;

cleanup:
	/* restore back prog or link */
	pl->prog = old_prog;
	pl->link = link;
	return err;
}

/* Must be called with cgroup_mutex held to avoid races. */
int __cgroup_bpf_query(struct cgroup *cgrp, const union bpf_attr *attr,
		       union bpf_attr __user *uattr)
{
	__u32 __user *prog_ids = u64_to_user_ptr(attr->query.prog_ids);
	enum bpf_attach_type type = attr->query.attach_type;
	struct list_head *progs = &cgrp->bpf.progs[type];
	u32 flags = cgrp->bpf.flags[type];
	struct bpf_prog_array *effective;
	struct bpf_prog *prog;
	int cnt, ret = 0, i;

	effective = rcu_dereference_protected(cgrp->bpf.effective[type],
					      lockdep_is_held(&cgroup_mutex));

	if (attr->query.query_flags & BPF_F_QUERY_EFFECTIVE)
		cnt = bpf_prog_array_length(effective);
	else
		cnt = prog_list_length(progs);

	if (copy_to_user(&uattr->query.attach_flags, &flags, sizeof(flags)))
		return -EFAULT;
	if (copy_to_user(&uattr->query.prog_cnt, &cnt, sizeof(cnt)))
		return -EFAULT;
	if (attr->query.prog_cnt == 0 || !prog_ids || !cnt)
		/* return early if user requested only program count + flags */
		return 0;
	if (attr->query.prog_cnt < cnt) {
		cnt = attr->query.prog_cnt;
		ret = -ENOSPC;
	}

	if (attr->query.query_flags & BPF_F_QUERY_EFFECTIVE) {
		return bpf_prog_array_copy_to_user(effective, prog_ids, cnt);
	} else {
		struct bpf_prog_list *pl;
		u32 id;

		i = 0;
		list_for_each_entry(pl, progs, node) {
			prog = prog_list_prog(pl);
			id = prog->aux->id;
			if (copy_to_user(prog_ids + i, &id, sizeof(id)))
				return -EFAULT;
			if (++i == cnt)
				break;
		}
	}
	return ret;
}

int cgroup_bpf_prog_attach(const union bpf_attr *attr,
			   enum bpf_prog_type ptype, struct bpf_prog *prog)
{
	struct bpf_prog *replace_prog = NULL;
	struct cgroup *cgrp;
	int ret;

	cgrp = cgroup_get_from_fd(attr->target_fd);
	if (IS_ERR(cgrp))
		return PTR_ERR(cgrp);

	if ((attr->attach_flags & BPF_F_ALLOW_MULTI) &&
	    (attr->attach_flags & BPF_F_REPLACE)) {
		replace_prog = bpf_prog_get_type(attr->replace_bpf_fd, ptype);
		if (IS_ERR(replace_prog)) {
			cgroup_put(cgrp);
			return PTR_ERR(replace_prog);
		}
	}

<<<<<<< HEAD
	ret = cgroup_bpf_attach(cgrp, prog, replace_prog, attr->attach_type,
				attr->attach_flags);
=======
	ret = cgroup_bpf_attach(cgrp, prog, replace_prog, NULL,
				attr->attach_type, attr->attach_flags);
>>>>>>> 04d5ce62

	if (replace_prog)
		bpf_prog_put(replace_prog);
	cgroup_put(cgrp);
	return ret;
}

int cgroup_bpf_prog_detach(const union bpf_attr *attr, enum bpf_prog_type ptype)
{
	struct bpf_prog *prog;
	struct cgroup *cgrp;
	int ret;

	cgrp = cgroup_get_from_fd(attr->target_fd);
	if (IS_ERR(cgrp))
		return PTR_ERR(cgrp);

	prog = bpf_prog_get_type(attr->attach_bpf_fd, ptype);
	if (IS_ERR(prog))
		prog = NULL;

	ret = cgroup_bpf_detach(cgrp, prog, attr->attach_type);
	if (prog)
		bpf_prog_put(prog);

	cgroup_put(cgrp);
	return ret;
}

static void bpf_cgroup_link_release(struct bpf_link *link)
{
	struct bpf_cgroup_link *cg_link =
		container_of(link, struct bpf_cgroup_link, link);

	/* link might have been auto-detached by dying cgroup already,
	 * in that case our work is done here
	 */
	if (!cg_link->cgroup)
		return;

	mutex_lock(&cgroup_mutex);

	/* re-check cgroup under lock again */
	if (!cg_link->cgroup) {
		mutex_unlock(&cgroup_mutex);
		return;
	}

	WARN_ON(__cgroup_bpf_detach(cg_link->cgroup, NULL, cg_link,
				    cg_link->type));

	mutex_unlock(&cgroup_mutex);
	cgroup_put(cg_link->cgroup);
}

static void bpf_cgroup_link_dealloc(struct bpf_link *link)
{
	struct bpf_cgroup_link *cg_link =
		container_of(link, struct bpf_cgroup_link, link);

	kfree(cg_link);
}

const struct bpf_link_ops bpf_cgroup_link_lops = {
	.release = bpf_cgroup_link_release,
	.dealloc = bpf_cgroup_link_dealloc,
};

int cgroup_bpf_link_attach(const union bpf_attr *attr, struct bpf_prog *prog)
{
	struct bpf_cgroup_link *link;
	struct file *link_file;
	struct cgroup *cgrp;
	int err, link_fd;

	if (attr->link_create.flags)
		return -EINVAL;

	cgrp = cgroup_get_from_fd(attr->link_create.target_fd);
	if (IS_ERR(cgrp))
		return PTR_ERR(cgrp);

	link = kzalloc(sizeof(*link), GFP_USER);
	if (!link) {
		err = -ENOMEM;
		goto out_put_cgroup;
	}
	bpf_link_init(&link->link, &bpf_cgroup_link_lops, prog);
	link->cgroup = cgrp;
	link->type = attr->link_create.attach_type;

	link_file = bpf_link_new_file(&link->link, &link_fd);
	if (IS_ERR(link_file)) {
		kfree(link);
		err = PTR_ERR(link_file);
		goto out_put_cgroup;
	}

	err = cgroup_bpf_attach(cgrp, NULL, NULL, link, link->type,
				BPF_F_ALLOW_MULTI);
	if (err) {
		bpf_link_cleanup(&link->link, link_file, link_fd);
		goto out_put_cgroup;
	}

	fd_install(link_fd, link_file);
	return link_fd;

out_put_cgroup:
	cgroup_put(cgrp);
	return err;
}

int cgroup_bpf_prog_query(const union bpf_attr *attr,
			  union bpf_attr __user *uattr)
{
	struct cgroup *cgrp;
	int ret;

	cgrp = cgroup_get_from_fd(attr->query.target_fd);
	if (IS_ERR(cgrp))
		return PTR_ERR(cgrp);

	ret = cgroup_bpf_query(cgrp, attr, uattr);

	cgroup_put(cgrp);
	return ret;
}

/**
 * __cgroup_bpf_run_filter_skb() - Run a program for packet filtering
 * @sk: The socket sending or receiving traffic
 * @skb: The skb that is being sent or received
 * @type: The type of program to be exectuted
 *
 * If no socket is passed, or the socket is not of type INET or INET6,
 * this function does nothing and returns 0.
 *
 * The program type passed in via @type must be suitable for network
 * filtering. No further check is performed to assert that.
 *
 * For egress packets, this function can return:
 *   NET_XMIT_SUCCESS    (0)	- continue with packet output
 *   NET_XMIT_DROP       (1)	- drop packet and notify TCP to call cwr
 *   NET_XMIT_CN         (2)	- continue with packet output and notify TCP
 *				  to call cwr
 *   -EPERM			- drop packet
 *
 * For ingress packets, this function will return -EPERM if any
 * attached program was found and if it returned != 1 during execution.
 * Otherwise 0 is returned.
 */
int __cgroup_bpf_run_filter_skb(struct sock *sk,
				struct sk_buff *skb,
				enum bpf_attach_type type)
{
	unsigned int offset = skb->data - skb_network_header(skb);
	struct sock *save_sk;
	void *saved_data_end;
	struct cgroup *cgrp;
	int ret;

	if (!sk || !sk_fullsock(sk))
		return 0;

	if (sk->sk_family != AF_INET && sk->sk_family != AF_INET6)
		return 0;

	cgrp = sock_cgroup_ptr(&sk->sk_cgrp_data);
	save_sk = skb->sk;
	skb->sk = sk;
	__skb_push(skb, offset);

	/* compute pointers for the bpf prog */
	bpf_compute_and_save_data_end(skb, &saved_data_end);

	if (type == BPF_CGROUP_INET_EGRESS) {
		ret = BPF_PROG_CGROUP_INET_EGRESS_RUN_ARRAY(
			cgrp->bpf.effective[type], skb, __bpf_prog_run_save_cb);
	} else {
		ret = BPF_PROG_RUN_ARRAY(cgrp->bpf.effective[type], skb,
					  __bpf_prog_run_save_cb);
		ret = (ret == 1 ? 0 : -EPERM);
	}
	bpf_restore_data_end(skb, saved_data_end);
	__skb_pull(skb, offset);
	skb->sk = save_sk;

	return ret;
}
EXPORT_SYMBOL(__cgroup_bpf_run_filter_skb);

/**
 * __cgroup_bpf_run_filter_sk() - Run a program on a sock
 * @sk: sock structure to manipulate
 * @type: The type of program to be exectuted
 *
 * socket is passed is expected to be of type INET or INET6.
 *
 * The program type passed in via @type must be suitable for sock
 * filtering. No further check is performed to assert that.
 *
 * This function will return %-EPERM if any if an attached program was found
 * and if it returned != 1 during execution. In all other cases, 0 is returned.
 */
int __cgroup_bpf_run_filter_sk(struct sock *sk,
			       enum bpf_attach_type type)
{
	struct cgroup *cgrp = sock_cgroup_ptr(&sk->sk_cgrp_data);
	int ret;

	ret = BPF_PROG_RUN_ARRAY(cgrp->bpf.effective[type], sk, BPF_PROG_RUN);
	return ret == 1 ? 0 : -EPERM;
}
EXPORT_SYMBOL(__cgroup_bpf_run_filter_sk);

/**
 * __cgroup_bpf_run_filter_sock_addr() - Run a program on a sock and
 *                                       provided by user sockaddr
 * @sk: sock struct that will use sockaddr
 * @uaddr: sockaddr struct provided by user
 * @type: The type of program to be exectuted
 * @t_ctx: Pointer to attach type specific context
 *
 * socket is expected to be of type INET or INET6.
 *
 * This function will return %-EPERM if an attached program is found and
 * returned value != 1 during execution. In all other cases, 0 is returned.
 */
int __cgroup_bpf_run_filter_sock_addr(struct sock *sk,
				      struct sockaddr *uaddr,
				      enum bpf_attach_type type,
				      void *t_ctx)
{
	struct bpf_sock_addr_kern ctx = {
		.sk = sk,
		.uaddr = uaddr,
		.t_ctx = t_ctx,
	};
	struct sockaddr_storage unspec;
	struct cgroup *cgrp;
	int ret;

	/* Check socket family since not all sockets represent network
	 * endpoint (e.g. AF_UNIX).
	 */
	if (sk->sk_family != AF_INET && sk->sk_family != AF_INET6)
		return 0;

	if (!ctx.uaddr) {
		memset(&unspec, 0, sizeof(unspec));
		ctx.uaddr = (struct sockaddr *)&unspec;
	}

	cgrp = sock_cgroup_ptr(&sk->sk_cgrp_data);
	ret = BPF_PROG_RUN_ARRAY(cgrp->bpf.effective[type], &ctx, BPF_PROG_RUN);

	return ret == 1 ? 0 : -EPERM;
}
EXPORT_SYMBOL(__cgroup_bpf_run_filter_sock_addr);

/**
 * __cgroup_bpf_run_filter_sock_ops() - Run a program on a sock
 * @sk: socket to get cgroup from
 * @sock_ops: bpf_sock_ops_kern struct to pass to program. Contains
 * sk with connection information (IP addresses, etc.) May not contain
 * cgroup info if it is a req sock.
 * @type: The type of program to be exectuted
 *
 * socket passed is expected to be of type INET or INET6.
 *
 * The program type passed in via @type must be suitable for sock_ops
 * filtering. No further check is performed to assert that.
 *
 * This function will return %-EPERM if any if an attached program was found
 * and if it returned != 1 during execution. In all other cases, 0 is returned.
 */
int __cgroup_bpf_run_filter_sock_ops(struct sock *sk,
				     struct bpf_sock_ops_kern *sock_ops,
				     enum bpf_attach_type type)
{
	struct cgroup *cgrp = sock_cgroup_ptr(&sk->sk_cgrp_data);
	int ret;

	ret = BPF_PROG_RUN_ARRAY(cgrp->bpf.effective[type], sock_ops,
				 BPF_PROG_RUN);
	return ret == 1 ? 0 : -EPERM;
}
EXPORT_SYMBOL(__cgroup_bpf_run_filter_sock_ops);

int __cgroup_bpf_check_dev_permission(short dev_type, u32 major, u32 minor,
				      short access, enum bpf_attach_type type)
{
	struct cgroup *cgrp;
	struct bpf_cgroup_dev_ctx ctx = {
		.access_type = (access << 16) | dev_type,
		.major = major,
		.minor = minor,
	};
	int allow = 1;

	rcu_read_lock();
	cgrp = task_dfl_cgroup(current);
	allow = BPF_PROG_RUN_ARRAY(cgrp->bpf.effective[type], &ctx,
				   BPF_PROG_RUN);
	rcu_read_unlock();

	return !allow;
}
EXPORT_SYMBOL(__cgroup_bpf_check_dev_permission);

static const struct bpf_func_proto *
cgroup_base_func_proto(enum bpf_func_id func_id, const struct bpf_prog *prog)
{
	switch (func_id) {
	case BPF_FUNC_map_lookup_elem:
		return &bpf_map_lookup_elem_proto;
	case BPF_FUNC_map_update_elem:
		return &bpf_map_update_elem_proto;
	case BPF_FUNC_map_delete_elem:
		return &bpf_map_delete_elem_proto;
	case BPF_FUNC_map_push_elem:
		return &bpf_map_push_elem_proto;
	case BPF_FUNC_map_pop_elem:
		return &bpf_map_pop_elem_proto;
	case BPF_FUNC_map_peek_elem:
		return &bpf_map_peek_elem_proto;
	case BPF_FUNC_get_current_uid_gid:
		return &bpf_get_current_uid_gid_proto;
	case BPF_FUNC_get_local_storage:
		return &bpf_get_local_storage_proto;
	case BPF_FUNC_get_current_cgroup_id:
		return &bpf_get_current_cgroup_id_proto;
	case BPF_FUNC_trace_printk:
		if (capable(CAP_SYS_ADMIN))
			return bpf_get_trace_printk_proto();
		/* fall through */
	default:
		return NULL;
	}
}

static const struct bpf_func_proto *
cgroup_dev_func_proto(enum bpf_func_id func_id, const struct bpf_prog *prog)
{
	return cgroup_base_func_proto(func_id, prog);
}

static bool cgroup_dev_is_valid_access(int off, int size,
				       enum bpf_access_type type,
				       const struct bpf_prog *prog,
				       struct bpf_insn_access_aux *info)
{
	const int size_default = sizeof(__u32);

	if (type == BPF_WRITE)
		return false;

	if (off < 0 || off + size > sizeof(struct bpf_cgroup_dev_ctx))
		return false;
	/* The verifier guarantees that size > 0. */
	if (off % size != 0)
		return false;

	switch (off) {
	case bpf_ctx_range(struct bpf_cgroup_dev_ctx, access_type):
		bpf_ctx_record_field_size(info, size_default);
		if (!bpf_ctx_narrow_access_ok(off, size, size_default))
			return false;
		break;
	default:
		if (size != size_default)
			return false;
	}

	return true;
}

const struct bpf_prog_ops cg_dev_prog_ops = {
};

const struct bpf_verifier_ops cg_dev_verifier_ops = {
	.get_func_proto		= cgroup_dev_func_proto,
	.is_valid_access	= cgroup_dev_is_valid_access,
};

/**
 * __cgroup_bpf_run_filter_sysctl - Run a program on sysctl
 *
 * @head: sysctl table header
 * @table: sysctl table
 * @write: sysctl is being read (= 0) or written (= 1)
 * @buf: pointer to buffer passed by user space
 * @pcount: value-result argument: value is size of buffer pointed to by @buf,
 *	result is size of @new_buf if program set new value, initial value
 *	otherwise
 * @ppos: value-result argument: value is position at which read from or write
 *	to sysctl is happening, result is new position if program overrode it,
 *	initial value otherwise
 * @new_buf: pointer to pointer to new buffer that will be allocated if program
 *	overrides new value provided by user space on sysctl write
 *	NOTE: it's caller responsibility to free *new_buf if it was set
 * @type: type of program to be executed
 *
 * Program is run when sysctl is being accessed, either read or written, and
 * can allow or deny such access.
 *
 * This function will return %-EPERM if an attached program is found and
 * returned value != 1 during execution. In all other cases 0 is returned.
 */
int __cgroup_bpf_run_filter_sysctl(struct ctl_table_header *head,
				   struct ctl_table *table, int write,
				   void __user *buf, size_t *pcount,
				   loff_t *ppos, void **new_buf,
				   enum bpf_attach_type type)
{
	struct bpf_sysctl_kern ctx = {
		.head = head,
		.table = table,
		.write = write,
		.ppos = ppos,
		.cur_val = NULL,
		.cur_len = PAGE_SIZE,
		.new_val = NULL,
		.new_len = 0,
		.new_updated = 0,
	};
	struct cgroup *cgrp;
	int ret;

	ctx.cur_val = kmalloc_track_caller(ctx.cur_len, GFP_KERNEL);
	if (ctx.cur_val) {
		mm_segment_t old_fs;
		loff_t pos = 0;

		old_fs = get_fs();
		set_fs(KERNEL_DS);
		if (table->proc_handler(table, 0, (void __user *)ctx.cur_val,
					&ctx.cur_len, &pos)) {
			/* Let BPF program decide how to proceed. */
			ctx.cur_len = 0;
		}
		set_fs(old_fs);
	} else {
		/* Let BPF program decide how to proceed. */
		ctx.cur_len = 0;
	}

	if (write && buf && *pcount) {
		/* BPF program should be able to override new value with a
		 * buffer bigger than provided by user.
		 */
		ctx.new_val = kmalloc_track_caller(PAGE_SIZE, GFP_KERNEL);
		ctx.new_len = min_t(size_t, PAGE_SIZE, *pcount);
		if (!ctx.new_val ||
		    copy_from_user(ctx.new_val, buf, ctx.new_len))
			/* Let BPF program decide how to proceed. */
			ctx.new_len = 0;
	}

	rcu_read_lock();
	cgrp = task_dfl_cgroup(current);
	ret = BPF_PROG_RUN_ARRAY(cgrp->bpf.effective[type], &ctx, BPF_PROG_RUN);
	rcu_read_unlock();

	kfree(ctx.cur_val);

	if (ret == 1 && ctx.new_updated) {
		*new_buf = ctx.new_val;
		*pcount = ctx.new_len;
	} else {
		kfree(ctx.new_val);
	}

	return ret == 1 ? 0 : -EPERM;
}
EXPORT_SYMBOL(__cgroup_bpf_run_filter_sysctl);

#ifdef CONFIG_NET
static bool __cgroup_bpf_prog_array_is_empty(struct cgroup *cgrp,
					     enum bpf_attach_type attach_type)
{
	struct bpf_prog_array *prog_array;
	bool empty;

	rcu_read_lock();
	prog_array = rcu_dereference(cgrp->bpf.effective[attach_type]);
	empty = bpf_prog_array_is_empty(prog_array);
	rcu_read_unlock();

	return empty;
}

static int sockopt_alloc_buf(struct bpf_sockopt_kern *ctx, int max_optlen)
{
	if (unlikely(max_optlen > PAGE_SIZE) || max_optlen < 0)
		return -EINVAL;

	ctx->optval = kzalloc(max_optlen, GFP_USER);
	if (!ctx->optval)
		return -ENOMEM;

	ctx->optval_end = ctx->optval + max_optlen;

	return 0;
}

static void sockopt_free_buf(struct bpf_sockopt_kern *ctx)
{
	kfree(ctx->optval);
}

int __cgroup_bpf_run_filter_setsockopt(struct sock *sk, int *level,
				       int *optname, char __user *optval,
				       int *optlen, char **kernel_optval)
{
	struct cgroup *cgrp = sock_cgroup_ptr(&sk->sk_cgrp_data);
	struct bpf_sockopt_kern ctx = {
		.sk = sk,
		.level = *level,
		.optname = *optname,
	};
	int ret, max_optlen;

	/* Opportunistic check to see whether we have any BPF program
	 * attached to the hook so we don't waste time allocating
	 * memory and locking the socket.
	 */
	if (!cgroup_bpf_enabled ||
	    __cgroup_bpf_prog_array_is_empty(cgrp, BPF_CGROUP_SETSOCKOPT))
		return 0;

	/* Allocate a bit more than the initial user buffer for
	 * BPF program. The canonical use case is overriding
	 * TCP_CONGESTION(nv) to TCP_CONGESTION(cubic).
	 */
	max_optlen = max_t(int, 16, *optlen);

	ret = sockopt_alloc_buf(&ctx, max_optlen);
	if (ret)
		return ret;

	ctx.optlen = *optlen;

	if (copy_from_user(ctx.optval, optval, *optlen) != 0) {
		ret = -EFAULT;
		goto out;
	}

	lock_sock(sk);
	ret = BPF_PROG_RUN_ARRAY(cgrp->bpf.effective[BPF_CGROUP_SETSOCKOPT],
				 &ctx, BPF_PROG_RUN);
	release_sock(sk);

	if (!ret) {
		ret = -EPERM;
		goto out;
	}

	if (ctx.optlen == -1) {
		/* optlen set to -1, bypass kernel */
		ret = 1;
	} else if (ctx.optlen > max_optlen || ctx.optlen < -1) {
		/* optlen is out of bounds */
		ret = -EFAULT;
	} else {
		/* optlen within bounds, run kernel handler */
		ret = 0;

		/* export any potential modifications */
		*level = ctx.level;
		*optname = ctx.optname;
		*optlen = ctx.optlen;
		*kernel_optval = ctx.optval;
	}

out:
	if (ret)
		sockopt_free_buf(&ctx);
	return ret;
}
EXPORT_SYMBOL(__cgroup_bpf_run_filter_setsockopt);

int __cgroup_bpf_run_filter_getsockopt(struct sock *sk, int level,
				       int optname, char __user *optval,
				       int __user *optlen, int max_optlen,
				       int retval)
{
	struct cgroup *cgrp = sock_cgroup_ptr(&sk->sk_cgrp_data);
	struct bpf_sockopt_kern ctx = {
		.sk = sk,
		.level = level,
		.optname = optname,
		.retval = retval,
	};
	int ret;

	/* Opportunistic check to see whether we have any BPF program
	 * attached to the hook so we don't waste time allocating
	 * memory and locking the socket.
	 */
	if (!cgroup_bpf_enabled ||
	    __cgroup_bpf_prog_array_is_empty(cgrp, BPF_CGROUP_GETSOCKOPT))
		return retval;

	ret = sockopt_alloc_buf(&ctx, max_optlen);
	if (ret)
		return ret;

	ctx.optlen = max_optlen;

	if (!retval) {
		/* If kernel getsockopt finished successfully,
		 * copy whatever was returned to the user back
		 * into our temporary buffer. Set optlen to the
		 * one that kernel returned as well to let
		 * BPF programs inspect the value.
		 */

		if (get_user(ctx.optlen, optlen)) {
			ret = -EFAULT;
			goto out;
		}

		if (ctx.optlen > max_optlen)
			ctx.optlen = max_optlen;

		if (copy_from_user(ctx.optval, optval, ctx.optlen) != 0) {
			ret = -EFAULT;
			goto out;
		}
	}

	lock_sock(sk);
	ret = BPF_PROG_RUN_ARRAY(cgrp->bpf.effective[BPF_CGROUP_GETSOCKOPT],
				 &ctx, BPF_PROG_RUN);
	release_sock(sk);

	if (!ret) {
		ret = -EPERM;
		goto out;
	}

	if (ctx.optlen > max_optlen) {
		ret = -EFAULT;
		goto out;
	}

	/* BPF programs only allowed to set retval to 0, not some
	 * arbitrary value.
	 */
	if (ctx.retval != 0 && ctx.retval != retval) {
		ret = -EFAULT;
		goto out;
	}

	if (copy_to_user(optval, ctx.optval, ctx.optlen) ||
	    put_user(ctx.optlen, optlen)) {
		ret = -EFAULT;
		goto out;
	}

	ret = ctx.retval;

out:
	sockopt_free_buf(&ctx);
	return ret;
}
EXPORT_SYMBOL(__cgroup_bpf_run_filter_getsockopt);
#endif

static ssize_t sysctl_cpy_dir(const struct ctl_dir *dir, char **bufp,
			      size_t *lenp)
{
	ssize_t tmp_ret = 0, ret;

	if (dir->header.parent) {
		tmp_ret = sysctl_cpy_dir(dir->header.parent, bufp, lenp);
		if (tmp_ret < 0)
			return tmp_ret;
	}

	ret = strscpy(*bufp, dir->header.ctl_table[0].procname, *lenp);
	if (ret < 0)
		return ret;
	*bufp += ret;
	*lenp -= ret;
	ret += tmp_ret;

	/* Avoid leading slash. */
	if (!ret)
		return ret;

	tmp_ret = strscpy(*bufp, "/", *lenp);
	if (tmp_ret < 0)
		return tmp_ret;
	*bufp += tmp_ret;
	*lenp -= tmp_ret;

	return ret + tmp_ret;
}

BPF_CALL_4(bpf_sysctl_get_name, struct bpf_sysctl_kern *, ctx, char *, buf,
	   size_t, buf_len, u64, flags)
{
	ssize_t tmp_ret = 0, ret;

	if (!buf)
		return -EINVAL;

	if (!(flags & BPF_F_SYSCTL_BASE_NAME)) {
		if (!ctx->head)
			return -EINVAL;
		tmp_ret = sysctl_cpy_dir(ctx->head->parent, &buf, &buf_len);
		if (tmp_ret < 0)
			return tmp_ret;
	}

	ret = strscpy(buf, ctx->table->procname, buf_len);

	return ret < 0 ? ret : tmp_ret + ret;
}

static const struct bpf_func_proto bpf_sysctl_get_name_proto = {
	.func		= bpf_sysctl_get_name,
	.gpl_only	= false,
	.ret_type	= RET_INTEGER,
	.arg1_type	= ARG_PTR_TO_CTX,
	.arg2_type	= ARG_PTR_TO_MEM,
	.arg3_type	= ARG_CONST_SIZE,
	.arg4_type	= ARG_ANYTHING,
};

static int copy_sysctl_value(char *dst, size_t dst_len, char *src,
			     size_t src_len)
{
	if (!dst)
		return -EINVAL;

	if (!dst_len)
		return -E2BIG;

	if (!src || !src_len) {
		memset(dst, 0, dst_len);
		return -EINVAL;
	}

	memcpy(dst, src, min(dst_len, src_len));

	if (dst_len > src_len) {
		memset(dst + src_len, '\0', dst_len - src_len);
		return src_len;
	}

	dst[dst_len - 1] = '\0';

	return -E2BIG;
}

BPF_CALL_3(bpf_sysctl_get_current_value, struct bpf_sysctl_kern *, ctx,
	   char *, buf, size_t, buf_len)
{
	return copy_sysctl_value(buf, buf_len, ctx->cur_val, ctx->cur_len);
}

static const struct bpf_func_proto bpf_sysctl_get_current_value_proto = {
	.func		= bpf_sysctl_get_current_value,
	.gpl_only	= false,
	.ret_type	= RET_INTEGER,
	.arg1_type	= ARG_PTR_TO_CTX,
	.arg2_type	= ARG_PTR_TO_UNINIT_MEM,
	.arg3_type	= ARG_CONST_SIZE,
};

BPF_CALL_3(bpf_sysctl_get_new_value, struct bpf_sysctl_kern *, ctx, char *, buf,
	   size_t, buf_len)
{
	if (!ctx->write) {
		if (buf && buf_len)
			memset(buf, '\0', buf_len);
		return -EINVAL;
	}
	return copy_sysctl_value(buf, buf_len, ctx->new_val, ctx->new_len);
}

static const struct bpf_func_proto bpf_sysctl_get_new_value_proto = {
	.func		= bpf_sysctl_get_new_value,
	.gpl_only	= false,
	.ret_type	= RET_INTEGER,
	.arg1_type	= ARG_PTR_TO_CTX,
	.arg2_type	= ARG_PTR_TO_UNINIT_MEM,
	.arg3_type	= ARG_CONST_SIZE,
};

BPF_CALL_3(bpf_sysctl_set_new_value, struct bpf_sysctl_kern *, ctx,
	   const char *, buf, size_t, buf_len)
{
	if (!ctx->write || !ctx->new_val || !ctx->new_len || !buf || !buf_len)
		return -EINVAL;

	if (buf_len > PAGE_SIZE - 1)
		return -E2BIG;

	memcpy(ctx->new_val, buf, buf_len);
	ctx->new_len = buf_len;
	ctx->new_updated = 1;

	return 0;
}

static const struct bpf_func_proto bpf_sysctl_set_new_value_proto = {
	.func		= bpf_sysctl_set_new_value,
	.gpl_only	= false,
	.ret_type	= RET_INTEGER,
	.arg1_type	= ARG_PTR_TO_CTX,
	.arg2_type	= ARG_PTR_TO_MEM,
	.arg3_type	= ARG_CONST_SIZE,
};

static const struct bpf_func_proto *
sysctl_func_proto(enum bpf_func_id func_id, const struct bpf_prog *prog)
{
	switch (func_id) {
	case BPF_FUNC_strtol:
		return &bpf_strtol_proto;
	case BPF_FUNC_strtoul:
		return &bpf_strtoul_proto;
	case BPF_FUNC_sysctl_get_name:
		return &bpf_sysctl_get_name_proto;
	case BPF_FUNC_sysctl_get_current_value:
		return &bpf_sysctl_get_current_value_proto;
	case BPF_FUNC_sysctl_get_new_value:
		return &bpf_sysctl_get_new_value_proto;
	case BPF_FUNC_sysctl_set_new_value:
		return &bpf_sysctl_set_new_value_proto;
	default:
		return cgroup_base_func_proto(func_id, prog);
	}
}

static bool sysctl_is_valid_access(int off, int size, enum bpf_access_type type,
				   const struct bpf_prog *prog,
				   struct bpf_insn_access_aux *info)
{
	const int size_default = sizeof(__u32);

	if (off < 0 || off + size > sizeof(struct bpf_sysctl) || off % size)
		return false;

	switch (off) {
	case bpf_ctx_range(struct bpf_sysctl, write):
		if (type != BPF_READ)
			return false;
		bpf_ctx_record_field_size(info, size_default);
		return bpf_ctx_narrow_access_ok(off, size, size_default);
	case bpf_ctx_range(struct bpf_sysctl, file_pos):
		if (type == BPF_READ) {
			bpf_ctx_record_field_size(info, size_default);
			return bpf_ctx_narrow_access_ok(off, size, size_default);
		} else {
			return size == size_default;
		}
	default:
		return false;
	}
}

static u32 sysctl_convert_ctx_access(enum bpf_access_type type,
				     const struct bpf_insn *si,
				     struct bpf_insn *insn_buf,
				     struct bpf_prog *prog, u32 *target_size)
{
	struct bpf_insn *insn = insn_buf;
	u32 read_size;

	switch (si->off) {
	case offsetof(struct bpf_sysctl, write):
		*insn++ = BPF_LDX_MEM(
			BPF_SIZE(si->code), si->dst_reg, si->src_reg,
			bpf_target_off(struct bpf_sysctl_kern, write,
				       sizeof_field(struct bpf_sysctl_kern,
						    write),
				       target_size));
		break;
	case offsetof(struct bpf_sysctl, file_pos):
		/* ppos is a pointer so it should be accessed via indirect
		 * loads and stores. Also for stores additional temporary
		 * register is used since neither src_reg nor dst_reg can be
		 * overridden.
		 */
		if (type == BPF_WRITE) {
			int treg = BPF_REG_9;

			if (si->src_reg == treg || si->dst_reg == treg)
				--treg;
			if (si->src_reg == treg || si->dst_reg == treg)
				--treg;
			*insn++ = BPF_STX_MEM(
				BPF_DW, si->dst_reg, treg,
				offsetof(struct bpf_sysctl_kern, tmp_reg));
			*insn++ = BPF_LDX_MEM(
				BPF_FIELD_SIZEOF(struct bpf_sysctl_kern, ppos),
				treg, si->dst_reg,
				offsetof(struct bpf_sysctl_kern, ppos));
			*insn++ = BPF_STX_MEM(
				BPF_SIZEOF(u32), treg, si->src_reg,
				bpf_ctx_narrow_access_offset(
					0, sizeof(u32), sizeof(loff_t)));
			*insn++ = BPF_LDX_MEM(
				BPF_DW, treg, si->dst_reg,
				offsetof(struct bpf_sysctl_kern, tmp_reg));
		} else {
			*insn++ = BPF_LDX_MEM(
				BPF_FIELD_SIZEOF(struct bpf_sysctl_kern, ppos),
				si->dst_reg, si->src_reg,
				offsetof(struct bpf_sysctl_kern, ppos));
			read_size = bpf_size_to_bytes(BPF_SIZE(si->code));
			*insn++ = BPF_LDX_MEM(
				BPF_SIZE(si->code), si->dst_reg, si->dst_reg,
				bpf_ctx_narrow_access_offset(
					0, read_size, sizeof(loff_t)));
		}
		*target_size = sizeof(u32);
		break;
	}

	return insn - insn_buf;
}

const struct bpf_verifier_ops cg_sysctl_verifier_ops = {
	.get_func_proto		= sysctl_func_proto,
	.is_valid_access	= sysctl_is_valid_access,
	.convert_ctx_access	= sysctl_convert_ctx_access,
};

const struct bpf_prog_ops cg_sysctl_prog_ops = {
};

static const struct bpf_func_proto *
cg_sockopt_func_proto(enum bpf_func_id func_id, const struct bpf_prog *prog)
{
	switch (func_id) {
#ifdef CONFIG_NET
	case BPF_FUNC_sk_storage_get:
		return &bpf_sk_storage_get_proto;
	case BPF_FUNC_sk_storage_delete:
		return &bpf_sk_storage_delete_proto;
#endif
#ifdef CONFIG_INET
	case BPF_FUNC_tcp_sock:
		return &bpf_tcp_sock_proto;
#endif
	default:
		return cgroup_base_func_proto(func_id, prog);
	}
}

static bool cg_sockopt_is_valid_access(int off, int size,
				       enum bpf_access_type type,
				       const struct bpf_prog *prog,
				       struct bpf_insn_access_aux *info)
{
	const int size_default = sizeof(__u32);

	if (off < 0 || off >= sizeof(struct bpf_sockopt))
		return false;

	if (off % size != 0)
		return false;

	if (type == BPF_WRITE) {
		switch (off) {
		case offsetof(struct bpf_sockopt, retval):
			if (size != size_default)
				return false;
			return prog->expected_attach_type ==
				BPF_CGROUP_GETSOCKOPT;
		case offsetof(struct bpf_sockopt, optname):
			/* fallthrough */
		case offsetof(struct bpf_sockopt, level):
			if (size != size_default)
				return false;
			return prog->expected_attach_type ==
				BPF_CGROUP_SETSOCKOPT;
		case offsetof(struct bpf_sockopt, optlen):
			return size == size_default;
		default:
			return false;
		}
	}

	switch (off) {
	case offsetof(struct bpf_sockopt, sk):
		if (size != sizeof(__u64))
			return false;
		info->reg_type = PTR_TO_SOCKET;
		break;
	case offsetof(struct bpf_sockopt, optval):
		if (size != sizeof(__u64))
			return false;
		info->reg_type = PTR_TO_PACKET;
		break;
	case offsetof(struct bpf_sockopt, optval_end):
		if (size != sizeof(__u64))
			return false;
		info->reg_type = PTR_TO_PACKET_END;
		break;
	case offsetof(struct bpf_sockopt, retval):
		if (size != size_default)
			return false;
		return prog->expected_attach_type == BPF_CGROUP_GETSOCKOPT;
	default:
		if (size != size_default)
			return false;
		break;
	}
	return true;
}

#define CG_SOCKOPT_ACCESS_FIELD(T, F)					\
	T(BPF_FIELD_SIZEOF(struct bpf_sockopt_kern, F),			\
	  si->dst_reg, si->src_reg,					\
	  offsetof(struct bpf_sockopt_kern, F))

static u32 cg_sockopt_convert_ctx_access(enum bpf_access_type type,
					 const struct bpf_insn *si,
					 struct bpf_insn *insn_buf,
					 struct bpf_prog *prog,
					 u32 *target_size)
{
	struct bpf_insn *insn = insn_buf;

	switch (si->off) {
	case offsetof(struct bpf_sockopt, sk):
		*insn++ = CG_SOCKOPT_ACCESS_FIELD(BPF_LDX_MEM, sk);
		break;
	case offsetof(struct bpf_sockopt, level):
		if (type == BPF_WRITE)
			*insn++ = CG_SOCKOPT_ACCESS_FIELD(BPF_STX_MEM, level);
		else
			*insn++ = CG_SOCKOPT_ACCESS_FIELD(BPF_LDX_MEM, level);
		break;
	case offsetof(struct bpf_sockopt, optname):
		if (type == BPF_WRITE)
			*insn++ = CG_SOCKOPT_ACCESS_FIELD(BPF_STX_MEM, optname);
		else
			*insn++ = CG_SOCKOPT_ACCESS_FIELD(BPF_LDX_MEM, optname);
		break;
	case offsetof(struct bpf_sockopt, optlen):
		if (type == BPF_WRITE)
			*insn++ = CG_SOCKOPT_ACCESS_FIELD(BPF_STX_MEM, optlen);
		else
			*insn++ = CG_SOCKOPT_ACCESS_FIELD(BPF_LDX_MEM, optlen);
		break;
	case offsetof(struct bpf_sockopt, retval):
		if (type == BPF_WRITE)
			*insn++ = CG_SOCKOPT_ACCESS_FIELD(BPF_STX_MEM, retval);
		else
			*insn++ = CG_SOCKOPT_ACCESS_FIELD(BPF_LDX_MEM, retval);
		break;
	case offsetof(struct bpf_sockopt, optval):
		*insn++ = CG_SOCKOPT_ACCESS_FIELD(BPF_LDX_MEM, optval);
		break;
	case offsetof(struct bpf_sockopt, optval_end):
		*insn++ = CG_SOCKOPT_ACCESS_FIELD(BPF_LDX_MEM, optval_end);
		break;
	}

	return insn - insn_buf;
}

static int cg_sockopt_get_prologue(struct bpf_insn *insn_buf,
				   bool direct_write,
				   const struct bpf_prog *prog)
{
	/* Nothing to do for sockopt argument. The data is kzalloc'ated.
	 */
	return 0;
}

const struct bpf_verifier_ops cg_sockopt_verifier_ops = {
	.get_func_proto		= cg_sockopt_func_proto,
	.is_valid_access	= cg_sockopt_is_valid_access,
	.convert_ctx_access	= cg_sockopt_convert_ctx_access,
	.gen_prologue		= cg_sockopt_get_prologue,
};

const struct bpf_prog_ops cg_sockopt_prog_ops = {
};<|MERGE_RESOLUTION|>--- conflicted
+++ resolved
@@ -100,10 +100,6 @@
 {
 	struct cgroup *p, *cgrp = container_of(work, struct cgroup,
 					       bpf.release_work);
-<<<<<<< HEAD
-	enum bpf_cgroup_storage_type stype;
-=======
->>>>>>> 04d5ce62
 	struct bpf_prog_array *old_array;
 	unsigned int type;
 
@@ -409,10 +405,7 @@
  *                         propagate the change to descendants
  * @cgrp: The cgroup which descendants to traverse
  * @prog: A program to attach
-<<<<<<< HEAD
-=======
  * @link: A link to attach
->>>>>>> 04d5ce62
  * @replace_prog: Previously attached program to replace if BPF_F_REPLACE is set
  * @type: Type of attach operation
  * @flags: Option flags
@@ -420,14 +413,9 @@
  * Exactly one of @prog or @link can be non-null.
  * Must be called with cgroup_mutex held.
  */
-<<<<<<< HEAD
-int __cgroup_bpf_attach(struct cgroup *cgrp, struct bpf_prog *prog,
-			struct bpf_prog *replace_prog,
-=======
 int __cgroup_bpf_attach(struct cgroup *cgrp,
 			struct bpf_prog *prog, struct bpf_prog *replace_prog,
 			struct bpf_cgroup_link *link,
->>>>>>> 04d5ce62
 			enum bpf_attach_type type, u32 flags)
 {
 	u32 saved_flags = (flags & (BPF_F_ALLOW_OVERRIDE | BPF_F_ALLOW_MULTI));
@@ -435,12 +423,7 @@
 	struct bpf_prog *old_prog = NULL;
 	struct bpf_cgroup_storage *storage[MAX_BPF_CGROUP_STORAGE_TYPE] = {};
 	struct bpf_cgroup_storage *old_storage[MAX_BPF_CGROUP_STORAGE_TYPE] = {};
-<<<<<<< HEAD
-	struct bpf_prog_list *pl, *replace_pl = NULL;
-	enum bpf_cgroup_storage_type stype;
-=======
 	struct bpf_prog_list *pl;
->>>>>>> 04d5ce62
 	int err;
 
 	if (((flags & BPF_F_ALLOW_OVERRIDE) && (flags & BPF_F_ALLOW_MULTI)) ||
@@ -467,40 +450,6 @@
 	if (prog_list_length(progs) >= BPF_CGROUP_MAX_PROGS)
 		return -E2BIG;
 
-<<<<<<< HEAD
-	if (flags & BPF_F_ALLOW_MULTI) {
-		list_for_each_entry(pl, progs, node) {
-			if (pl->prog == prog)
-				/* disallow attaching the same prog twice */
-				return -EINVAL;
-			if (pl->prog == replace_prog)
-				replace_pl = pl;
-		}
-		if ((flags & BPF_F_REPLACE) && !replace_pl)
-			/* prog to replace not found for cgroup */
-			return -ENOENT;
-	} else if (!list_empty(progs)) {
-		replace_pl = list_first_entry(progs, typeof(*pl), node);
-	}
-
-	for_each_cgroup_storage_type(stype) {
-		storage[stype] = bpf_cgroup_storage_alloc(prog, stype);
-		if (IS_ERR(storage[stype])) {
-			storage[stype] = NULL;
-			for_each_cgroup_storage_type(stype)
-				bpf_cgroup_storage_free(storage[stype]);
-			return -ENOMEM;
-		}
-	}
-
-	if (replace_pl) {
-		pl = replace_pl;
-		old_prog = pl->prog;
-		for_each_cgroup_storage_type(stype) {
-			old_storage[stype] = pl->storage[stype];
-			bpf_cgroup_storage_unlink(old_storage[stype]);
-		}
-=======
 	pl = find_attach_entry(progs, prog, link, replace_prog,
 			       flags & BPF_F_ALLOW_MULTI);
 	if (IS_ERR(pl))
@@ -513,7 +462,6 @@
 		old_prog = pl->prog;
 		bpf_cgroup_storages_unlink(pl->storage);
 		bpf_cgroup_storages_assign(old_storage, pl->storage);
->>>>>>> 04d5ce62
 	} else {
 		pl = kmalloc(sizeof(*pl), GFP_KERNEL);
 		if (!pl) {
@@ -524,14 +472,8 @@
 	}
 
 	pl->prog = prog;
-<<<<<<< HEAD
-	for_each_cgroup_storage_type(stype)
-		pl->storage[stype] = storage[stype];
-
-=======
 	pl->link = link;
 	bpf_cgroup_storages_assign(pl->storage, storage);
->>>>>>> 04d5ce62
 	cgrp->bpf.flags[type] = saved_flags;
 
 	err = update_effective_progs(cgrp, type);
@@ -551,14 +493,10 @@
 		pl->prog = old_prog;
 		pl->link = NULL;
 	}
-<<<<<<< HEAD
-	if (!replace_pl) {
-=======
 	bpf_cgroup_storages_free(pl->storage);
 	bpf_cgroup_storages_assign(pl->storage, old_storage);
 	bpf_cgroup_storages_link(pl->storage, cgrp, type);
 	if (!old_prog) {
->>>>>>> 04d5ce62
 		list_del(&pl->node);
 		kfree(pl);
 	}
@@ -805,13 +743,8 @@
 		}
 	}
 
-<<<<<<< HEAD
-	ret = cgroup_bpf_attach(cgrp, prog, replace_prog, attr->attach_type,
-				attr->attach_flags);
-=======
 	ret = cgroup_bpf_attach(cgrp, prog, replace_prog, NULL,
 				attr->attach_type, attr->attach_flags);
->>>>>>> 04d5ce62
 
 	if (replace_prog)
 		bpf_prog_put(replace_prog);
