--- conflicted
+++ resolved
@@ -455,8 +455,6 @@
 uint32_t guest_get_vcpuid(void)
 {
 	return read_sysreg(tpidr_el1);
-<<<<<<< HEAD
-=======
 }
 
 void aarch64_get_supported_page_sizes(uint32_t ipa,
@@ -501,5 +499,4 @@
 void __attribute__((constructor)) init_guest_modes(void)
 {
        guest_modes_append_default();
->>>>>>> 754e0b0e
 }