#
# USB Network devices configuration
#
comment "Networking support is needed for USB Network Adapter support"
	depends on USB && !NET

menu "USB Network Adapters"
	depends on USB && NET

config USB_CATC
	tristate "USB CATC NetMate-based Ethernet device support (EXPERIMENTAL)"
	depends on EXPERIMENTAL
	select CRC32
	---help---
	  Say Y if you want to use one of the following 10Mbps USB Ethernet
	  device based on the EL1210A chip. Supported devices are:
	  Belkin F5U011
	  Belkin F5U111
	  CATC NetMate
	  CATC NetMate II
	  smartBridges smartNIC

	  This driver makes the adapter appear as a normal Ethernet interface,
	  typically on eth0, if it is the only ethernet device, or perhaps on
	  eth1, if you have a PCI or ISA ethernet card installed.

	  To compile this driver as a module, choose M here: the
	  module will be called catc.

config USB_KAWETH
	tristate "USB KLSI KL5USB101-based ethernet device support"
	---help---
	  Say Y here if you want to use one of the following 10Mbps only
	  USB Ethernet adapters based on the KLSI KL5KUSB101B chipset:
	  3Com 3C19250
	  ADS USB-10BT
	  ATEN USB Ethernet
	  ASANTE USB To Ethernet Adapter
	  AOX Endpoints USB Ethernet
	  Correga K.K.
	  D-Link DSB-650C and DU-E10
	  Entrega / Portgear E45
	  I-O DATA USB-ET/T
	  Jaton USB Ethernet Device Adapter
	  Kingston Technology USB Ethernet Adapter
	  Linksys USB10T
	  Mobility USB-Ethernet Adapter
	  NetGear EA-101
	  Peracom Enet and Enet2
	  Portsmith Express Ethernet Adapter
	  Shark Pocket Adapter
	  SMC 2202USB
	  Sony Vaio port extender

	  This driver is likely to work with most 10Mbps only USB Ethernet
	  adapters, including some "no brand" devices. It does NOT work on
	  SmartBridges smartNIC or on Belkin F5U111 devices - you should use
	  the CATC NetMate driver for those. If you are not sure which one
	  you need, select both, and the correct one should be selected for
	  you.

	  This driver makes the adapter appear as a normal Ethernet interface,
	  typically on eth0, if it is the only ethernet device, or perhaps on
	  eth1, if you have a PCI or ISA ethernet card installed.

	  To compile this driver as a module, choose M here: the
	  module will be called kaweth.

config USB_PEGASUS
	tristate "USB Pegasus/Pegasus-II based ethernet device support"
	select NET_CORE
	select MII
	---help---
	  Say Y here if you know you have Pegasus or Pegasus-II based adapter.
	  If in doubt then look at <file:drivers/net/usb/pegasus.h> for the
	  complete list of supported devices.

	  If your particular adapter is not in the list and you are _sure_ it
	  is Pegasus or Pegasus II based then send me
	  <petkan@users.sourceforge.net> vendor and device IDs.

	  To compile this driver as a module, choose M here: the
	  module will be called pegasus.

config USB_RTL8150
	tristate "USB RTL8150 based ethernet device support (EXPERIMENTAL)"
	depends on EXPERIMENTAL
	select NET_CORE
	select MII
	help
	  Say Y here if you have RTL8150 based usb-ethernet adapter.
	  Send me <petkan@users.sourceforge.net> any comments you may have.
	  You can also check for updates at <http://pegasus2.sourceforge.net/>.

	  To compile this driver as a module, choose M here: the
	  module will be called rtl8150.

config USB_USBNET
	tristate "Multi-purpose USB Networking Framework"
	select NET_CORE
	select MII
	---help---
	  This driver supports several kinds of network links over USB,
	  with "minidrivers" built around a common network driver core
	  that supports deep queues for efficient transfers.  (This gives
	  better performance with small packets and at high speeds).

	  The USB host runs "usbnet", and the other end of the link might be:

	  - Another USB host, when using USB "network" or "data transfer"
	    cables.  These are often used to network laptops to PCs, like
	    "Laplink" parallel cables or some motherboards.  These rely
	    on specialized chips from many suppliers.

	  - An intelligent USB gadget, perhaps embedding a Linux system.
	    These include PDAs running Linux (iPaq, Yopy, Zaurus, and
	    others), and devices that interoperate using the standard
	    CDC-Ethernet specification (including many cable modems).

	  - Network adapter hardware (like those for 10/100 Ethernet) which
	    uses this driver framework.

	  The link will appear with a name like "usb0", when the link is
	  a two-node link, or "eth0" for most CDC-Ethernet devices.  Those
	  two-node links are most easily managed with Ethernet Bridging
	  (CONFIG_BRIDGE) instead of routing.

	  For more information see <http://www.linux-usb.org/usbnet/>.

	  To compile this driver as a module, choose M here: the
	  module will be called usbnet.

config USB_NET_AX8817X
	tristate "ASIX AX88xxx Based USB 2.0 Ethernet Adapters"
	depends on USB_USBNET
	select CRC32
	default y
	help
	  This option adds support for ASIX AX88xxx based USB 2.0
	  10/100 Ethernet adapters.

 	  This driver should work with at least the following devices:
	    * Aten UC210T
	    * ASIX AX88172
	    * Billionton Systems, USB2AR
	    * Buffalo LUA-U2-KTX
	    * Corega FEther USB2-TX
	    * D-Link DUB-E100
	    * Hawking UF200
	    * Linksys USB200M
	    * Netgear FA120
	    * Sitecom LN-029
	    * Intellinet USB 2.0 Ethernet
	    * ST Lab USB 2.0 Ethernet
	    * TrendNet TU2-ET100

	  This driver creates an interface named "ethX", where X depends on
	  what other networking devices you have in use.

config USB_NET_CDCETHER
	tristate "CDC Ethernet support (smart devices such as cable modems)"
	depends on USB_USBNET
	default y
	help
	  This option supports devices conforming to the Communication Device
	  Class (CDC) Ethernet Control Model, a specification that's easy to
	  implement in device firmware.  The CDC specifications are available
	  from <http://www.usb.org/>.

	  CDC Ethernet is an implementation option for DOCSIS cable modems
	  that support USB connectivity, used for non-Microsoft USB hosts.
	  The Linux-USB CDC Ethernet Gadget driver is an open implementation.
 	  This driver should work with at least the following devices:

	    * Dell Wireless 5530 HSPA
 	    * Ericsson PipeRider (all variants)
	    * Ericsson Mobile Broadband Module (all variants)
 	    * Motorola (DM100 and SB4100)
 	    * Broadcom Cable Modem (reference design)
	    * Toshiba (PCX1100U and F3507g/F3607gw)
	    * ...

	  This driver creates an interface named "ethX", where X depends on
	  what other networking devices you have in use.  However, if the
	  IEEE 802 "local assignment" bit is set in the address, a "usbX"
	  name is used instead.

config USB_NET_CDC_EEM
	tristate "CDC EEM support"
	depends on USB_USBNET && EXPERIMENTAL
	help
	  This option supports devices conforming to the Communication Device
	  Class (CDC) Ethernet Emulation Model, a specification that's easy to
	  implement in device firmware.  The CDC EEM specifications are available
	  from <http://www.usb.org/>.

	  This driver creates an interface named "ethX", where X depends on
	  what other networking devices you have in use.  However, if the
	  IEEE 802 "local assignment" bit is set in the address, a "usbX"
	  name is used instead.

config USB_NET_CDC_NCM
	tristate "CDC NCM support"
	depends on USB_USBNET
	default y
	help
	  This driver provides support for CDC NCM (Network Control Model
	  Device USB Class Specification). The CDC NCM specification is
	  available from <http://www.usb.org/>.

	  Say "y" to link the driver statically, or "m" to build a
	  dynamically linked module.

	  This driver should work with at least the following devices:
	    * ST-Ericsson M700 LTE FDD/TDD Mobile Broadband Modem (ref. design)
	    * ST-Ericsson M5730 HSPA+ Mobile Broadband Modem (reference design)
	    * ST-Ericsson M570 HSPA+ Mobile Broadband Modem (reference design)
	    * ST-Ericsson M343 HSPA Mobile Broadband Modem (reference design)
	    * Ericsson F5521gw Mobile Broadband Module

config USB_NET_DM9601
	tristate "Davicom DM9601 based USB 1.1 10/100 ethernet devices"
	depends on USB_USBNET
	select CRC32
	help
	  This option adds support for Davicom DM9601 based USB 1.1
	  10/100 Ethernet adapters.

config USB_NET_SMSC75XX
	tristate "SMSC LAN75XX based USB 2.0 gigabit ethernet devices"
	depends on USB_USBNET
	select CRC32
	help
	  This option adds support for SMSC LAN95XX based USB 2.0
	  Gigabit Ethernet adapters.

config USB_NET_SMSC95XX
	tristate "SMSC LAN95XX based USB 2.0 10/100 ethernet devices"
	depends on USB_USBNET
	select CRC32
	help
	  This option adds support for SMSC LAN95XX based USB 2.0
	  10/100 Ethernet adapters.

config USB_NET_GL620A
	tristate "GeneSys GL620USB-A based cables"
	depends on USB_USBNET
	help
	  Choose this option if you're using a host-to-host cable,
	  or PC2PC motherboard, with this chip.

	  Note that the half-duplex "GL620USB" is not supported.

config USB_NET_NET1080
	tristate "NetChip 1080 based cables (Laplink, ...)"
	default y
	depends on USB_USBNET
	help
	  Choose this option if you're using a host-to-host cable based
	  on this design:  one NetChip 1080 chip and supporting logic,
	  optionally with LEDs that indicate traffic

config USB_NET_PLUSB
	tristate "Prolific PL-2301/2302/25A1 based cables"
	# if the handshake/init/reset problems, from original 'plusb',
	# are ever resolved ... then remove "experimental"
	depends on USB_USBNET && EXPERIMENTAL
	help
	  Choose this option if you're using a host-to-host cable
	  with one of these chips.

config USB_NET_MCS7830
	tristate "MosChip MCS7830 based Ethernet adapters"
	depends on USB_USBNET
	help
	  Choose this option if you're using a 10/100 Ethernet USB2
	  adapter based on the MosChip 7830 controller. This includes
	  adapters marketed under the DeLOCK brand.

config USB_NET_RNDIS_HOST
	tristate "Host for RNDIS and ActiveSync devices (EXPERIMENTAL)"
	depends on USB_USBNET && EXPERIMENTAL
	select USB_NET_CDCETHER
	help
	  This option enables hosting "Remote NDIS" USB networking links,
	  as encouraged by Microsoft (instead of CDC Ethernet!) for use in
	  various devices that may only support this protocol.  A variant
	  of this protocol (with even less public documentation) seems to
	  be at the root of Microsoft's "ActiveSync" too.

	  Avoid using this protocol unless you have no better options.
	  The protocol specification is incomplete, and is controlled by
	  (and for) Microsoft; it isn't an "Open" ecosystem or market.

config USB_NET_CDC_SUBSET
	tristate "Simple USB Network Links (CDC Ethernet subset)"
	depends on USB_USBNET
	default y
	help
	  This driver module supports USB network devices that can work
	  without any device-specific information.  Select it if you have
	  one of these drivers.

	  Note that while many USB host-to-host cables can work in this mode,
	  that may mean not being able to talk to Win32 systems or more
	  commonly not being able to handle certain events (like replugging
	  the host on the other end) very well.  Also, these devices will
	  not generally have permanently assigned Ethernet addresses.

config USB_ALI_M5632
	boolean "ALi M5632 based 'USB 2.0 Data Link' cables"
	depends on USB_NET_CDC_SUBSET
	help
	  Choose this option if you're using a host-to-host cable
	  based on this design, which supports USB 2.0 high speed.

config USB_AN2720
	boolean "AnchorChips 2720 based cables (Xircom PGUNET, ...)"
	depends on USB_NET_CDC_SUBSET
	help
	  Choose this option if you're using a host-to-host cable
	  based on this design.  Note that AnchorChips is now a
	  Cypress brand.

config USB_BELKIN
	boolean "eTEK based host-to-host cables (Advance, Belkin, ...)"
	depends on USB_NET_CDC_SUBSET
	default y
	help
	  Choose this option if you're using a host-to-host cable
	  based on this design:  two NetChip 2890 chips and an Atmel
	  microcontroller, with LEDs that indicate traffic.

config USB_ARMLINUX
	boolean "Embedded ARM Linux links (iPaq, ...)"
	depends on USB_NET_CDC_SUBSET
	default y
	help
	  Choose this option to support the "usb-eth" networking driver
	  used by most of the ARM Linux community with device controllers
	  such as the SA-11x0 and PXA-25x UDCs, or the tftp capabilities
	  in some PXA versions of the "blob" boot loader.

	  Linux-based "Gumstix" PXA-25x based systems use this protocol
	  to talk with other Linux systems.

	  Although the ROMs shipped with Sharp Zaurus products use a
	  different link level framing protocol, you can have them use
	  this simpler protocol by installing a different kernel.

config USB_EPSON2888
	boolean "Epson 2888 based firmware (DEVELOPMENT)"
	depends on USB_NET_CDC_SUBSET
	help
	  Choose this option to support the usb networking links used
	  by some sample firmware from Epson.

config USB_KC2190
	boolean "KT Technology KC2190 based cables (InstaNet)"
	depends on USB_NET_CDC_SUBSET && EXPERIMENTAL
	help
	  Choose this option if you're using a host-to-host cable
	  with one of these chips.

config USB_NET_ZAURUS
	tristate "Sharp Zaurus (stock ROMs) and compatible"
	depends on USB_USBNET
	select USB_NET_CDCETHER
	select CRC32
	default y
	help
	  Choose this option to support the usb networking links used by
	  Zaurus models like the SL-5000D, SL-5500, SL-5600, A-300, B-500.
	  This also supports some related device firmware, as used in some
	  PDAs from Olympus and some cell phones from Motorola.

	  If you install an alternate image, such as the Linux 2.6 based
	  versions of OpenZaurus, you should no longer need to support this
	  protocol.  Only the "eth-fd" or "net_fd" drivers in these devices
	  really need this non-conformant variant of CDC Ethernet (or in
	  some cases CDC MDLM) protocol, not "g_ether".

config USB_NET_CX82310_ETH
	tristate "Conexant CX82310 USB ethernet port"
	depends on USB_USBNET
	help
	  Choose this option if you're using a Conexant CX82310-based ADSL
	  router with USB ethernet port. This driver is for routers only,
	  it will not work with ADSL modems (use cxacru driver instead).

config USB_NET_KALMIA
	tristate "Samsung Kalmia based LTE USB modem"
	depends on USB_USBNET
	help
	  Choose this option if you have a Samsung Kalmia based USB modem
	  as Samsung GT-B3730.

	  To compile this driver as a module, choose M here: the
	  module will be called kalmia.

config USB_NET_QMI_WWAN
	tristate "QMI WWAN driver for Qualcomm MSM based 3G and LTE modems"
	depends on USB_USBNET
<<<<<<< HEAD
=======
	select USB_WDM
>>>>>>> bbdb32cb
	help
	  Support WWAN LTE/3G devices based on Qualcomm Mobile Data Modem
	  (MDM) chipsets.  Examples of such devices are
	    * Huawei E392/E398

	  This driver will only drive the ethernet part of the chips.
	  The devices require additional configuration to be usable.
	  Multiple management interfaces with linux drivers are
	  available:

	    * option: AT commands on /dev/ttyUSBx
	    * cdc-wdm: Qualcomm MSM Interface (QMI) protocol on /dev/cdc-wdmx

	  A modem manager with support for QMI is recommended.

	  To compile this driver as a module, choose M here: the
	  module will be called qmi_wwan.

config USB_HSO
	tristate "Option USB High Speed Mobile Devices"
	depends on USB && RFKILL
	default n
	help
	  Choose this option if you have an Option HSDPA/HSUPA card.
	  These cards support downlink speeds of 7.2Mbps or greater.

	  To compile this driver as a module, choose M here: the
	  module will be called hso.

config USB_NET_INT51X1
	tristate "Intellon PLC based usb adapter"
	depends on USB_USBNET
	help
	  Choose this option if you're using a 14Mb USB-based PLC
	  (Powerline Communications) solution with an Intellon
	  INT51x1/INT5200 chip, like the "devolo dLan duo".

config USB_CDC_PHONET
	tristate "CDC Phonet support"
	depends on PHONET
	help
	  Choose this option to support the Phonet interface to a Nokia
	  cellular modem, as found on most Nokia handsets with the
	  "PC suite" USB profile.

config USB_IPHETH
	tristate "Apple iPhone USB Ethernet driver"
	default n
	---help---
	  Module used to share Internet connection (tethering) from your
	  iPhone (Original, 3G and 3GS) to your system.
	  Note that you need userspace libraries and programs that are needed
	  to pair your device with your system and that understand the iPhone
	  protocol.

	  For more information: http://giagio.com/wiki/moin.cgi/iPhoneEthernetDriver

config USB_SIERRA_NET
	tristate "USB-to-WWAN Driver for Sierra Wireless modems"
	depends on USB_USBNET
	help
	  Choose this option if you have a Sierra Wireless USB-to-WWAN device.

	  To compile this driver as a module, choose M here: the
	  module will be called sierra_net.

config USB_VL600
	tristate "LG VL600 modem dongle"
	depends on USB_NET_CDCETHER
	select USB_ACM
	help
	  Select this if you want to use an LG Electronics 4G/LTE usb modem
	  called VL600.  This driver only handles the ethernet
	  interface exposed by the modem firmware.  To establish a connection
	  you will first need a userspace program that sends the right
	  command to the modem through its CDC ACM port, and most
	  likely also a DHCP client.  See this thread about using the
	  4G modem from Verizon:

	  http://ubuntuforums.org/showpost.php?p=10589647&postcount=17


endmenu<|MERGE_RESOLUTION|>--- conflicted
+++ resolved
@@ -401,10 +401,7 @@
 config USB_NET_QMI_WWAN
 	tristate "QMI WWAN driver for Qualcomm MSM based 3G and LTE modems"
 	depends on USB_USBNET
-<<<<<<< HEAD
-=======
 	select USB_WDM
->>>>>>> bbdb32cb
 	help
 	  Support WWAN LTE/3G devices based on Qualcomm Mobile Data Modem
 	  (MDM) chipsets.  Examples of such devices are
