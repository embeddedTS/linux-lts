/* SPDX-License-Identifier: BSD-3-Clause OR GPL-2.0 */
/* Copyright (c) 2019-2020 Marvell International Ltd. All rights reserved. */

#ifndef _PRESTERA_DEVLINK_H_
#define _PRESTERA_DEVLINK_H_

#include "prestera.h"

struct prestera_switch *prestera_devlink_alloc(struct prestera_device *dev);
void prestera_devlink_free(struct prestera_switch *sw);

void prestera_devlink_register(struct prestera_switch *sw);
void prestera_devlink_unregister(struct prestera_switch *sw);

int prestera_devlink_port_register(struct prestera_port *port);
void prestera_devlink_port_unregister(struct prestera_port *port);

void prestera_devlink_port_set(struct prestera_port *port);
void prestera_devlink_port_clear(struct prestera_port *port);

struct devlink_port *prestera_devlink_get_port(struct net_device *dev);

void prestera_devlink_trap_report(struct prestera_port *port,
				  struct sk_buff *skb, u8 cpu_code);
<<<<<<< HEAD
=======
int prestera_devlink_traps_register(struct prestera_switch *sw);
void prestera_devlink_traps_unregister(struct prestera_switch *sw);
>>>>>>> df0cc57e

#endif /* _PRESTERA_DEVLINK_H_ */<|MERGE_RESOLUTION|>--- conflicted
+++ resolved
@@ -22,10 +22,7 @@
 
 void prestera_devlink_trap_report(struct prestera_port *port,
 				  struct sk_buff *skb, u8 cpu_code);
-<<<<<<< HEAD
-=======
 int prestera_devlink_traps_register(struct prestera_switch *sw);
 void prestera_devlink_traps_unregister(struct prestera_switch *sw);
->>>>>>> df0cc57e
 
 #endif /* _PRESTERA_DEVLINK_H_ */