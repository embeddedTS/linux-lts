--- conflicted
+++ resolved
@@ -1704,94 +1704,6 @@
 	struct qla_hw_data *ha = vha->hw;
 
 	if (!IS_QLA27XX(ha) && !IS_QLA28XX(ha)) {
-		ql_log(ql_log_warn, vha, 0x70d8,
-		    "Speed setting not supported \n");
-		return -EINVAL;
-	}
-
-	rval = kstrtol(buf, 10, &type);
-	if (rval)
-		return rval;
-	speed = type;
-	if (type == 40 || type == 80 || type == 160 ||
-	    type == 320) {
-		ql_dbg(ql_dbg_user, vha, 0x70d9,
-		    "Setting will be affected after a loss of sync\n");
-		type = type/10;
-		mode = QLA_SET_DATA_RATE_NOLR;
-	}
-
-	oldspeed = ha->set_data_rate;
-
-	switch (type) {
-	case 0:
-		ha->set_data_rate = PORT_SPEED_AUTO;
-		break;
-	case 4:
-		ha->set_data_rate = PORT_SPEED_4GB;
-		break;
-	case 8:
-		ha->set_data_rate = PORT_SPEED_8GB;
-		break;
-	case 16:
-		ha->set_data_rate = PORT_SPEED_16GB;
-		break;
-	case 32:
-		ha->set_data_rate = PORT_SPEED_32GB;
-		break;
-	default:
-		ql_log(ql_log_warn, vha, 0x1199,
-		    "Unrecognized speed setting:%lx. Setting Autoneg\n",
-		    speed);
-		ha->set_data_rate = PORT_SPEED_AUTO;
-	}
-
-	if (qla2x00_chip_is_down(vha) || (oldspeed == ha->set_data_rate))
-		return -EINVAL;
-
-	ql_log(ql_log_info, vha, 0x70da,
-	    "Setting speed to %lx Gbps \n", type);
-
-	rval = qla2x00_set_data_rate(vha, mode);
-	if (rval != QLA_SUCCESS)
-		return -EIO;
-
-	return strlen(buf);
-}
-
-static ssize_t
-qla2x00_port_speed_show(struct device *dev, struct device_attribute *attr,
-    char *buf)
-{
-	struct scsi_qla_host *vha = shost_priv(dev_to_shost(dev));
-	struct qla_hw_data *ha = vha->hw;
-	ssize_t rval;
-	char *spd[7] = {"0", "0", "0", "4", "8", "16", "32"};
-
-	rval = qla2x00_get_data_rate(vha);
-	if (rval != QLA_SUCCESS) {
-		ql_log(ql_log_warn, vha, 0x70db,
-		    "Unable to get port speed rval:%zd\n", rval);
-		return -EINVAL;
-	}
-
-	ql_log(ql_log_info, vha, 0x70d6,
-	    "port speed:%d\n", ha->link_data_rate);
-
-	return scnprintf(buf, PAGE_SIZE, "%s\n", spd[ha->link_data_rate]);
-}
-
-static ssize_t
-qla2x00_port_speed_store(struct device *dev, struct device_attribute *attr,
-    const char *buf, size_t count)
-{
-	struct scsi_qla_host *vha = shost_priv(dev_to_shost(dev));
-	ulong type, speed;
-	int oldspeed, rval;
-	int mode = QLA_SET_DATA_RATE_LR;
-	struct qla_hw_data *ha = vha->hw;
-
-	if (!IS_QLA27XX(vha->hw)) {
 		ql_log(ql_log_warn, vha, 0x70d8,
 		    "Speed setting not supported \n");
 		return -EINVAL;
@@ -2310,8 +2222,6 @@
 	    ha->dif_bundle_dma_allocs, ha->pool.unusable.count);
 }
 
-<<<<<<< HEAD
-=======
 static ssize_t
 qla2x00_fw_attr_show(struct device *dev,
     struct device_attribute *attr, char *buf)
@@ -2338,7 +2248,6 @@
 	return scnprintf(buf, PAGE_SIZE, "%u\n", vha->hw->port_no);
 }
 
->>>>>>> 0ecfebd2
 static DEVICE_ATTR(driver_version, S_IRUGO, qla2x00_driver_version_show, NULL);
 static DEVICE_ATTR(fw_version, S_IRUGO, qla2x00_fw_version_show, NULL);
 static DEVICE_ATTR(serial_num, S_IRUGO, qla2x00_serial_num_show, NULL);
@@ -2399,11 +2308,8 @@
     qla2x00_dif_bundle_statistics_show, NULL);
 static DEVICE_ATTR(port_speed, 0644, qla2x00_port_speed_show,
     qla2x00_port_speed_store);
-<<<<<<< HEAD
-=======
 static DEVICE_ATTR(port_no, 0444, qla2x00_port_no_show, NULL);
 static DEVICE_ATTR(fw_attr, 0444, qla2x00_fw_attr_show, NULL);
->>>>>>> 0ecfebd2
 
 
 struct device_attribute *qla2x00_host_attrs[] = {
@@ -2445,11 +2351,8 @@
 	&dev_attr_zio_threshold,
 	&dev_attr_dif_bundle_statistics,
 	&dev_attr_port_speed,
-<<<<<<< HEAD
-=======
 	&dev_attr_port_no,
 	&dev_attr_fw_attr,
->>>>>>> 0ecfebd2
 	NULL, /* reserve for qlini_mode */
 	NULL, /* reserve for ql2xiniexchg */
 	NULL, /* reserve for ql2xexchoffld */
