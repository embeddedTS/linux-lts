--- conflicted
+++ resolved
@@ -1886,11 +1886,7 @@
 	etmdrvdata[cpu] = NULL;
 }
 
-<<<<<<< HEAD
 static int __exit etm4_remove_dev(struct etmv4_drvdata *drvdata)
-=======
-static void etm4_remove(struct amba_device *adev)
->>>>>>> 860660fd
 {
 	etm_perf_symlink(drvdata->csdev, false);
 	/*
