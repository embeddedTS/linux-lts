--- conflicted
+++ resolved
@@ -178,11 +178,7 @@
 	{ }					/* Terminating entry */
 };
 
-<<<<<<< HEAD
-MODULE_DEVICE_TABLE (usb, tower_table);
-=======
 MODULE_DEVICE_TABLE(usb, tower_table);
->>>>>>> b08baef0
 
 #define LEGO_USB_TOWER_MINOR_BASE	160
 
@@ -295,19 +291,11 @@
 	/* free data structures */
 	usb_free_urb(dev->interrupt_in_urb);
 	usb_free_urb(dev->interrupt_out_urb);
-<<<<<<< HEAD
-	kfree (dev->read_buffer);
-	kfree (dev->interrupt_in_buffer);
-	kfree (dev->interrupt_out_buffer);
-	usb_put_dev(dev->udev);
-	kfree (dev);
-=======
 	kfree(dev->read_buffer);
 	kfree(dev->interrupt_in_buffer);
 	kfree(dev->interrupt_out_buffer);
 	usb_put_dev(dev->udev);
 	kfree(dev);
->>>>>>> b08baef0
 }
 
 
@@ -394,10 +382,6 @@
 	if (retval) {
 		dev_err(&dev->udev->dev,
 			"Couldn't submit interrupt_in_urb %d\n", retval);
-<<<<<<< HEAD
-		dev->interrupt_in_running = 0;
-=======
->>>>>>> b08baef0
 		goto unlock_exit;
 	}
 
@@ -425,27 +409,10 @@
 	dev = file->private_data;
 	if (dev == NULL) {
 		retval = -ENODEV;
-<<<<<<< HEAD
 		goto exit;
 	}
 
-	if (mutex_lock_interruptible(&dev->lock)) {
-	        retval = -ERESTARTSYS;
-		goto exit;
-	}
-
-	if (dev->open_count != 1) {
-		dev_dbg(&dev->udev->dev, "%s: device not opened exactly once\n",
-			__func__);
-		retval = -ENODEV;
-		goto unlock_exit;
-	}
-=======
-		goto exit;
-	}
-
 	mutex_lock(&dev->lock);
->>>>>>> b08baef0
 
 	if (dev->disconnected) {
 		/* the device was unplugged before the file was released */
@@ -473,30 +440,6 @@
 	return retval;
 }
 
-<<<<<<< HEAD
-
-/**
- *	tower_abort_transfers
- *      aborts transfers and frees associated data structures
- */
-static void tower_abort_transfers (struct lego_usb_tower *dev)
-{
-	if (dev == NULL)
-		return;
-
-	/* shutdown transfer */
-	if (dev->interrupt_in_running) {
-		dev->interrupt_in_running = 0;
-		mb();
-		usb_kill_urb(dev->interrupt_in_urb);
-	}
-	if (dev->interrupt_out_busy)
-		usb_kill_urb(dev->interrupt_out_urb);
-}
-
-
-=======
->>>>>>> b08baef0
 /**
  *	tower_check_for_read_packet
  *
@@ -763,20 +706,10 @@
 	}
 
 resubmit:
-<<<<<<< HEAD
-	/* resubmit if we're still running */
-	if (dev->interrupt_in_running) {
-		retval = usb_submit_urb (dev->interrupt_in_urb, GFP_ATOMIC);
-		if (retval)
-			dev_err(&dev->udev->dev,
-				"%s: usb_submit_urb failed (%d)\n",
-				__func__, retval);
-=======
 	retval = usb_submit_urb(dev->interrupt_in_urb, GFP_ATOMIC);
 	if (retval) {
 		dev_err(&dev->udev->dev, "%s: usb_submit_urb failed (%d)\n",
 			__func__, retval);
->>>>>>> b08baef0
 	}
 exit:
 	dev->interrupt_in_done = 1;
@@ -830,20 +763,8 @@
 		goto exit;
 
 	mutex_init(&dev->lock);
-<<<<<<< HEAD
-
-	dev->udev = usb_get_dev(udev);
-	dev->open_count = 0;
-	dev->disconnected = 0;
-
-	dev->read_buffer = NULL;
-	dev->read_buffer_length = 0;
-	dev->read_packet_length = 0;
-	spin_lock_init (&dev->read_buffer_lock);
-=======
 	dev->udev = usb_get_dev(udev);
 	spin_lock_init(&dev->read_buffer_lock);
->>>>>>> b08baef0
 	dev->packet_timeout_jiffies = msecs_to_jiffies(packet_timeout);
 	dev->read_last_arrival = jiffies;
 	init_waitqueue_head(&dev->read_wait);
@@ -884,18 +805,6 @@
 	}
 
 	/* get the firmware version and log it */
-<<<<<<< HEAD
-	result = usb_control_msg (udev,
-				  usb_rcvctrlpipe(udev, 0),
-				  LEGO_USB_TOWER_REQUEST_GET_VERSION,
-				  USB_TYPE_VENDOR | USB_DIR_IN | USB_RECIP_DEVICE,
-				  0,
-				  0,
-				  get_version_reply,
-				  sizeof(*get_version_reply),
-				  1000);
-	if (result < sizeof(*get_version_reply)) {
-=======
 	result = usb_control_msg(udev,
 				 usb_rcvctrlpipe(udev, 0),
 				 LEGO_USB_TOWER_REQUEST_GET_VERSION,
@@ -906,7 +815,6 @@
 				 sizeof(*get_version_reply),
 				 1000);
 	if (result != sizeof(*get_version_reply)) {
->>>>>>> b08baef0
 		if (result >= 0)
 			result = -EIO;
 		dev_err(idev, "get version request failed: %d\n", result);
@@ -956,24 +864,12 @@
 	struct lego_usb_tower *dev;
 	int minor;
 
-<<<<<<< HEAD
-	dev = usb_get_intfdata (interface);
-=======
 	dev = usb_get_intfdata(interface);
->>>>>>> b08baef0
 
 	minor = dev->minor;
 
 	/* give back our minor and prevent further open() */
-<<<<<<< HEAD
-	usb_deregister_dev (interface, &tower_class);
-=======
 	usb_deregister_dev(interface, &tower_class);
-
-	/* stop I/O */
-	usb_poison_urb(dev->interrupt_in_urb);
-	usb_poison_urb(dev->interrupt_out_urb);
->>>>>>> b08baef0
 
 	/* stop I/O */
 	usb_poison_urb(dev->interrupt_in_urb);
