/*
 * Copyright © 2012 Intel Corporation
 *
 * Permission is hereby granted, free of charge, to any person obtaining a
 * copy of this software and associated documentation files (the "Software"),
 * to deal in the Software without restriction, including without limitation
 * the rights to use, copy, modify, merge, publish, distribute, sublicense,
 * and/or sell copies of the Software, and to permit persons to whom the
 * Software is furnished to do so, subject to the following conditions:
 *
 * The above copyright notice and this permission notice (including the next
 * paragraph) shall be included in all copies or substantial portions of the
 * Software.
 *
 * THE SOFTWARE IS PROVIDED "AS IS", WITHOUT WARRANTY OF ANY KIND, EXPRESS OR
 * IMPLIED, INCLUDING BUT NOT LIMITED TO THE WARRANTIES OF MERCHANTABILITY,
 * FITNESS FOR A PARTICULAR PURPOSE AND NONINFRINGEMENT.  IN NO EVENT SHALL
 * THE AUTHORS OR COPYRIGHT HOLDERS BE LIABLE FOR ANY CLAIM, DAMAGES OR OTHER
 * LIABILITY, WHETHER IN AN ACTION OF CONTRACT, TORT OR OTHERWISE, ARISING
 * FROM, OUT OF OR IN CONNECTION WITH THE SOFTWARE OR THE USE OR OTHER DEALINGS
 * IN THE SOFTWARE.
 *
 * Authors:
 *    Eugeni Dodonov <eugeni.dodonov@intel.com>
 *
 */

#include <linux/cpufreq.h>
#include <drm/drm_plane_helper.h>
#include "i915_drv.h"
#include "intel_drv.h"
#include "../../../platform/x86/intel_ips.h"
#include <linux/module.h>
#include <drm/drm_atomic_helper.h>

/**
 * DOC: RC6
 *
 * RC6 is a special power stage which allows the GPU to enter an very
 * low-voltage mode when idle, using down to 0V while at this stage.  This
 * stage is entered automatically when the GPU is idle when RC6 support is
 * enabled, and as soon as new workload arises GPU wakes up automatically as well.
 *
 * There are different RC6 modes available in Intel GPU, which differentiate
 * among each other with the latency required to enter and leave RC6 and
 * voltage consumed by the GPU in different states.
 *
 * The combination of the following flags define which states GPU is allowed
 * to enter, while RC6 is the normal RC6 state, RC6p is the deep RC6, and
 * RC6pp is deepest RC6. Their support by hardware varies according to the
 * GPU, BIOS, chipset and platform. RC6 is usually the safest one and the one
 * which brings the most power savings; deeper states save more power, but
 * require higher latency to switch to and wake up.
 */
#define INTEL_RC6_ENABLE			(1<<0)
#define INTEL_RC6p_ENABLE			(1<<1)
#define INTEL_RC6pp_ENABLE			(1<<2)

static void gen9_init_clock_gating(struct drm_i915_private *dev_priv)
{
	/* See Bspec note for PSR2_CTL bit 31, Wa#828:skl,bxt,kbl */
	I915_WRITE(CHICKEN_PAR1_1,
		   I915_READ(CHICKEN_PAR1_1) | SKL_EDP_PSR_FIX_RDWRAP);

	I915_WRITE(GEN8_CONFIG0,
		   I915_READ(GEN8_CONFIG0) | GEN9_DEFAULT_FIXES);

	/* WaEnableChickenDCPR:skl,bxt,kbl */
	I915_WRITE(GEN8_CHICKEN_DCPR_1,
		   I915_READ(GEN8_CHICKEN_DCPR_1) | MASK_WAKEMEM);

	/* WaFbcTurnOffFbcWatermark:skl,bxt,kbl */
	/* WaFbcWakeMemOn:skl,bxt,kbl */
	I915_WRITE(DISP_ARB_CTL, I915_READ(DISP_ARB_CTL) |
		   DISP_FBC_WM_DIS |
		   DISP_FBC_MEMORY_WAKE);

	/* WaFbcHighMemBwCorruptionAvoidance:skl,bxt,kbl */
	I915_WRITE(ILK_DPFC_CHICKEN, I915_READ(ILK_DPFC_CHICKEN) |
		   ILK_DPFC_DISABLE_DUMMY0);
}

static void bxt_init_clock_gating(struct drm_i915_private *dev_priv)
{
	gen9_init_clock_gating(dev_priv);

	/* WaDisableSDEUnitClockGating:bxt */
	I915_WRITE(GEN8_UCGCTL6, I915_READ(GEN8_UCGCTL6) |
		   GEN8_SDEUNIT_CLOCK_GATE_DISABLE);

	/*
	 * FIXME:
	 * GEN8_HDCUNIT_CLOCK_GATE_DISABLE_HDCREQ applies on 3x6 GT SKUs only.
	 */
	I915_WRITE(GEN8_UCGCTL6, I915_READ(GEN8_UCGCTL6) |
		   GEN8_HDCUNIT_CLOCK_GATE_DISABLE_HDCREQ);

	/*
	 * Wa: Backlight PWM may stop in the asserted state, causing backlight
	 * to stay fully on.
	 */
	if (IS_BXT_REVID(dev_priv, BXT_REVID_B0, REVID_FOREVER))
		I915_WRITE(GEN9_CLKGATE_DIS_0, I915_READ(GEN9_CLKGATE_DIS_0) |
			   PWM1_GATING_DIS | PWM2_GATING_DIS);
}

static void i915_pineview_get_mem_freq(struct drm_i915_private *dev_priv)
{
	u32 tmp;

	tmp = I915_READ(CLKCFG);

	switch (tmp & CLKCFG_FSB_MASK) {
	case CLKCFG_FSB_533:
		dev_priv->fsb_freq = 533; /* 133*4 */
		break;
	case CLKCFG_FSB_800:
		dev_priv->fsb_freq = 800; /* 200*4 */
		break;
	case CLKCFG_FSB_667:
		dev_priv->fsb_freq =  667; /* 167*4 */
		break;
	case CLKCFG_FSB_400:
		dev_priv->fsb_freq = 400; /* 100*4 */
		break;
	}

	switch (tmp & CLKCFG_MEM_MASK) {
	case CLKCFG_MEM_533:
		dev_priv->mem_freq = 533;
		break;
	case CLKCFG_MEM_667:
		dev_priv->mem_freq = 667;
		break;
	case CLKCFG_MEM_800:
		dev_priv->mem_freq = 800;
		break;
	}

	/* detect pineview DDR3 setting */
	tmp = I915_READ(CSHRDDR3CTL);
	dev_priv->is_ddr3 = (tmp & CSHRDDR3CTL_DDR3) ? 1 : 0;
}

static void i915_ironlake_get_mem_freq(struct drm_i915_private *dev_priv)
{
	u16 ddrpll, csipll;

	ddrpll = I915_READ16(DDRMPLL1);
	csipll = I915_READ16(CSIPLL0);

	switch (ddrpll & 0xff) {
	case 0xc:
		dev_priv->mem_freq = 800;
		break;
	case 0x10:
		dev_priv->mem_freq = 1066;
		break;
	case 0x14:
		dev_priv->mem_freq = 1333;
		break;
	case 0x18:
		dev_priv->mem_freq = 1600;
		break;
	default:
		DRM_DEBUG_DRIVER("unknown memory frequency 0x%02x\n",
				 ddrpll & 0xff);
		dev_priv->mem_freq = 0;
		break;
	}

	dev_priv->ips.r_t = dev_priv->mem_freq;

	switch (csipll & 0x3ff) {
	case 0x00c:
		dev_priv->fsb_freq = 3200;
		break;
	case 0x00e:
		dev_priv->fsb_freq = 3733;
		break;
	case 0x010:
		dev_priv->fsb_freq = 4266;
		break;
	case 0x012:
		dev_priv->fsb_freq = 4800;
		break;
	case 0x014:
		dev_priv->fsb_freq = 5333;
		break;
	case 0x016:
		dev_priv->fsb_freq = 5866;
		break;
	case 0x018:
		dev_priv->fsb_freq = 6400;
		break;
	default:
		DRM_DEBUG_DRIVER("unknown fsb frequency 0x%04x\n",
				 csipll & 0x3ff);
		dev_priv->fsb_freq = 0;
		break;
	}

	if (dev_priv->fsb_freq == 3200) {
		dev_priv->ips.c_m = 0;
	} else if (dev_priv->fsb_freq > 3200 && dev_priv->fsb_freq <= 4800) {
		dev_priv->ips.c_m = 1;
	} else {
		dev_priv->ips.c_m = 2;
	}
}

static const struct cxsr_latency cxsr_latency_table[] = {
	{1, 0, 800, 400, 3382, 33382, 3983, 33983},    /* DDR2-400 SC */
	{1, 0, 800, 667, 3354, 33354, 3807, 33807},    /* DDR2-667 SC */
	{1, 0, 800, 800, 3347, 33347, 3763, 33763},    /* DDR2-800 SC */
	{1, 1, 800, 667, 6420, 36420, 6873, 36873},    /* DDR3-667 SC */
	{1, 1, 800, 800, 5902, 35902, 6318, 36318},    /* DDR3-800 SC */

	{1, 0, 667, 400, 3400, 33400, 4021, 34021},    /* DDR2-400 SC */
	{1, 0, 667, 667, 3372, 33372, 3845, 33845},    /* DDR2-667 SC */
	{1, 0, 667, 800, 3386, 33386, 3822, 33822},    /* DDR2-800 SC */
	{1, 1, 667, 667, 6438, 36438, 6911, 36911},    /* DDR3-667 SC */
	{1, 1, 667, 800, 5941, 35941, 6377, 36377},    /* DDR3-800 SC */

	{1, 0, 400, 400, 3472, 33472, 4173, 34173},    /* DDR2-400 SC */
	{1, 0, 400, 667, 3443, 33443, 3996, 33996},    /* DDR2-667 SC */
	{1, 0, 400, 800, 3430, 33430, 3946, 33946},    /* DDR2-800 SC */
	{1, 1, 400, 667, 6509, 36509, 7062, 37062},    /* DDR3-667 SC */
	{1, 1, 400, 800, 5985, 35985, 6501, 36501},    /* DDR3-800 SC */

	{0, 0, 800, 400, 3438, 33438, 4065, 34065},    /* DDR2-400 SC */
	{0, 0, 800, 667, 3410, 33410, 3889, 33889},    /* DDR2-667 SC */
	{0, 0, 800, 800, 3403, 33403, 3845, 33845},    /* DDR2-800 SC */
	{0, 1, 800, 667, 6476, 36476, 6955, 36955},    /* DDR3-667 SC */
	{0, 1, 800, 800, 5958, 35958, 6400, 36400},    /* DDR3-800 SC */

	{0, 0, 667, 400, 3456, 33456, 4103, 34106},    /* DDR2-400 SC */
	{0, 0, 667, 667, 3428, 33428, 3927, 33927},    /* DDR2-667 SC */
	{0, 0, 667, 800, 3443, 33443, 3905, 33905},    /* DDR2-800 SC */
	{0, 1, 667, 667, 6494, 36494, 6993, 36993},    /* DDR3-667 SC */
	{0, 1, 667, 800, 5998, 35998, 6460, 36460},    /* DDR3-800 SC */

	{0, 0, 400, 400, 3528, 33528, 4255, 34255},    /* DDR2-400 SC */
	{0, 0, 400, 667, 3500, 33500, 4079, 34079},    /* DDR2-667 SC */
	{0, 0, 400, 800, 3487, 33487, 4029, 34029},    /* DDR2-800 SC */
	{0, 1, 400, 667, 6566, 36566, 7145, 37145},    /* DDR3-667 SC */
	{0, 1, 400, 800, 6042, 36042, 6584, 36584},    /* DDR3-800 SC */
};

static const struct cxsr_latency *intel_get_cxsr_latency(bool is_desktop,
							 bool is_ddr3,
							 int fsb,
							 int mem)
{
	const struct cxsr_latency *latency;
	int i;

	if (fsb == 0 || mem == 0)
		return NULL;

	for (i = 0; i < ARRAY_SIZE(cxsr_latency_table); i++) {
		latency = &cxsr_latency_table[i];
		if (is_desktop == latency->is_desktop &&
		    is_ddr3 == latency->is_ddr3 &&
		    fsb == latency->fsb_freq && mem == latency->mem_freq)
			return latency;
	}

	DRM_DEBUG_KMS("Unknown FSB/MEM found, disable CxSR\n");

	return NULL;
}

static void chv_set_memory_dvfs(struct drm_i915_private *dev_priv, bool enable)
{
	u32 val;

	mutex_lock(&dev_priv->rps.hw_lock);

	val = vlv_punit_read(dev_priv, PUNIT_REG_DDR_SETUP2);
	if (enable)
		val &= ~FORCE_DDR_HIGH_FREQ;
	else
		val |= FORCE_DDR_HIGH_FREQ;
	val &= ~FORCE_DDR_LOW_FREQ;
	val |= FORCE_DDR_FREQ_REQ_ACK;
	vlv_punit_write(dev_priv, PUNIT_REG_DDR_SETUP2, val);

	if (wait_for((vlv_punit_read(dev_priv, PUNIT_REG_DDR_SETUP2) &
		      FORCE_DDR_FREQ_REQ_ACK) == 0, 3))
		DRM_ERROR("timed out waiting for Punit DDR DVFS request\n");

	mutex_unlock(&dev_priv->rps.hw_lock);
}

static void chv_set_memory_pm5(struct drm_i915_private *dev_priv, bool enable)
{
	u32 val;

	mutex_lock(&dev_priv->rps.hw_lock);

	val = vlv_punit_read(dev_priv, PUNIT_REG_DSPFREQ);
	if (enable)
		val |= DSP_MAXFIFO_PM5_ENABLE;
	else
		val &= ~DSP_MAXFIFO_PM5_ENABLE;
	vlv_punit_write(dev_priv, PUNIT_REG_DSPFREQ, val);

	mutex_unlock(&dev_priv->rps.hw_lock);
}

#define FW_WM(value, plane) \
	(((value) << DSPFW_ ## plane ## _SHIFT) & DSPFW_ ## plane ## _MASK)

static bool _intel_set_memory_cxsr(struct drm_i915_private *dev_priv, bool enable)
{
	bool was_enabled;
	u32 val;

	if (IS_VALLEYVIEW(dev_priv) || IS_CHERRYVIEW(dev_priv)) {
		was_enabled = I915_READ(FW_BLC_SELF_VLV) & FW_CSPWRDWNEN;
		I915_WRITE(FW_BLC_SELF_VLV, enable ? FW_CSPWRDWNEN : 0);
		POSTING_READ(FW_BLC_SELF_VLV);
	} else if (IS_G4X(dev_priv) || IS_I965GM(dev_priv)) {
		was_enabled = I915_READ(FW_BLC_SELF) & FW_BLC_SELF_EN;
		I915_WRITE(FW_BLC_SELF, enable ? FW_BLC_SELF_EN : 0);
		POSTING_READ(FW_BLC_SELF);
	} else if (IS_PINEVIEW(dev_priv)) {
		val = I915_READ(DSPFW3);
		was_enabled = val & PINEVIEW_SELF_REFRESH_EN;
		if (enable)
			val |= PINEVIEW_SELF_REFRESH_EN;
		else
			val &= ~PINEVIEW_SELF_REFRESH_EN;
		I915_WRITE(DSPFW3, val);
		POSTING_READ(DSPFW3);
	} else if (IS_I945G(dev_priv) || IS_I945GM(dev_priv)) {
		was_enabled = I915_READ(FW_BLC_SELF) & FW_BLC_SELF_EN;
		val = enable ? _MASKED_BIT_ENABLE(FW_BLC_SELF_EN) :
			       _MASKED_BIT_DISABLE(FW_BLC_SELF_EN);
		I915_WRITE(FW_BLC_SELF, val);
		POSTING_READ(FW_BLC_SELF);
	} else if (IS_I915GM(dev_priv)) {
		/*
		 * FIXME can't find a bit like this for 915G, and
		 * and yet it does have the related watermark in
		 * FW_BLC_SELF. What's going on?
		 */
		was_enabled = I915_READ(INSTPM) & INSTPM_SELF_EN;
		val = enable ? _MASKED_BIT_ENABLE(INSTPM_SELF_EN) :
			       _MASKED_BIT_DISABLE(INSTPM_SELF_EN);
		I915_WRITE(INSTPM, val);
		POSTING_READ(INSTPM);
	} else {
		return false;
	}

	DRM_DEBUG_KMS("memory self-refresh is %s (was %s)\n",
		      enableddisabled(enable),
		      enableddisabled(was_enabled));

	return was_enabled;
}

bool intel_set_memory_cxsr(struct drm_i915_private *dev_priv, bool enable)
{
	bool ret;

	mutex_lock(&dev_priv->wm.wm_mutex);
	ret = _intel_set_memory_cxsr(dev_priv, enable);
	dev_priv->wm.vlv.cxsr = enable;
	mutex_unlock(&dev_priv->wm.wm_mutex);

	return ret;
}

/*
 * Latency for FIFO fetches is dependent on several factors:
 *   - memory configuration (speed, channels)
 *   - chipset
 *   - current MCH state
 * It can be fairly high in some situations, so here we assume a fairly
 * pessimal value.  It's a tradeoff between extra memory fetches (if we
 * set this value too high, the FIFO will fetch frequently to stay full)
 * and power consumption (set it too low to save power and we might see
 * FIFO underruns and display "flicker").
 *
 * A value of 5us seems to be a good balance; safe for very low end
 * platforms but not overly aggressive on lower latency configs.
 */
static const int pessimal_latency_ns = 5000;

#define VLV_FIFO_START(dsparb, dsparb2, lo_shift, hi_shift) \
	((((dsparb) >> (lo_shift)) & 0xff) | ((((dsparb2) >> (hi_shift)) & 0x1) << 8))

static int vlv_get_fifo_size(struct intel_plane *plane)
{
	struct drm_i915_private *dev_priv = to_i915(plane->base.dev);
	int sprite0_start, sprite1_start, size;

	if (plane->id == PLANE_CURSOR)
		return 63;

	switch (plane->pipe) {
		uint32_t dsparb, dsparb2, dsparb3;
	case PIPE_A:
		dsparb = I915_READ(DSPARB);
		dsparb2 = I915_READ(DSPARB2);
		sprite0_start = VLV_FIFO_START(dsparb, dsparb2, 0, 0);
		sprite1_start = VLV_FIFO_START(dsparb, dsparb2, 8, 4);
		break;
	case PIPE_B:
		dsparb = I915_READ(DSPARB);
		dsparb2 = I915_READ(DSPARB2);
		sprite0_start = VLV_FIFO_START(dsparb, dsparb2, 16, 8);
		sprite1_start = VLV_FIFO_START(dsparb, dsparb2, 24, 12);
		break;
	case PIPE_C:
		dsparb2 = I915_READ(DSPARB2);
		dsparb3 = I915_READ(DSPARB3);
		sprite0_start = VLV_FIFO_START(dsparb3, dsparb2, 0, 16);
		sprite1_start = VLV_FIFO_START(dsparb3, dsparb2, 8, 20);
		break;
	default:
		return 0;
	}

	switch (plane->id) {
	case PLANE_PRIMARY:
		size = sprite0_start;
		break;
	case PLANE_SPRITE0:
		size = sprite1_start - sprite0_start;
		break;
	case PLANE_SPRITE1:
		size = 512 - 1 - sprite1_start;
		break;
	default:
		return 0;
	}

	DRM_DEBUG_KMS("%s FIFO size: %d\n", plane->base.name, size);

	return size;
}

static int i9xx_get_fifo_size(struct drm_i915_private *dev_priv, int plane)
{
	uint32_t dsparb = I915_READ(DSPARB);
	int size;

	size = dsparb & 0x7f;
	if (plane)
		size = ((dsparb >> DSPARB_CSTART_SHIFT) & 0x7f) - size;

	DRM_DEBUG_KMS("FIFO size - (0x%08x) %s: %d\n", dsparb,
		      plane ? "B" : "A", size);

	return size;
}

static int i830_get_fifo_size(struct drm_i915_private *dev_priv, int plane)
{
	uint32_t dsparb = I915_READ(DSPARB);
	int size;

	size = dsparb & 0x1ff;
	if (plane)
		size = ((dsparb >> DSPARB_BEND_SHIFT) & 0x1ff) - size;
	size >>= 1; /* Convert to cachelines */

	DRM_DEBUG_KMS("FIFO size - (0x%08x) %s: %d\n", dsparb,
		      plane ? "B" : "A", size);

	return size;
}

static int i845_get_fifo_size(struct drm_i915_private *dev_priv, int plane)
{
	uint32_t dsparb = I915_READ(DSPARB);
	int size;

	size = dsparb & 0x7f;
	size >>= 2; /* Convert to cachelines */

	DRM_DEBUG_KMS("FIFO size - (0x%08x) %s: %d\n", dsparb,
		      plane ? "B" : "A",
		      size);

	return size;
}

/* Pineview has different values for various configs */
static const struct intel_watermark_params pineview_display_wm = {
	.fifo_size = PINEVIEW_DISPLAY_FIFO,
	.max_wm = PINEVIEW_MAX_WM,
	.default_wm = PINEVIEW_DFT_WM,
	.guard_size = PINEVIEW_GUARD_WM,
	.cacheline_size = PINEVIEW_FIFO_LINE_SIZE,
};
static const struct intel_watermark_params pineview_display_hplloff_wm = {
	.fifo_size = PINEVIEW_DISPLAY_FIFO,
	.max_wm = PINEVIEW_MAX_WM,
	.default_wm = PINEVIEW_DFT_HPLLOFF_WM,
	.guard_size = PINEVIEW_GUARD_WM,
	.cacheline_size = PINEVIEW_FIFO_LINE_SIZE,
};
static const struct intel_watermark_params pineview_cursor_wm = {
	.fifo_size = PINEVIEW_CURSOR_FIFO,
	.max_wm = PINEVIEW_CURSOR_MAX_WM,
	.default_wm = PINEVIEW_CURSOR_DFT_WM,
	.guard_size = PINEVIEW_CURSOR_GUARD_WM,
	.cacheline_size = PINEVIEW_FIFO_LINE_SIZE,
};
static const struct intel_watermark_params pineview_cursor_hplloff_wm = {
	.fifo_size = PINEVIEW_CURSOR_FIFO,
	.max_wm = PINEVIEW_CURSOR_MAX_WM,
	.default_wm = PINEVIEW_CURSOR_DFT_WM,
	.guard_size = PINEVIEW_CURSOR_GUARD_WM,
	.cacheline_size = PINEVIEW_FIFO_LINE_SIZE,
};
static const struct intel_watermark_params g4x_wm_info = {
	.fifo_size = G4X_FIFO_SIZE,
	.max_wm = G4X_MAX_WM,
	.default_wm = G4X_MAX_WM,
	.guard_size = 2,
	.cacheline_size = G4X_FIFO_LINE_SIZE,
};
static const struct intel_watermark_params g4x_cursor_wm_info = {
	.fifo_size = I965_CURSOR_FIFO,
	.max_wm = I965_CURSOR_MAX_WM,
	.default_wm = I965_CURSOR_DFT_WM,
	.guard_size = 2,
	.cacheline_size = G4X_FIFO_LINE_SIZE,
};
static const struct intel_watermark_params i965_cursor_wm_info = {
	.fifo_size = I965_CURSOR_FIFO,
	.max_wm = I965_CURSOR_MAX_WM,
	.default_wm = I965_CURSOR_DFT_WM,
	.guard_size = 2,
	.cacheline_size = I915_FIFO_LINE_SIZE,
};
static const struct intel_watermark_params i945_wm_info = {
	.fifo_size = I945_FIFO_SIZE,
	.max_wm = I915_MAX_WM,
	.default_wm = 1,
	.guard_size = 2,
	.cacheline_size = I915_FIFO_LINE_SIZE,
};
static const struct intel_watermark_params i915_wm_info = {
	.fifo_size = I915_FIFO_SIZE,
	.max_wm = I915_MAX_WM,
	.default_wm = 1,
	.guard_size = 2,
	.cacheline_size = I915_FIFO_LINE_SIZE,
};
static const struct intel_watermark_params i830_a_wm_info = {
	.fifo_size = I855GM_FIFO_SIZE,
	.max_wm = I915_MAX_WM,
	.default_wm = 1,
	.guard_size = 2,
	.cacheline_size = I830_FIFO_LINE_SIZE,
};
static const struct intel_watermark_params i830_bc_wm_info = {
	.fifo_size = I855GM_FIFO_SIZE,
	.max_wm = I915_MAX_WM/2,
	.default_wm = 1,
	.guard_size = 2,
	.cacheline_size = I830_FIFO_LINE_SIZE,
};
static const struct intel_watermark_params i845_wm_info = {
	.fifo_size = I830_FIFO_SIZE,
	.max_wm = I915_MAX_WM,
	.default_wm = 1,
	.guard_size = 2,
	.cacheline_size = I830_FIFO_LINE_SIZE,
};

/**
 * intel_calculate_wm - calculate watermark level
 * @clock_in_khz: pixel clock
 * @wm: chip FIFO params
 * @cpp: bytes per pixel
 * @latency_ns: memory latency for the platform
 *
 * Calculate the watermark level (the level at which the display plane will
 * start fetching from memory again).  Each chip has a different display
 * FIFO size and allocation, so the caller needs to figure that out and pass
 * in the correct intel_watermark_params structure.
 *
 * As the pixel clock runs, the FIFO will be drained at a rate that depends
 * on the pixel size.  When it reaches the watermark level, it'll start
 * fetching FIFO line sized based chunks from memory until the FIFO fills
 * past the watermark point.  If the FIFO drains completely, a FIFO underrun
 * will occur, and a display engine hang could result.
 */
static unsigned long intel_calculate_wm(unsigned long clock_in_khz,
					const struct intel_watermark_params *wm,
					int fifo_size, int cpp,
					unsigned long latency_ns)
{
	long entries_required, wm_size;

	/*
	 * Note: we need to make sure we don't overflow for various clock &
	 * latency values.
	 * clocks go from a few thousand to several hundred thousand.
	 * latency is usually a few thousand
	 */
	entries_required = ((clock_in_khz / 1000) * cpp * latency_ns) /
		1000;
	entries_required = DIV_ROUND_UP(entries_required, wm->cacheline_size);

	DRM_DEBUG_KMS("FIFO entries required for mode: %ld\n", entries_required);

	wm_size = fifo_size - (entries_required + wm->guard_size);

	DRM_DEBUG_KMS("FIFO watermark level: %ld\n", wm_size);

	/* Don't promote wm_size to unsigned... */
	if (wm_size > (long)wm->max_wm)
		wm_size = wm->max_wm;
	if (wm_size <= 0)
		wm_size = wm->default_wm;

	/*
	 * Bspec seems to indicate that the value shouldn't be lower than
	 * 'burst size + 1'. Certainly 830 is quite unhappy with low values.
	 * Lets go for 8 which is the burst size since certain platforms
	 * already use a hardcoded 8 (which is what the spec says should be
	 * done).
	 */
	if (wm_size <= 8)
		wm_size = 8;

	return wm_size;
}

static struct intel_crtc *single_enabled_crtc(struct drm_i915_private *dev_priv)
{
	struct intel_crtc *crtc, *enabled = NULL;

	for_each_intel_crtc(&dev_priv->drm, crtc) {
		if (intel_crtc_active(crtc)) {
			if (enabled)
				return NULL;
			enabled = crtc;
		}
	}

	return enabled;
}

static void pineview_update_wm(struct intel_crtc *unused_crtc)
{
	struct drm_i915_private *dev_priv = to_i915(unused_crtc->base.dev);
	struct intel_crtc *crtc;
	const struct cxsr_latency *latency;
	u32 reg;
	unsigned long wm;

	latency = intel_get_cxsr_latency(IS_PINEVIEW_G(dev_priv),
					 dev_priv->is_ddr3,
					 dev_priv->fsb_freq,
					 dev_priv->mem_freq);
	if (!latency) {
		DRM_DEBUG_KMS("Unknown FSB/MEM found, disable CxSR\n");
		intel_set_memory_cxsr(dev_priv, false);
		return;
	}

	crtc = single_enabled_crtc(dev_priv);
	if (crtc) {
		const struct drm_display_mode *adjusted_mode =
			&crtc->config->base.adjusted_mode;
		const struct drm_framebuffer *fb =
			crtc->base.primary->state->fb;
		int cpp = fb->format->cpp[0];
		int clock = adjusted_mode->crtc_clock;

		/* Display SR */
		wm = intel_calculate_wm(clock, &pineview_display_wm,
					pineview_display_wm.fifo_size,
					cpp, latency->display_sr);
		reg = I915_READ(DSPFW1);
		reg &= ~DSPFW_SR_MASK;
		reg |= FW_WM(wm, SR);
		I915_WRITE(DSPFW1, reg);
		DRM_DEBUG_KMS("DSPFW1 register is %x\n", reg);

		/* cursor SR */
		wm = intel_calculate_wm(clock, &pineview_cursor_wm,
					pineview_display_wm.fifo_size,
					cpp, latency->cursor_sr);
		reg = I915_READ(DSPFW3);
		reg &= ~DSPFW_CURSOR_SR_MASK;
		reg |= FW_WM(wm, CURSOR_SR);
		I915_WRITE(DSPFW3, reg);

		/* Display HPLL off SR */
		wm = intel_calculate_wm(clock, &pineview_display_hplloff_wm,
					pineview_display_hplloff_wm.fifo_size,
					cpp, latency->display_hpll_disable);
		reg = I915_READ(DSPFW3);
		reg &= ~DSPFW_HPLL_SR_MASK;
		reg |= FW_WM(wm, HPLL_SR);
		I915_WRITE(DSPFW3, reg);

		/* cursor HPLL off SR */
		wm = intel_calculate_wm(clock, &pineview_cursor_hplloff_wm,
					pineview_display_hplloff_wm.fifo_size,
					cpp, latency->cursor_hpll_disable);
		reg = I915_READ(DSPFW3);
		reg &= ~DSPFW_HPLL_CURSOR_MASK;
		reg |= FW_WM(wm, HPLL_CURSOR);
		I915_WRITE(DSPFW3, reg);
		DRM_DEBUG_KMS("DSPFW3 register is %x\n", reg);

		intel_set_memory_cxsr(dev_priv, true);
	} else {
		intel_set_memory_cxsr(dev_priv, false);
	}
}

static bool g4x_compute_wm0(struct drm_i915_private *dev_priv,
			    int plane,
			    const struct intel_watermark_params *display,
			    int display_latency_ns,
			    const struct intel_watermark_params *cursor,
			    int cursor_latency_ns,
			    int *plane_wm,
			    int *cursor_wm)
{
	struct intel_crtc *crtc;
	const struct drm_display_mode *adjusted_mode;
	const struct drm_framebuffer *fb;
	int htotal, hdisplay, clock, cpp;
	int line_time_us, line_count;
	int entries, tlb_miss;

	crtc = intel_get_crtc_for_plane(dev_priv, plane);
	if (!intel_crtc_active(crtc)) {
		*cursor_wm = cursor->guard_size;
		*plane_wm = display->guard_size;
		return false;
	}

	adjusted_mode = &crtc->config->base.adjusted_mode;
	fb = crtc->base.primary->state->fb;
	clock = adjusted_mode->crtc_clock;
	htotal = adjusted_mode->crtc_htotal;
	hdisplay = crtc->config->pipe_src_w;
	cpp = fb->format->cpp[0];

	/* Use the small buffer method to calculate plane watermark */
	entries = ((clock * cpp / 1000) * display_latency_ns) / 1000;
	tlb_miss = display->fifo_size*display->cacheline_size - hdisplay * 8;
	if (tlb_miss > 0)
		entries += tlb_miss;
	entries = DIV_ROUND_UP(entries, display->cacheline_size);
	*plane_wm = entries + display->guard_size;
	if (*plane_wm > (int)display->max_wm)
		*plane_wm = display->max_wm;

	/* Use the large buffer method to calculate cursor watermark */
	line_time_us = max(htotal * 1000 / clock, 1);
	line_count = (cursor_latency_ns / line_time_us + 1000) / 1000;
	entries = line_count * crtc->base.cursor->state->crtc_w * cpp;
	tlb_miss = cursor->fifo_size*cursor->cacheline_size - hdisplay * 8;
	if (tlb_miss > 0)
		entries += tlb_miss;
	entries = DIV_ROUND_UP(entries, cursor->cacheline_size);
	*cursor_wm = entries + cursor->guard_size;
	if (*cursor_wm > (int)cursor->max_wm)
		*cursor_wm = (int)cursor->max_wm;

	return true;
}

/*
 * Check the wm result.
 *
 * If any calculated watermark values is larger than the maximum value that
 * can be programmed into the associated watermark register, that watermark
 * must be disabled.
 */
static bool g4x_check_srwm(struct drm_i915_private *dev_priv,
			   int display_wm, int cursor_wm,
			   const struct intel_watermark_params *display,
			   const struct intel_watermark_params *cursor)
{
	DRM_DEBUG_KMS("SR watermark: display plane %d, cursor %d\n",
		      display_wm, cursor_wm);

	if (display_wm > display->max_wm) {
		DRM_DEBUG_KMS("display watermark is too large(%d/%u), disabling\n",
			      display_wm, display->max_wm);
		return false;
	}

	if (cursor_wm > cursor->max_wm) {
		DRM_DEBUG_KMS("cursor watermark is too large(%d/%u), disabling\n",
			      cursor_wm, cursor->max_wm);
		return false;
	}

	if (!(display_wm || cursor_wm)) {
		DRM_DEBUG_KMS("SR latency is 0, disabling\n");
		return false;
	}

	return true;
}

static bool g4x_compute_srwm(struct drm_i915_private *dev_priv,
			     int plane,
			     int latency_ns,
			     const struct intel_watermark_params *display,
			     const struct intel_watermark_params *cursor,
			     int *display_wm, int *cursor_wm)
{
	struct intel_crtc *crtc;
	const struct drm_display_mode *adjusted_mode;
	const struct drm_framebuffer *fb;
	int hdisplay, htotal, cpp, clock;
	unsigned long line_time_us;
	int line_count, line_size;
	int small, large;
	int entries;

	if (!latency_ns) {
		*display_wm = *cursor_wm = 0;
		return false;
	}

	crtc = intel_get_crtc_for_plane(dev_priv, plane);
	adjusted_mode = &crtc->config->base.adjusted_mode;
	fb = crtc->base.primary->state->fb;
	clock = adjusted_mode->crtc_clock;
	htotal = adjusted_mode->crtc_htotal;
	hdisplay = crtc->config->pipe_src_w;
	cpp = fb->format->cpp[0];

	line_time_us = max(htotal * 1000 / clock, 1);
	line_count = (latency_ns / line_time_us + 1000) / 1000;
	line_size = hdisplay * cpp;

	/* Use the minimum of the small and large buffer method for primary */
	small = ((clock * cpp / 1000) * latency_ns) / 1000;
	large = line_count * line_size;

	entries = DIV_ROUND_UP(min(small, large), display->cacheline_size);
	*display_wm = entries + display->guard_size;

	/* calculate the self-refresh watermark for display cursor */
	entries = line_count * cpp * crtc->base.cursor->state->crtc_w;
	entries = DIV_ROUND_UP(entries, cursor->cacheline_size);
	*cursor_wm = entries + cursor->guard_size;

	return g4x_check_srwm(dev_priv,
			      *display_wm, *cursor_wm,
			      display, cursor);
}

#define FW_WM_VLV(value, plane) \
	(((value) << DSPFW_ ## plane ## _SHIFT) & DSPFW_ ## plane ## _MASK_VLV)

static void vlv_write_wm_values(struct drm_i915_private *dev_priv,
				const struct vlv_wm_values *wm)
{
	enum pipe pipe;

	for_each_pipe(dev_priv, pipe) {
		I915_WRITE(VLV_DDL(pipe),
			   (wm->ddl[pipe].plane[PLANE_CURSOR] << DDL_CURSOR_SHIFT) |
			   (wm->ddl[pipe].plane[PLANE_SPRITE1] << DDL_SPRITE_SHIFT(1)) |
			   (wm->ddl[pipe].plane[PLANE_SPRITE0] << DDL_SPRITE_SHIFT(0)) |
			   (wm->ddl[pipe].plane[PLANE_PRIMARY] << DDL_PLANE_SHIFT));
	}

	/*
	 * Zero the (unused) WM1 watermarks, and also clear all the
	 * high order bits so that there are no out of bounds values
	 * present in the registers during the reprogramming.
	 */
	I915_WRITE(DSPHOWM, 0);
	I915_WRITE(DSPHOWM1, 0);
	I915_WRITE(DSPFW4, 0);
	I915_WRITE(DSPFW5, 0);
	I915_WRITE(DSPFW6, 0);

	I915_WRITE(DSPFW1,
		   FW_WM(wm->sr.plane, SR) |
		   FW_WM(wm->pipe[PIPE_B].plane[PLANE_CURSOR], CURSORB) |
		   FW_WM_VLV(wm->pipe[PIPE_B].plane[PLANE_PRIMARY], PLANEB) |
		   FW_WM_VLV(wm->pipe[PIPE_A].plane[PLANE_PRIMARY], PLANEA));
	I915_WRITE(DSPFW2,
		   FW_WM_VLV(wm->pipe[PIPE_A].plane[PLANE_SPRITE1], SPRITEB) |
		   FW_WM(wm->pipe[PIPE_A].plane[PLANE_CURSOR], CURSORA) |
		   FW_WM_VLV(wm->pipe[PIPE_A].plane[PLANE_SPRITE0], SPRITEA));
	I915_WRITE(DSPFW3,
		   FW_WM(wm->sr.cursor, CURSOR_SR));

	if (IS_CHERRYVIEW(dev_priv)) {
		I915_WRITE(DSPFW7_CHV,
			   FW_WM_VLV(wm->pipe[PIPE_B].plane[PLANE_SPRITE1], SPRITED) |
			   FW_WM_VLV(wm->pipe[PIPE_B].plane[PLANE_SPRITE0], SPRITEC));
		I915_WRITE(DSPFW8_CHV,
			   FW_WM_VLV(wm->pipe[PIPE_C].plane[PLANE_SPRITE1], SPRITEF) |
			   FW_WM_VLV(wm->pipe[PIPE_C].plane[PLANE_SPRITE0], SPRITEE));
		I915_WRITE(DSPFW9_CHV,
			   FW_WM_VLV(wm->pipe[PIPE_C].plane[PLANE_PRIMARY], PLANEC) |
			   FW_WM(wm->pipe[PIPE_C].plane[PLANE_CURSOR], CURSORC));
		I915_WRITE(DSPHOWM,
			   FW_WM(wm->sr.plane >> 9, SR_HI) |
			   FW_WM(wm->pipe[PIPE_C].plane[PLANE_SPRITE1] >> 8, SPRITEF_HI) |
			   FW_WM(wm->pipe[PIPE_C].plane[PLANE_SPRITE0] >> 8, SPRITEE_HI) |
			   FW_WM(wm->pipe[PIPE_C].plane[PLANE_PRIMARY] >> 8, PLANEC_HI) |
			   FW_WM(wm->pipe[PIPE_B].plane[PLANE_SPRITE1] >> 8, SPRITED_HI) |
			   FW_WM(wm->pipe[PIPE_B].plane[PLANE_SPRITE0] >> 8, SPRITEC_HI) |
			   FW_WM(wm->pipe[PIPE_B].plane[PLANE_PRIMARY] >> 8, PLANEB_HI) |
			   FW_WM(wm->pipe[PIPE_A].plane[PLANE_SPRITE1] >> 8, SPRITEB_HI) |
			   FW_WM(wm->pipe[PIPE_A].plane[PLANE_SPRITE0] >> 8, SPRITEA_HI) |
			   FW_WM(wm->pipe[PIPE_A].plane[PLANE_PRIMARY] >> 8, PLANEA_HI));
	} else {
		I915_WRITE(DSPFW7,
			   FW_WM_VLV(wm->pipe[PIPE_B].plane[PLANE_SPRITE1], SPRITED) |
			   FW_WM_VLV(wm->pipe[PIPE_B].plane[PLANE_SPRITE0], SPRITEC));
		I915_WRITE(DSPHOWM,
			   FW_WM(wm->sr.plane >> 9, SR_HI) |
			   FW_WM(wm->pipe[PIPE_B].plane[PLANE_SPRITE1] >> 8, SPRITED_HI) |
			   FW_WM(wm->pipe[PIPE_B].plane[PLANE_SPRITE0] >> 8, SPRITEC_HI) |
			   FW_WM(wm->pipe[PIPE_B].plane[PLANE_PRIMARY] >> 8, PLANEB_HI) |
			   FW_WM(wm->pipe[PIPE_A].plane[PLANE_SPRITE1] >> 8, SPRITEB_HI) |
			   FW_WM(wm->pipe[PIPE_A].plane[PLANE_SPRITE0] >> 8, SPRITEA_HI) |
			   FW_WM(wm->pipe[PIPE_A].plane[PLANE_PRIMARY] >> 8, PLANEA_HI));
	}

	POSTING_READ(DSPFW1);
}

#undef FW_WM_VLV

enum vlv_wm_level {
	VLV_WM_LEVEL_PM2,
	VLV_WM_LEVEL_PM5,
	VLV_WM_LEVEL_DDR_DVFS,
};

/* latency must be in 0.1us units. */
static unsigned int vlv_wm_method2(unsigned int pixel_rate,
				   unsigned int pipe_htotal,
				   unsigned int horiz_pixels,
				   unsigned int cpp,
				   unsigned int latency)
{
	unsigned int ret;

	ret = (latency * pixel_rate) / (pipe_htotal * 10000);
	ret = (ret + 1) * horiz_pixels * cpp;
	ret = DIV_ROUND_UP(ret, 64);

	return ret;
}

static void vlv_setup_wm_latency(struct drm_i915_private *dev_priv)
{
	/* all latencies in usec */
	dev_priv->wm.pri_latency[VLV_WM_LEVEL_PM2] = 3;

	dev_priv->wm.max_level = VLV_WM_LEVEL_PM2;

	if (IS_CHERRYVIEW(dev_priv)) {
		dev_priv->wm.pri_latency[VLV_WM_LEVEL_PM5] = 12;
		dev_priv->wm.pri_latency[VLV_WM_LEVEL_DDR_DVFS] = 33;

		dev_priv->wm.max_level = VLV_WM_LEVEL_DDR_DVFS;
	}
}

static uint16_t vlv_compute_wm_level(const struct intel_crtc_state *crtc_state,
				     const struct intel_plane_state *plane_state,
				     int level)
{
	struct intel_plane *plane = to_intel_plane(plane_state->base.plane);
	struct drm_i915_private *dev_priv = to_i915(plane->base.dev);
	const struct drm_display_mode *adjusted_mode =
		&crtc_state->base.adjusted_mode;
	int clock, htotal, cpp, width, wm;

	if (dev_priv->wm.pri_latency[level] == 0)
		return USHRT_MAX;

	if (!plane_state->base.visible)
		return 0;

<<<<<<< HEAD
	cpp = drm_format_plane_cpp(plane_state->base.fb->pixel_format, 0);
	clock = adjusted_mode->crtc_clock;
	htotal = adjusted_mode->crtc_htotal;
	width = crtc_state->pipe_src_w;
=======
	cpp = state->base.fb->format->cpp[0];
	clock = crtc->config->base.adjusted_mode.crtc_clock;
	htotal = crtc->config->base.adjusted_mode.crtc_htotal;
	width = crtc->config->pipe_src_w;
>>>>>>> 9b8b75de
	if (WARN_ON(htotal == 0))
		htotal = 1;

	if (plane->base.type == DRM_PLANE_TYPE_CURSOR) {
		/*
		 * FIXME the formula gives values that are
		 * too big for the cursor FIFO, and hence we
		 * would never be able to use cursors. For
		 * now just hardcode the watermark.
		 */
		wm = 63;
	} else {
		wm = vlv_wm_method2(clock, htotal, width, cpp,
				    dev_priv->wm.pri_latency[level] * 10);
	}

	return min_t(int, wm, USHRT_MAX);
}

static void vlv_compute_fifo(struct intel_crtc *crtc)
{
	struct drm_device *dev = crtc->base.dev;
	struct vlv_wm_state *wm_state = &crtc->wm_state;
	struct intel_plane *plane;
	unsigned int total_rate = 0;
	const int fifo_size = 512 - 1;
	int fifo_extra, fifo_left = fifo_size;

	for_each_intel_plane_on_crtc(dev, crtc, plane) {
		struct intel_plane_state *state =
			to_intel_plane_state(plane->base.state);

		if (plane->base.type == DRM_PLANE_TYPE_CURSOR)
			continue;

		if (state->base.visible) {
			wm_state->num_active_planes++;
			total_rate += state->base.fb->format->cpp[0];
		}
	}

	for_each_intel_plane_on_crtc(dev, crtc, plane) {
		struct intel_plane_state *state =
			to_intel_plane_state(plane->base.state);
		unsigned int rate;

		if (plane->base.type == DRM_PLANE_TYPE_CURSOR) {
			plane->wm.fifo_size = 63;
			continue;
		}

		if (!state->base.visible) {
			plane->wm.fifo_size = 0;
			continue;
		}

		rate = state->base.fb->format->cpp[0];
		plane->wm.fifo_size = fifo_size * rate / total_rate;
		fifo_left -= plane->wm.fifo_size;
	}

	fifo_extra = DIV_ROUND_UP(fifo_left, wm_state->num_active_planes ?: 1);

	/* spread the remainder evenly */
	for_each_intel_plane_on_crtc(dev, crtc, plane) {
		int plane_extra;

		if (fifo_left == 0)
			break;

		if (plane->base.type == DRM_PLANE_TYPE_CURSOR)
			continue;

		/* give it all to the first plane if none are active */
		if (plane->wm.fifo_size == 0 &&
		    wm_state->num_active_planes)
			continue;

		plane_extra = min(fifo_extra, fifo_left);
		plane->wm.fifo_size += plane_extra;
		fifo_left -= plane_extra;
	}

	WARN_ON(fifo_left != 0);
}

static u16 vlv_invert_wm_value(u16 wm, u16 fifo_size)
{
	if (wm > fifo_size)
		return USHRT_MAX;
	else
		return fifo_size - wm;
}

static void vlv_invert_wms(struct intel_crtc *crtc)
{
	struct vlv_wm_state *wm_state = &crtc->wm_state;
	int level;

	for (level = 0; level < wm_state->num_levels; level++) {
		struct drm_i915_private *dev_priv = to_i915(crtc->base.dev);
		const int sr_fifo_size =
			INTEL_INFO(dev_priv)->num_pipes * 512 - 1;
		struct intel_plane *plane;

		wm_state->sr[level].plane =
			vlv_invert_wm_value(wm_state->sr[level].plane,
					    sr_fifo_size);
		wm_state->sr[level].cursor =
			vlv_invert_wm_value(wm_state->sr[level].cursor,
					    63);

		for_each_intel_plane_on_crtc(&dev_priv->drm, crtc, plane) {
			wm_state->wm[level].plane[plane->id] =
				vlv_invert_wm_value(wm_state->wm[level].plane[plane->id],
						    plane->wm.fifo_size);
		}
	}
}

static void vlv_compute_wm(struct intel_crtc *crtc)
{
	struct drm_i915_private *dev_priv = to_i915(crtc->base.dev);
	struct vlv_wm_state *wm_state = &crtc->wm_state;
	struct intel_plane *plane;
	int level;

	memset(wm_state, 0, sizeof(*wm_state));

	wm_state->cxsr = crtc->pipe != PIPE_C && crtc->wm.cxsr_allowed;
	wm_state->num_levels = dev_priv->wm.max_level + 1;

	wm_state->num_active_planes = 0;

	vlv_compute_fifo(crtc);

	if (wm_state->num_active_planes != 1)
		wm_state->cxsr = false;

	for_each_intel_plane_on_crtc(&dev_priv->drm, crtc, plane) {
		struct intel_plane_state *state =
			to_intel_plane_state(plane->base.state);
		int level;

		if (!state->base.visible)
			continue;

		/* normal watermarks */
		for (level = 0; level < wm_state->num_levels; level++) {
			int wm = vlv_compute_wm_level(crtc->config, state, level);
			int max_wm = plane->wm.fifo_size;

			/* hack */
			if (WARN_ON(level == 0 && wm > max_wm))
				wm = max_wm;

			if (wm > max_wm)
				break;

			wm_state->wm[level].plane[plane->id] = wm;
		}

		wm_state->num_levels = level;

		if (!wm_state->cxsr)
			continue;

		/* maxfifo watermarks */
		if (plane->id == PLANE_CURSOR) {
			for (level = 0; level < wm_state->num_levels; level++)
				wm_state->sr[level].cursor =
					wm_state->wm[level].plane[PLANE_CURSOR];
		} else {
			for (level = 0; level < wm_state->num_levels; level++)
				wm_state->sr[level].plane =
					max(wm_state->sr[level].plane,
					    wm_state->wm[level].plane[plane->id]);
		}
	}

	/* clear any (partially) filled invalid levels */
	for (level = wm_state->num_levels; level < dev_priv->wm.max_level + 1; level++) {
		memset(&wm_state->wm[level], 0, sizeof(wm_state->wm[level]));
		memset(&wm_state->sr[level], 0, sizeof(wm_state->sr[level]));
	}

	vlv_invert_wms(crtc);
}

#define VLV_FIFO(plane, value) \
	(((value) << DSPARB_ ## plane ## _SHIFT_VLV) & DSPARB_ ## plane ## _MASK_VLV)

static void vlv_pipe_set_fifo_size(struct intel_crtc *crtc)
{
	struct drm_device *dev = crtc->base.dev;
	struct drm_i915_private *dev_priv = to_i915(dev);
	struct intel_plane *plane;
	int sprite0_start = 0, sprite1_start = 0, fifo_size = 0;

	for_each_intel_plane_on_crtc(dev, crtc, plane) {
		switch (plane->id) {
		case PLANE_PRIMARY:
			sprite0_start = plane->wm.fifo_size;
			break;
		case PLANE_SPRITE0:
			sprite1_start = sprite0_start + plane->wm.fifo_size;
			break;
		case PLANE_SPRITE1:
			fifo_size = sprite1_start + plane->wm.fifo_size;
			break;
		case PLANE_CURSOR:
			WARN_ON(plane->wm.fifo_size != 63);
			break;
		default:
			MISSING_CASE(plane->id);
			break;
		}
	}

	WARN_ON(fifo_size != 512 - 1);

	DRM_DEBUG_KMS("Pipe %c FIFO split %d / %d / %d\n",
		      pipe_name(crtc->pipe), sprite0_start,
		      sprite1_start, fifo_size);

	spin_lock(&dev_priv->wm.dsparb_lock);

	switch (crtc->pipe) {
		uint32_t dsparb, dsparb2, dsparb3;
	case PIPE_A:
		dsparb = I915_READ(DSPARB);
		dsparb2 = I915_READ(DSPARB2);

		dsparb &= ~(VLV_FIFO(SPRITEA, 0xff) |
			    VLV_FIFO(SPRITEB, 0xff));
		dsparb |= (VLV_FIFO(SPRITEA, sprite0_start) |
			   VLV_FIFO(SPRITEB, sprite1_start));

		dsparb2 &= ~(VLV_FIFO(SPRITEA_HI, 0x1) |
			     VLV_FIFO(SPRITEB_HI, 0x1));
		dsparb2 |= (VLV_FIFO(SPRITEA_HI, sprite0_start >> 8) |
			   VLV_FIFO(SPRITEB_HI, sprite1_start >> 8));

		I915_WRITE(DSPARB, dsparb);
		I915_WRITE(DSPARB2, dsparb2);
		break;
	case PIPE_B:
		dsparb = I915_READ(DSPARB);
		dsparb2 = I915_READ(DSPARB2);

		dsparb &= ~(VLV_FIFO(SPRITEC, 0xff) |
			    VLV_FIFO(SPRITED, 0xff));
		dsparb |= (VLV_FIFO(SPRITEC, sprite0_start) |
			   VLV_FIFO(SPRITED, sprite1_start));

		dsparb2 &= ~(VLV_FIFO(SPRITEC_HI, 0xff) |
			     VLV_FIFO(SPRITED_HI, 0xff));
		dsparb2 |= (VLV_FIFO(SPRITEC_HI, sprite0_start >> 8) |
			   VLV_FIFO(SPRITED_HI, sprite1_start >> 8));

		I915_WRITE(DSPARB, dsparb);
		I915_WRITE(DSPARB2, dsparb2);
		break;
	case PIPE_C:
		dsparb3 = I915_READ(DSPARB3);
		dsparb2 = I915_READ(DSPARB2);

		dsparb3 &= ~(VLV_FIFO(SPRITEE, 0xff) |
			     VLV_FIFO(SPRITEF, 0xff));
		dsparb3 |= (VLV_FIFO(SPRITEE, sprite0_start) |
			    VLV_FIFO(SPRITEF, sprite1_start));

		dsparb2 &= ~(VLV_FIFO(SPRITEE_HI, 0xff) |
			     VLV_FIFO(SPRITEF_HI, 0xff));
		dsparb2 |= (VLV_FIFO(SPRITEE_HI, sprite0_start >> 8) |
			   VLV_FIFO(SPRITEF_HI, sprite1_start >> 8));

		I915_WRITE(DSPARB3, dsparb3);
		I915_WRITE(DSPARB2, dsparb2);
		break;
	default:
		break;
	}

	POSTING_READ(DSPARB);

	spin_unlock(&dev_priv->wm.dsparb_lock);
}

#undef VLV_FIFO

static void vlv_merge_wm(struct drm_i915_private *dev_priv,
			 struct vlv_wm_values *wm)
{
	struct intel_crtc *crtc;
	int num_active_crtcs = 0;

	wm->level = dev_priv->wm.max_level;
	wm->cxsr = true;

	for_each_intel_crtc(&dev_priv->drm, crtc) {
		const struct vlv_wm_state *wm_state = &crtc->wm_state;

		if (!crtc->active)
			continue;

		if (!wm_state->cxsr)
			wm->cxsr = false;

		num_active_crtcs++;
		wm->level = min_t(int, wm->level, wm_state->num_levels - 1);
	}

	if (num_active_crtcs != 1)
		wm->cxsr = false;

	if (num_active_crtcs > 1)
		wm->level = VLV_WM_LEVEL_PM2;

	for_each_intel_crtc(&dev_priv->drm, crtc) {
		struct vlv_wm_state *wm_state = &crtc->wm_state;
		enum pipe pipe = crtc->pipe;

		if (!crtc->active)
			continue;

		wm->pipe[pipe] = wm_state->wm[wm->level];
		if (wm->cxsr)
			wm->sr = wm_state->sr[wm->level];

		wm->ddl[pipe].plane[PLANE_PRIMARY] = DDL_PRECISION_HIGH | 2;
		wm->ddl[pipe].plane[PLANE_SPRITE0] = DDL_PRECISION_HIGH | 2;
		wm->ddl[pipe].plane[PLANE_SPRITE1] = DDL_PRECISION_HIGH | 2;
		wm->ddl[pipe].plane[PLANE_CURSOR] = DDL_PRECISION_HIGH | 2;
	}
}

static bool is_disabling(int old, int new, int threshold)
{
	return old >= threshold && new < threshold;
}

static bool is_enabling(int old, int new, int threshold)
{
	return old < threshold && new >= threshold;
}

static void vlv_update_wm(struct intel_crtc *crtc)
{
	struct drm_i915_private *dev_priv = to_i915(crtc->base.dev);
	enum pipe pipe = crtc->pipe;
	struct vlv_wm_values *old_wm = &dev_priv->wm.vlv;
	struct vlv_wm_values new_wm = {};

	vlv_compute_wm(crtc);
	vlv_merge_wm(dev_priv, &new_wm);

	if (memcmp(old_wm, &new_wm, sizeof(new_wm)) == 0) {
		/* FIXME should be part of crtc atomic commit */
		vlv_pipe_set_fifo_size(crtc);

		return;
	}

	if (is_disabling(old_wm->level, new_wm.level, VLV_WM_LEVEL_DDR_DVFS))
		chv_set_memory_dvfs(dev_priv, false);

	if (is_disabling(old_wm->level, new_wm.level, VLV_WM_LEVEL_PM5))
		chv_set_memory_pm5(dev_priv, false);

	if (is_disabling(old_wm->cxsr, new_wm.cxsr, true))
		_intel_set_memory_cxsr(dev_priv, false);

	/* FIXME should be part of crtc atomic commit */
	vlv_pipe_set_fifo_size(crtc);

	vlv_write_wm_values(dev_priv, &new_wm);

	DRM_DEBUG_KMS("Setting FIFO watermarks - %c: plane=%d, cursor=%d, "
		      "sprite0=%d, sprite1=%d, SR: plane=%d, cursor=%d level=%d cxsr=%d\n",
		      pipe_name(pipe), new_wm.pipe[pipe].plane[PLANE_PRIMARY], new_wm.pipe[pipe].plane[PLANE_CURSOR],
		      new_wm.pipe[pipe].plane[PLANE_SPRITE0], new_wm.pipe[pipe].plane[PLANE_SPRITE1],
		      new_wm.sr.plane, new_wm.sr.cursor, new_wm.level, new_wm.cxsr);

	if (is_enabling(old_wm->cxsr, new_wm.cxsr, true))
		_intel_set_memory_cxsr(dev_priv, true);

	if (is_enabling(old_wm->level, new_wm.level, VLV_WM_LEVEL_PM5))
		chv_set_memory_pm5(dev_priv, true);

	if (is_enabling(old_wm->level, new_wm.level, VLV_WM_LEVEL_DDR_DVFS))
		chv_set_memory_dvfs(dev_priv, true);

	*old_wm = new_wm;
}

#define single_plane_enabled(mask) is_power_of_2(mask)

static void g4x_update_wm(struct intel_crtc *crtc)
{
	struct drm_i915_private *dev_priv = to_i915(crtc->base.dev);
	static const int sr_latency_ns = 12000;
	int planea_wm, planeb_wm, cursora_wm, cursorb_wm;
	int plane_sr, cursor_sr;
	unsigned int enabled = 0;
	bool cxsr_enabled;

	if (g4x_compute_wm0(dev_priv, PIPE_A,
			    &g4x_wm_info, pessimal_latency_ns,
			    &g4x_cursor_wm_info, pessimal_latency_ns,
			    &planea_wm, &cursora_wm))
		enabled |= 1 << PIPE_A;

	if (g4x_compute_wm0(dev_priv, PIPE_B,
			    &g4x_wm_info, pessimal_latency_ns,
			    &g4x_cursor_wm_info, pessimal_latency_ns,
			    &planeb_wm, &cursorb_wm))
		enabled |= 1 << PIPE_B;

	if (single_plane_enabled(enabled) &&
	    g4x_compute_srwm(dev_priv, ffs(enabled) - 1,
			     sr_latency_ns,
			     &g4x_wm_info,
			     &g4x_cursor_wm_info,
			     &plane_sr, &cursor_sr)) {
		cxsr_enabled = true;
	} else {
		cxsr_enabled = false;
		intel_set_memory_cxsr(dev_priv, false);
		plane_sr = cursor_sr = 0;
	}

	DRM_DEBUG_KMS("Setting FIFO watermarks - A: plane=%d, cursor=%d, "
		      "B: plane=%d, cursor=%d, SR: plane=%d, cursor=%d\n",
		      planea_wm, cursora_wm,
		      planeb_wm, cursorb_wm,
		      plane_sr, cursor_sr);

	I915_WRITE(DSPFW1,
		   FW_WM(plane_sr, SR) |
		   FW_WM(cursorb_wm, CURSORB) |
		   FW_WM(planeb_wm, PLANEB) |
		   FW_WM(planea_wm, PLANEA));
	I915_WRITE(DSPFW2,
		   (I915_READ(DSPFW2) & ~DSPFW_CURSORA_MASK) |
		   FW_WM(cursora_wm, CURSORA));
	/* HPLL off in SR has some issues on G4x... disable it */
	I915_WRITE(DSPFW3,
		   (I915_READ(DSPFW3) & ~(DSPFW_HPLL_SR_EN | DSPFW_CURSOR_SR_MASK)) |
		   FW_WM(cursor_sr, CURSOR_SR));

	if (cxsr_enabled)
		intel_set_memory_cxsr(dev_priv, true);
}

static void i965_update_wm(struct intel_crtc *unused_crtc)
{
	struct drm_i915_private *dev_priv = to_i915(unused_crtc->base.dev);
	struct intel_crtc *crtc;
	int srwm = 1;
	int cursor_sr = 16;
	bool cxsr_enabled;

	/* Calc sr entries for one plane configs */
	crtc = single_enabled_crtc(dev_priv);
	if (crtc) {
		/* self-refresh has much higher latency */
		static const int sr_latency_ns = 12000;
		const struct drm_display_mode *adjusted_mode =
			&crtc->config->base.adjusted_mode;
		const struct drm_framebuffer *fb =
			crtc->base.primary->state->fb;
		int clock = adjusted_mode->crtc_clock;
		int htotal = adjusted_mode->crtc_htotal;
		int hdisplay = crtc->config->pipe_src_w;
		int cpp = fb->format->cpp[0];
		unsigned long line_time_us;
		int entries;

		line_time_us = max(htotal * 1000 / clock, 1);

		/* Use ns/us then divide to preserve precision */
		entries = (((sr_latency_ns / line_time_us) + 1000) / 1000) *
			cpp * hdisplay;
		entries = DIV_ROUND_UP(entries, I915_FIFO_LINE_SIZE);
		srwm = I965_FIFO_SIZE - entries;
		if (srwm < 0)
			srwm = 1;
		srwm &= 0x1ff;
		DRM_DEBUG_KMS("self-refresh entries: %d, wm: %d\n",
			      entries, srwm);

		entries = (((sr_latency_ns / line_time_us) + 1000) / 1000) *
			cpp * crtc->base.cursor->state->crtc_w;
		entries = DIV_ROUND_UP(entries,
					  i965_cursor_wm_info.cacheline_size);
		cursor_sr = i965_cursor_wm_info.fifo_size -
			(entries + i965_cursor_wm_info.guard_size);

		if (cursor_sr > i965_cursor_wm_info.max_wm)
			cursor_sr = i965_cursor_wm_info.max_wm;

		DRM_DEBUG_KMS("self-refresh watermark: display plane %d "
			      "cursor %d\n", srwm, cursor_sr);

		cxsr_enabled = true;
	} else {
		cxsr_enabled = false;
		/* Turn off self refresh if both pipes are enabled */
		intel_set_memory_cxsr(dev_priv, false);
	}

	DRM_DEBUG_KMS("Setting FIFO watermarks - A: 8, B: 8, C: 8, SR %d\n",
		      srwm);

	/* 965 has limitations... */
	I915_WRITE(DSPFW1, FW_WM(srwm, SR) |
		   FW_WM(8, CURSORB) |
		   FW_WM(8, PLANEB) |
		   FW_WM(8, PLANEA));
	I915_WRITE(DSPFW2, FW_WM(8, CURSORA) |
		   FW_WM(8, PLANEC_OLD));
	/* update cursor SR watermark */
	I915_WRITE(DSPFW3, FW_WM(cursor_sr, CURSOR_SR));

	if (cxsr_enabled)
		intel_set_memory_cxsr(dev_priv, true);
}

#undef FW_WM

static void i9xx_update_wm(struct intel_crtc *unused_crtc)
{
	struct drm_i915_private *dev_priv = to_i915(unused_crtc->base.dev);
	const struct intel_watermark_params *wm_info;
	uint32_t fwater_lo;
	uint32_t fwater_hi;
	int cwm, srwm = 1;
	int fifo_size;
	int planea_wm, planeb_wm;
	struct intel_crtc *crtc, *enabled = NULL;

	if (IS_I945GM(dev_priv))
		wm_info = &i945_wm_info;
	else if (!IS_GEN2(dev_priv))
		wm_info = &i915_wm_info;
	else
		wm_info = &i830_a_wm_info;

	fifo_size = dev_priv->display.get_fifo_size(dev_priv, 0);
	crtc = intel_get_crtc_for_plane(dev_priv, 0);
	if (intel_crtc_active(crtc)) {
		const struct drm_display_mode *adjusted_mode =
			&crtc->config->base.adjusted_mode;
		const struct drm_framebuffer *fb =
			crtc->base.primary->state->fb;
		int cpp;

		if (IS_GEN2(dev_priv))
			cpp = 4;
		else
			cpp = fb->format->cpp[0];

		planea_wm = intel_calculate_wm(adjusted_mode->crtc_clock,
					       wm_info, fifo_size, cpp,
					       pessimal_latency_ns);
		enabled = crtc;
	} else {
		planea_wm = fifo_size - wm_info->guard_size;
		if (planea_wm > (long)wm_info->max_wm)
			planea_wm = wm_info->max_wm;
	}

	if (IS_GEN2(dev_priv))
		wm_info = &i830_bc_wm_info;

	fifo_size = dev_priv->display.get_fifo_size(dev_priv, 1);
	crtc = intel_get_crtc_for_plane(dev_priv, 1);
	if (intel_crtc_active(crtc)) {
		const struct drm_display_mode *adjusted_mode =
			&crtc->config->base.adjusted_mode;
		const struct drm_framebuffer *fb =
			crtc->base.primary->state->fb;
		int cpp;

		if (IS_GEN2(dev_priv))
			cpp = 4;
		else
			cpp = fb->format->cpp[0];

		planeb_wm = intel_calculate_wm(adjusted_mode->crtc_clock,
					       wm_info, fifo_size, cpp,
					       pessimal_latency_ns);
		if (enabled == NULL)
			enabled = crtc;
		else
			enabled = NULL;
	} else {
		planeb_wm = fifo_size - wm_info->guard_size;
		if (planeb_wm > (long)wm_info->max_wm)
			planeb_wm = wm_info->max_wm;
	}

	DRM_DEBUG_KMS("FIFO watermarks - A: %d, B: %d\n", planea_wm, planeb_wm);

	if (IS_I915GM(dev_priv) && enabled) {
		struct drm_i915_gem_object *obj;

		obj = intel_fb_obj(enabled->base.primary->state->fb);

		/* self-refresh seems busted with untiled */
		if (!i915_gem_object_is_tiled(obj))
			enabled = NULL;
	}

	/*
	 * Overlay gets an aggressive default since video jitter is bad.
	 */
	cwm = 2;

	/* Play safe and disable self-refresh before adjusting watermarks. */
	intel_set_memory_cxsr(dev_priv, false);

	/* Calc sr entries for one plane configs */
	if (HAS_FW_BLC(dev_priv) && enabled) {
		/* self-refresh has much higher latency */
		static const int sr_latency_ns = 6000;
		const struct drm_display_mode *adjusted_mode =
			&enabled->config->base.adjusted_mode;
		const struct drm_framebuffer *fb =
			enabled->base.primary->state->fb;
		int clock = adjusted_mode->crtc_clock;
		int htotal = adjusted_mode->crtc_htotal;
		int hdisplay = enabled->config->pipe_src_w;
		int cpp;
		unsigned long line_time_us;
		int entries;

		if (IS_I915GM(dev_priv) || IS_I945GM(dev_priv))
			cpp = 4;
		else
			cpp = fb->format->cpp[0];

		line_time_us = max(htotal * 1000 / clock, 1);

		/* Use ns/us then divide to preserve precision */
		entries = (((sr_latency_ns / line_time_us) + 1000) / 1000) *
			cpp * hdisplay;
		entries = DIV_ROUND_UP(entries, wm_info->cacheline_size);
		DRM_DEBUG_KMS("self-refresh entries: %d\n", entries);
		srwm = wm_info->fifo_size - entries;
		if (srwm < 0)
			srwm = 1;

		if (IS_I945G(dev_priv) || IS_I945GM(dev_priv))
			I915_WRITE(FW_BLC_SELF,
				   FW_BLC_SELF_FIFO_MASK | (srwm & 0xff));
		else
			I915_WRITE(FW_BLC_SELF, srwm & 0x3f);
	}

	DRM_DEBUG_KMS("Setting FIFO watermarks - A: %d, B: %d, C: %d, SR %d\n",
		      planea_wm, planeb_wm, cwm, srwm);

	fwater_lo = ((planeb_wm & 0x3f) << 16) | (planea_wm & 0x3f);
	fwater_hi = (cwm & 0x1f);

	/* Set request length to 8 cachelines per fetch */
	fwater_lo = fwater_lo | (1 << 24) | (1 << 8);
	fwater_hi = fwater_hi | (1 << 8);

	I915_WRITE(FW_BLC, fwater_lo);
	I915_WRITE(FW_BLC2, fwater_hi);

	if (enabled)
		intel_set_memory_cxsr(dev_priv, true);
}

static void i845_update_wm(struct intel_crtc *unused_crtc)
{
	struct drm_i915_private *dev_priv = to_i915(unused_crtc->base.dev);
	struct intel_crtc *crtc;
	const struct drm_display_mode *adjusted_mode;
	uint32_t fwater_lo;
	int planea_wm;

	crtc = single_enabled_crtc(dev_priv);
	if (crtc == NULL)
		return;

	adjusted_mode = &crtc->config->base.adjusted_mode;
	planea_wm = intel_calculate_wm(adjusted_mode->crtc_clock,
				       &i845_wm_info,
				       dev_priv->display.get_fifo_size(dev_priv, 0),
				       4, pessimal_latency_ns);
	fwater_lo = I915_READ(FW_BLC) & ~0xfff;
	fwater_lo |= (3<<8) | planea_wm;

	DRM_DEBUG_KMS("Setting FIFO watermarks - A: %d\n", planea_wm);

	I915_WRITE(FW_BLC, fwater_lo);
}

uint32_t ilk_pipe_pixel_rate(const struct intel_crtc_state *pipe_config)
{
	uint32_t pixel_rate;

	pixel_rate = pipe_config->base.adjusted_mode.crtc_clock;

	/* We only use IF-ID interlacing. If we ever use PF-ID we'll need to
	 * adjust the pixel_rate here. */

	if (pipe_config->pch_pfit.enabled) {
		uint64_t pipe_w, pipe_h, pfit_w, pfit_h;
		uint32_t pfit_size = pipe_config->pch_pfit.size;

		pipe_w = pipe_config->pipe_src_w;
		pipe_h = pipe_config->pipe_src_h;

		pfit_w = (pfit_size >> 16) & 0xFFFF;
		pfit_h = pfit_size & 0xFFFF;
		if (pipe_w < pfit_w)
			pipe_w = pfit_w;
		if (pipe_h < pfit_h)
			pipe_h = pfit_h;

		if (WARN_ON(!pfit_w || !pfit_h))
			return pixel_rate;

		pixel_rate = div_u64((uint64_t) pixel_rate * pipe_w * pipe_h,
				     pfit_w * pfit_h);
	}

	return pixel_rate;
}

/* latency must be in 0.1us units. */
static uint32_t ilk_wm_method1(uint32_t pixel_rate, uint8_t cpp, uint32_t latency)
{
	uint64_t ret;

	if (WARN(latency == 0, "Latency value missing\n"))
		return UINT_MAX;

	ret = (uint64_t) pixel_rate * cpp * latency;
	ret = DIV_ROUND_UP_ULL(ret, 64 * 10000) + 2;

	return ret;
}

/* latency must be in 0.1us units. */
static uint32_t ilk_wm_method2(uint32_t pixel_rate, uint32_t pipe_htotal,
			       uint32_t horiz_pixels, uint8_t cpp,
			       uint32_t latency)
{
	uint32_t ret;

	if (WARN(latency == 0, "Latency value missing\n"))
		return UINT_MAX;
	if (WARN_ON(!pipe_htotal))
		return UINT_MAX;

	ret = (latency * pixel_rate) / (pipe_htotal * 10000);
	ret = (ret + 1) * horiz_pixels * cpp;
	ret = DIV_ROUND_UP(ret, 64) + 2;
	return ret;
}

static uint32_t ilk_wm_fbc(uint32_t pri_val, uint32_t horiz_pixels,
			   uint8_t cpp)
{
	/*
	 * Neither of these should be possible since this function shouldn't be
	 * called if the CRTC is off or the plane is invisible.  But let's be
	 * extra paranoid to avoid a potential divide-by-zero if we screw up
	 * elsewhere in the driver.
	 */
	if (WARN_ON(!cpp))
		return 0;
	if (WARN_ON(!horiz_pixels))
		return 0;

	return DIV_ROUND_UP(pri_val * 64, horiz_pixels * cpp) + 2;
}

struct ilk_wm_maximums {
	uint16_t pri;
	uint16_t spr;
	uint16_t cur;
	uint16_t fbc;
};

/*
 * For both WM_PIPE and WM_LP.
 * mem_value must be in 0.1us units.
 */
static uint32_t ilk_compute_pri_wm(const struct intel_crtc_state *cstate,
				   const struct intel_plane_state *pstate,
				   uint32_t mem_value,
				   bool is_lp)
{
	uint32_t method1, method2;
	int cpp;

	if (!cstate->base.active || !pstate->base.visible)
		return 0;

	cpp = pstate->base.fb->format->cpp[0];

	method1 = ilk_wm_method1(ilk_pipe_pixel_rate(cstate), cpp, mem_value);

	if (!is_lp)
		return method1;

	method2 = ilk_wm_method2(ilk_pipe_pixel_rate(cstate),
				 cstate->base.adjusted_mode.crtc_htotal,
				 drm_rect_width(&pstate->base.dst),
				 cpp, mem_value);

	return min(method1, method2);
}

/*
 * For both WM_PIPE and WM_LP.
 * mem_value must be in 0.1us units.
 */
static uint32_t ilk_compute_spr_wm(const struct intel_crtc_state *cstate,
				   const struct intel_plane_state *pstate,
				   uint32_t mem_value)
{
	uint32_t method1, method2;
	int cpp;

	if (!cstate->base.active || !pstate->base.visible)
		return 0;

	cpp = pstate->base.fb->format->cpp[0];

	method1 = ilk_wm_method1(ilk_pipe_pixel_rate(cstate), cpp, mem_value);
	method2 = ilk_wm_method2(ilk_pipe_pixel_rate(cstate),
				 cstate->base.adjusted_mode.crtc_htotal,
				 drm_rect_width(&pstate->base.dst),
				 cpp, mem_value);
	return min(method1, method2);
}

/*
 * For both WM_PIPE and WM_LP.
 * mem_value must be in 0.1us units.
 */
static uint32_t ilk_compute_cur_wm(const struct intel_crtc_state *cstate,
				   const struct intel_plane_state *pstate,
				   uint32_t mem_value)
{
	/*
	 * We treat the cursor plane as always-on for the purposes of watermark
	 * calculation.  Until we have two-stage watermark programming merged,
	 * this is necessary to avoid flickering.
	 */
	int cpp = 4;
	int width = pstate->base.visible ? pstate->base.crtc_w : 64;

	if (!cstate->base.active)
		return 0;

	return ilk_wm_method2(ilk_pipe_pixel_rate(cstate),
			      cstate->base.adjusted_mode.crtc_htotal,
			      width, cpp, mem_value);
}

/* Only for WM_LP. */
static uint32_t ilk_compute_fbc_wm(const struct intel_crtc_state *cstate,
				   const struct intel_plane_state *pstate,
				   uint32_t pri_val)
{
	int cpp;

	if (!cstate->base.active || !pstate->base.visible)
		return 0;

	cpp = pstate->base.fb->format->cpp[0];

	return ilk_wm_fbc(pri_val, drm_rect_width(&pstate->base.dst), cpp);
}

static unsigned int
ilk_display_fifo_size(const struct drm_i915_private *dev_priv)
{
	if (INTEL_GEN(dev_priv) >= 8)
		return 3072;
	else if (INTEL_GEN(dev_priv) >= 7)
		return 768;
	else
		return 512;
}

static unsigned int
ilk_plane_wm_reg_max(const struct drm_i915_private *dev_priv,
		     int level, bool is_sprite)
{
	if (INTEL_GEN(dev_priv) >= 8)
		/* BDW primary/sprite plane watermarks */
		return level == 0 ? 255 : 2047;
	else if (INTEL_GEN(dev_priv) >= 7)
		/* IVB/HSW primary/sprite plane watermarks */
		return level == 0 ? 127 : 1023;
	else if (!is_sprite)
		/* ILK/SNB primary plane watermarks */
		return level == 0 ? 127 : 511;
	else
		/* ILK/SNB sprite plane watermarks */
		return level == 0 ? 63 : 255;
}

static unsigned int
ilk_cursor_wm_reg_max(const struct drm_i915_private *dev_priv, int level)
{
	if (INTEL_GEN(dev_priv) >= 7)
		return level == 0 ? 63 : 255;
	else
		return level == 0 ? 31 : 63;
}

static unsigned int ilk_fbc_wm_reg_max(const struct drm_i915_private *dev_priv)
{
	if (INTEL_GEN(dev_priv) >= 8)
		return 31;
	else
		return 15;
}

/* Calculate the maximum primary/sprite plane watermark */
static unsigned int ilk_plane_wm_max(const struct drm_device *dev,
				     int level,
				     const struct intel_wm_config *config,
				     enum intel_ddb_partitioning ddb_partitioning,
				     bool is_sprite)
{
	struct drm_i915_private *dev_priv = to_i915(dev);
	unsigned int fifo_size = ilk_display_fifo_size(dev_priv);

	/* if sprites aren't enabled, sprites get nothing */
	if (is_sprite && !config->sprites_enabled)
		return 0;

	/* HSW allows LP1+ watermarks even with multiple pipes */
	if (level == 0 || config->num_pipes_active > 1) {
		fifo_size /= INTEL_INFO(dev_priv)->num_pipes;

		/*
		 * For some reason the non self refresh
		 * FIFO size is only half of the self
		 * refresh FIFO size on ILK/SNB.
		 */
		if (INTEL_GEN(dev_priv) <= 6)
			fifo_size /= 2;
	}

	if (config->sprites_enabled) {
		/* level 0 is always calculated with 1:1 split */
		if (level > 0 && ddb_partitioning == INTEL_DDB_PART_5_6) {
			if (is_sprite)
				fifo_size *= 5;
			fifo_size /= 6;
		} else {
			fifo_size /= 2;
		}
	}

	/* clamp to max that the registers can hold */
	return min(fifo_size, ilk_plane_wm_reg_max(dev_priv, level, is_sprite));
}

/* Calculate the maximum cursor plane watermark */
static unsigned int ilk_cursor_wm_max(const struct drm_device *dev,
				      int level,
				      const struct intel_wm_config *config)
{
	/* HSW LP1+ watermarks w/ multiple pipes */
	if (level > 0 && config->num_pipes_active > 1)
		return 64;

	/* otherwise just report max that registers can hold */
	return ilk_cursor_wm_reg_max(to_i915(dev), level);
}

static void ilk_compute_wm_maximums(const struct drm_device *dev,
				    int level,
				    const struct intel_wm_config *config,
				    enum intel_ddb_partitioning ddb_partitioning,
				    struct ilk_wm_maximums *max)
{
	max->pri = ilk_plane_wm_max(dev, level, config, ddb_partitioning, false);
	max->spr = ilk_plane_wm_max(dev, level, config, ddb_partitioning, true);
	max->cur = ilk_cursor_wm_max(dev, level, config);
	max->fbc = ilk_fbc_wm_reg_max(to_i915(dev));
}

static void ilk_compute_wm_reg_maximums(const struct drm_i915_private *dev_priv,
					int level,
					struct ilk_wm_maximums *max)
{
	max->pri = ilk_plane_wm_reg_max(dev_priv, level, false);
	max->spr = ilk_plane_wm_reg_max(dev_priv, level, true);
	max->cur = ilk_cursor_wm_reg_max(dev_priv, level);
	max->fbc = ilk_fbc_wm_reg_max(dev_priv);
}

static bool ilk_validate_wm_level(int level,
				  const struct ilk_wm_maximums *max,
				  struct intel_wm_level *result)
{
	bool ret;

	/* already determined to be invalid? */
	if (!result->enable)
		return false;

	result->enable = result->pri_val <= max->pri &&
			 result->spr_val <= max->spr &&
			 result->cur_val <= max->cur;

	ret = result->enable;

	/*
	 * HACK until we can pre-compute everything,
	 * and thus fail gracefully if LP0 watermarks
	 * are exceeded...
	 */
	if (level == 0 && !result->enable) {
		if (result->pri_val > max->pri)
			DRM_DEBUG_KMS("Primary WM%d too large %u (max %u)\n",
				      level, result->pri_val, max->pri);
		if (result->spr_val > max->spr)
			DRM_DEBUG_KMS("Sprite WM%d too large %u (max %u)\n",
				      level, result->spr_val, max->spr);
		if (result->cur_val > max->cur)
			DRM_DEBUG_KMS("Cursor WM%d too large %u (max %u)\n",
				      level, result->cur_val, max->cur);

		result->pri_val = min_t(uint32_t, result->pri_val, max->pri);
		result->spr_val = min_t(uint32_t, result->spr_val, max->spr);
		result->cur_val = min_t(uint32_t, result->cur_val, max->cur);
		result->enable = true;
	}

	return ret;
}

static void ilk_compute_wm_level(const struct drm_i915_private *dev_priv,
				 const struct intel_crtc *intel_crtc,
				 int level,
				 struct intel_crtc_state *cstate,
				 struct intel_plane_state *pristate,
				 struct intel_plane_state *sprstate,
				 struct intel_plane_state *curstate,
				 struct intel_wm_level *result)
{
	uint16_t pri_latency = dev_priv->wm.pri_latency[level];
	uint16_t spr_latency = dev_priv->wm.spr_latency[level];
	uint16_t cur_latency = dev_priv->wm.cur_latency[level];

	/* WM1+ latency values stored in 0.5us units */
	if (level > 0) {
		pri_latency *= 5;
		spr_latency *= 5;
		cur_latency *= 5;
	}

	if (pristate) {
		result->pri_val = ilk_compute_pri_wm(cstate, pristate,
						     pri_latency, level);
		result->fbc_val = ilk_compute_fbc_wm(cstate, pristate, result->pri_val);
	}

	if (sprstate)
		result->spr_val = ilk_compute_spr_wm(cstate, sprstate, spr_latency);

	if (curstate)
		result->cur_val = ilk_compute_cur_wm(cstate, curstate, cur_latency);

	result->enable = true;
}

static uint32_t
hsw_compute_linetime_wm(const struct intel_crtc_state *cstate)
{
	const struct intel_atomic_state *intel_state =
		to_intel_atomic_state(cstate->base.state);
	const struct drm_display_mode *adjusted_mode =
		&cstate->base.adjusted_mode;
	u32 linetime, ips_linetime;

	if (!cstate->base.active)
		return 0;
	if (WARN_ON(adjusted_mode->crtc_clock == 0))
		return 0;
	if (WARN_ON(intel_state->cdclk == 0))
		return 0;

	/* The WM are computed with base on how long it takes to fill a single
	 * row at the given clock rate, multiplied by 8.
	 * */
	linetime = DIV_ROUND_CLOSEST(adjusted_mode->crtc_htotal * 1000 * 8,
				     adjusted_mode->crtc_clock);
	ips_linetime = DIV_ROUND_CLOSEST(adjusted_mode->crtc_htotal * 1000 * 8,
					 intel_state->cdclk);

	return PIPE_WM_LINETIME_IPS_LINETIME(ips_linetime) |
	       PIPE_WM_LINETIME_TIME(linetime);
}

static void intel_read_wm_latency(struct drm_i915_private *dev_priv,
				  uint16_t wm[8])
{
	if (IS_GEN9(dev_priv)) {
		uint32_t val;
		int ret, i;
		int level, max_level = ilk_wm_max_level(dev_priv);

		/* read the first set of memory latencies[0:3] */
		val = 0; /* data0 to be programmed to 0 for first set */
		mutex_lock(&dev_priv->rps.hw_lock);
		ret = sandybridge_pcode_read(dev_priv,
					     GEN9_PCODE_READ_MEM_LATENCY,
					     &val);
		mutex_unlock(&dev_priv->rps.hw_lock);

		if (ret) {
			DRM_ERROR("SKL Mailbox read error = %d\n", ret);
			return;
		}

		wm[0] = val & GEN9_MEM_LATENCY_LEVEL_MASK;
		wm[1] = (val >> GEN9_MEM_LATENCY_LEVEL_1_5_SHIFT) &
				GEN9_MEM_LATENCY_LEVEL_MASK;
		wm[2] = (val >> GEN9_MEM_LATENCY_LEVEL_2_6_SHIFT) &
				GEN9_MEM_LATENCY_LEVEL_MASK;
		wm[3] = (val >> GEN9_MEM_LATENCY_LEVEL_3_7_SHIFT) &
				GEN9_MEM_LATENCY_LEVEL_MASK;

		/* read the second set of memory latencies[4:7] */
		val = 1; /* data0 to be programmed to 1 for second set */
		mutex_lock(&dev_priv->rps.hw_lock);
		ret = sandybridge_pcode_read(dev_priv,
					     GEN9_PCODE_READ_MEM_LATENCY,
					     &val);
		mutex_unlock(&dev_priv->rps.hw_lock);
		if (ret) {
			DRM_ERROR("SKL Mailbox read error = %d\n", ret);
			return;
		}

		wm[4] = val & GEN9_MEM_LATENCY_LEVEL_MASK;
		wm[5] = (val >> GEN9_MEM_LATENCY_LEVEL_1_5_SHIFT) &
				GEN9_MEM_LATENCY_LEVEL_MASK;
		wm[6] = (val >> GEN9_MEM_LATENCY_LEVEL_2_6_SHIFT) &
				GEN9_MEM_LATENCY_LEVEL_MASK;
		wm[7] = (val >> GEN9_MEM_LATENCY_LEVEL_3_7_SHIFT) &
				GEN9_MEM_LATENCY_LEVEL_MASK;

		/*
		 * If a level n (n > 1) has a 0us latency, all levels m (m >= n)
		 * need to be disabled. We make sure to sanitize the values out
		 * of the punit to satisfy this requirement.
		 */
		for (level = 1; level <= max_level; level++) {
			if (wm[level] == 0) {
				for (i = level + 1; i <= max_level; i++)
					wm[i] = 0;
				break;
			}
		}

		/*
		 * WaWmMemoryReadLatency:skl
		 *
		 * punit doesn't take into account the read latency so we need
		 * to add 2us to the various latency levels we retrieve from the
		 * punit when level 0 response data us 0us.
		 */
		if (wm[0] == 0) {
			wm[0] += 2;
			for (level = 1; level <= max_level; level++) {
				if (wm[level] == 0)
					break;
				wm[level] += 2;
			}
		}

	} else if (IS_HASWELL(dev_priv) || IS_BROADWELL(dev_priv)) {
		uint64_t sskpd = I915_READ64(MCH_SSKPD);

		wm[0] = (sskpd >> 56) & 0xFF;
		if (wm[0] == 0)
			wm[0] = sskpd & 0xF;
		wm[1] = (sskpd >> 4) & 0xFF;
		wm[2] = (sskpd >> 12) & 0xFF;
		wm[3] = (sskpd >> 20) & 0x1FF;
		wm[4] = (sskpd >> 32) & 0x1FF;
	} else if (INTEL_GEN(dev_priv) >= 6) {
		uint32_t sskpd = I915_READ(MCH_SSKPD);

		wm[0] = (sskpd >> SSKPD_WM0_SHIFT) & SSKPD_WM_MASK;
		wm[1] = (sskpd >> SSKPD_WM1_SHIFT) & SSKPD_WM_MASK;
		wm[2] = (sskpd >> SSKPD_WM2_SHIFT) & SSKPD_WM_MASK;
		wm[3] = (sskpd >> SSKPD_WM3_SHIFT) & SSKPD_WM_MASK;
	} else if (INTEL_GEN(dev_priv) >= 5) {
		uint32_t mltr = I915_READ(MLTR_ILK);

		/* ILK primary LP0 latency is 700 ns */
		wm[0] = 7;
		wm[1] = (mltr >> MLTR_WM1_SHIFT) & ILK_SRLT_MASK;
		wm[2] = (mltr >> MLTR_WM2_SHIFT) & ILK_SRLT_MASK;
	}
}

static void intel_fixup_spr_wm_latency(struct drm_i915_private *dev_priv,
				       uint16_t wm[5])
{
	/* ILK sprite LP0 latency is 1300 ns */
	if (IS_GEN5(dev_priv))
		wm[0] = 13;
}

static void intel_fixup_cur_wm_latency(struct drm_i915_private *dev_priv,
				       uint16_t wm[5])
{
	/* ILK cursor LP0 latency is 1300 ns */
	if (IS_GEN5(dev_priv))
		wm[0] = 13;

	/* WaDoubleCursorLP3Latency:ivb */
	if (IS_IVYBRIDGE(dev_priv))
		wm[3] *= 2;
}

int ilk_wm_max_level(const struct drm_i915_private *dev_priv)
{
	/* how many WM levels are we expecting */
	if (INTEL_GEN(dev_priv) >= 9)
		return 7;
	else if (IS_HASWELL(dev_priv) || IS_BROADWELL(dev_priv))
		return 4;
	else if (INTEL_GEN(dev_priv) >= 6)
		return 3;
	else
		return 2;
}

static void intel_print_wm_latency(struct drm_i915_private *dev_priv,
				   const char *name,
				   const uint16_t wm[8])
{
	int level, max_level = ilk_wm_max_level(dev_priv);

	for (level = 0; level <= max_level; level++) {
		unsigned int latency = wm[level];

		if (latency == 0) {
			DRM_ERROR("%s WM%d latency not provided\n",
				  name, level);
			continue;
		}

		/*
		 * - latencies are in us on gen9.
		 * - before then, WM1+ latency values are in 0.5us units
		 */
		if (IS_GEN9(dev_priv))
			latency *= 10;
		else if (level > 0)
			latency *= 5;

		DRM_DEBUG_KMS("%s WM%d latency %u (%u.%u usec)\n",
			      name, level, wm[level],
			      latency / 10, latency % 10);
	}
}

static bool ilk_increase_wm_latency(struct drm_i915_private *dev_priv,
				    uint16_t wm[5], uint16_t min)
{
	int level, max_level = ilk_wm_max_level(dev_priv);

	if (wm[0] >= min)
		return false;

	wm[0] = max(wm[0], min);
	for (level = 1; level <= max_level; level++)
		wm[level] = max_t(uint16_t, wm[level], DIV_ROUND_UP(min, 5));

	return true;
}

static void snb_wm_latency_quirk(struct drm_i915_private *dev_priv)
{
	bool changed;

	/*
	 * The BIOS provided WM memory latency values are often
	 * inadequate for high resolution displays. Adjust them.
	 */
	changed = ilk_increase_wm_latency(dev_priv, dev_priv->wm.pri_latency, 12) |
		ilk_increase_wm_latency(dev_priv, dev_priv->wm.spr_latency, 12) |
		ilk_increase_wm_latency(dev_priv, dev_priv->wm.cur_latency, 12);

	if (!changed)
		return;

	DRM_DEBUG_KMS("WM latency values increased to avoid potential underruns\n");
	intel_print_wm_latency(dev_priv, "Primary", dev_priv->wm.pri_latency);
	intel_print_wm_latency(dev_priv, "Sprite", dev_priv->wm.spr_latency);
	intel_print_wm_latency(dev_priv, "Cursor", dev_priv->wm.cur_latency);
}

static void ilk_setup_wm_latency(struct drm_i915_private *dev_priv)
{
	intel_read_wm_latency(dev_priv, dev_priv->wm.pri_latency);

	memcpy(dev_priv->wm.spr_latency, dev_priv->wm.pri_latency,
	       sizeof(dev_priv->wm.pri_latency));
	memcpy(dev_priv->wm.cur_latency, dev_priv->wm.pri_latency,
	       sizeof(dev_priv->wm.pri_latency));

	intel_fixup_spr_wm_latency(dev_priv, dev_priv->wm.spr_latency);
	intel_fixup_cur_wm_latency(dev_priv, dev_priv->wm.cur_latency);

	intel_print_wm_latency(dev_priv, "Primary", dev_priv->wm.pri_latency);
	intel_print_wm_latency(dev_priv, "Sprite", dev_priv->wm.spr_latency);
	intel_print_wm_latency(dev_priv, "Cursor", dev_priv->wm.cur_latency);

	if (IS_GEN6(dev_priv))
		snb_wm_latency_quirk(dev_priv);
}

static void skl_setup_wm_latency(struct drm_i915_private *dev_priv)
{
	intel_read_wm_latency(dev_priv, dev_priv->wm.skl_latency);
	intel_print_wm_latency(dev_priv, "Gen9 Plane", dev_priv->wm.skl_latency);
}

static bool ilk_validate_pipe_wm(struct drm_device *dev,
				 struct intel_pipe_wm *pipe_wm)
{
	/* LP0 watermark maximums depend on this pipe alone */
	const struct intel_wm_config config = {
		.num_pipes_active = 1,
		.sprites_enabled = pipe_wm->sprites_enabled,
		.sprites_scaled = pipe_wm->sprites_scaled,
	};
	struct ilk_wm_maximums max;

	/* LP0 watermarks always use 1/2 DDB partitioning */
	ilk_compute_wm_maximums(dev, 0, &config, INTEL_DDB_PART_1_2, &max);

	/* At least LP0 must be valid */
	if (!ilk_validate_wm_level(0, &max, &pipe_wm->wm[0])) {
		DRM_DEBUG_KMS("LP0 watermark invalid\n");
		return false;
	}

	return true;
}

/* Compute new watermarks for the pipe */
static int ilk_compute_pipe_wm(struct intel_crtc_state *cstate)
{
	struct drm_atomic_state *state = cstate->base.state;
	struct intel_crtc *intel_crtc = to_intel_crtc(cstate->base.crtc);
	struct intel_pipe_wm *pipe_wm;
	struct drm_device *dev = state->dev;
	const struct drm_i915_private *dev_priv = to_i915(dev);
	struct intel_plane *intel_plane;
	struct intel_plane_state *pristate = NULL;
	struct intel_plane_state *sprstate = NULL;
	struct intel_plane_state *curstate = NULL;
	int level, max_level = ilk_wm_max_level(dev_priv), usable_level;
	struct ilk_wm_maximums max;

	pipe_wm = &cstate->wm.ilk.optimal;

	for_each_intel_plane_on_crtc(dev, intel_crtc, intel_plane) {
		struct intel_plane_state *ps;

		ps = intel_atomic_get_existing_plane_state(state,
							   intel_plane);
		if (!ps)
			continue;

		if (intel_plane->base.type == DRM_PLANE_TYPE_PRIMARY)
			pristate = ps;
		else if (intel_plane->base.type == DRM_PLANE_TYPE_OVERLAY)
			sprstate = ps;
		else if (intel_plane->base.type == DRM_PLANE_TYPE_CURSOR)
			curstate = ps;
	}

	pipe_wm->pipe_enabled = cstate->base.active;
	if (sprstate) {
		pipe_wm->sprites_enabled = sprstate->base.visible;
		pipe_wm->sprites_scaled = sprstate->base.visible &&
			(drm_rect_width(&sprstate->base.dst) != drm_rect_width(&sprstate->base.src) >> 16 ||
			 drm_rect_height(&sprstate->base.dst) != drm_rect_height(&sprstate->base.src) >> 16);
	}

	usable_level = max_level;

	/* ILK/SNB: LP2+ watermarks only w/o sprites */
	if (INTEL_GEN(dev_priv) <= 6 && pipe_wm->sprites_enabled)
		usable_level = 1;

	/* ILK/SNB/IVB: LP1+ watermarks only w/o scaling */
	if (pipe_wm->sprites_scaled)
		usable_level = 0;

	ilk_compute_wm_level(dev_priv, intel_crtc, 0, cstate,
			     pristate, sprstate, curstate, &pipe_wm->raw_wm[0]);

	memset(&pipe_wm->wm, 0, sizeof(pipe_wm->wm));
	pipe_wm->wm[0] = pipe_wm->raw_wm[0];

	if (IS_HASWELL(dev_priv) || IS_BROADWELL(dev_priv))
		pipe_wm->linetime = hsw_compute_linetime_wm(cstate);

	if (!ilk_validate_pipe_wm(dev, pipe_wm))
		return -EINVAL;

	ilk_compute_wm_reg_maximums(dev_priv, 1, &max);

	for (level = 1; level <= max_level; level++) {
		struct intel_wm_level *wm = &pipe_wm->raw_wm[level];

		ilk_compute_wm_level(dev_priv, intel_crtc, level, cstate,
				     pristate, sprstate, curstate, wm);

		/*
		 * Disable any watermark level that exceeds the
		 * register maximums since such watermarks are
		 * always invalid.
		 */
		if (level > usable_level)
			continue;

		if (ilk_validate_wm_level(level, &max, wm))
			pipe_wm->wm[level] = *wm;
		else
			usable_level = level;
	}

	return 0;
}

/*
 * Build a set of 'intermediate' watermark values that satisfy both the old
 * state and the new state.  These can be programmed to the hardware
 * immediately.
 */
static int ilk_compute_intermediate_wm(struct drm_device *dev,
				       struct intel_crtc *intel_crtc,
				       struct intel_crtc_state *newstate)
{
	struct intel_pipe_wm *a = &newstate->wm.ilk.intermediate;
	struct intel_pipe_wm *b = &intel_crtc->wm.active.ilk;
	int level, max_level = ilk_wm_max_level(to_i915(dev));

	/*
	 * Start with the final, target watermarks, then combine with the
	 * currently active watermarks to get values that are safe both before
	 * and after the vblank.
	 */
	*a = newstate->wm.ilk.optimal;
	a->pipe_enabled |= b->pipe_enabled;
	a->sprites_enabled |= b->sprites_enabled;
	a->sprites_scaled |= b->sprites_scaled;

	for (level = 0; level <= max_level; level++) {
		struct intel_wm_level *a_wm = &a->wm[level];
		const struct intel_wm_level *b_wm = &b->wm[level];

		a_wm->enable &= b_wm->enable;
		a_wm->pri_val = max(a_wm->pri_val, b_wm->pri_val);
		a_wm->spr_val = max(a_wm->spr_val, b_wm->spr_val);
		a_wm->cur_val = max(a_wm->cur_val, b_wm->cur_val);
		a_wm->fbc_val = max(a_wm->fbc_val, b_wm->fbc_val);
	}

	/*
	 * We need to make sure that these merged watermark values are
	 * actually a valid configuration themselves.  If they're not,
	 * there's no safe way to transition from the old state to
	 * the new state, so we need to fail the atomic transaction.
	 */
	if (!ilk_validate_pipe_wm(dev, a))
		return -EINVAL;

	/*
	 * If our intermediate WM are identical to the final WM, then we can
	 * omit the post-vblank programming; only update if it's different.
	 */
	if (memcmp(a, &newstate->wm.ilk.optimal, sizeof(*a)) == 0)
		newstate->wm.need_postvbl_update = false;

	return 0;
}

/*
 * Merge the watermarks from all active pipes for a specific level.
 */
static void ilk_merge_wm_level(struct drm_device *dev,
			       int level,
			       struct intel_wm_level *ret_wm)
{
	const struct intel_crtc *intel_crtc;

	ret_wm->enable = true;

	for_each_intel_crtc(dev, intel_crtc) {
		const struct intel_pipe_wm *active = &intel_crtc->wm.active.ilk;
		const struct intel_wm_level *wm = &active->wm[level];

		if (!active->pipe_enabled)
			continue;

		/*
		 * The watermark values may have been used in the past,
		 * so we must maintain them in the registers for some
		 * time even if the level is now disabled.
		 */
		if (!wm->enable)
			ret_wm->enable = false;

		ret_wm->pri_val = max(ret_wm->pri_val, wm->pri_val);
		ret_wm->spr_val = max(ret_wm->spr_val, wm->spr_val);
		ret_wm->cur_val = max(ret_wm->cur_val, wm->cur_val);
		ret_wm->fbc_val = max(ret_wm->fbc_val, wm->fbc_val);
	}
}

/*
 * Merge all low power watermarks for all active pipes.
 */
static void ilk_wm_merge(struct drm_device *dev,
			 const struct intel_wm_config *config,
			 const struct ilk_wm_maximums *max,
			 struct intel_pipe_wm *merged)
{
	struct drm_i915_private *dev_priv = to_i915(dev);
	int level, max_level = ilk_wm_max_level(dev_priv);
	int last_enabled_level = max_level;

	/* ILK/SNB/IVB: LP1+ watermarks only w/ single pipe */
	if ((INTEL_GEN(dev_priv) <= 6 || IS_IVYBRIDGE(dev_priv)) &&
	    config->num_pipes_active > 1)
		last_enabled_level = 0;

	/* ILK: FBC WM must be disabled always */
	merged->fbc_wm_enabled = INTEL_GEN(dev_priv) >= 6;

	/* merge each WM1+ level */
	for (level = 1; level <= max_level; level++) {
		struct intel_wm_level *wm = &merged->wm[level];

		ilk_merge_wm_level(dev, level, wm);

		if (level > last_enabled_level)
			wm->enable = false;
		else if (!ilk_validate_wm_level(level, max, wm))
			/* make sure all following levels get disabled */
			last_enabled_level = level - 1;

		/*
		 * The spec says it is preferred to disable
		 * FBC WMs instead of disabling a WM level.
		 */
		if (wm->fbc_val > max->fbc) {
			if (wm->enable)
				merged->fbc_wm_enabled = false;
			wm->fbc_val = 0;
		}
	}

	/* ILK: LP2+ must be disabled when FBC WM is disabled but FBC enabled */
	/*
	 * FIXME this is racy. FBC might get enabled later.
	 * What we should check here is whether FBC can be
	 * enabled sometime later.
	 */
	if (IS_GEN5(dev_priv) && !merged->fbc_wm_enabled &&
	    intel_fbc_is_active(dev_priv)) {
		for (level = 2; level <= max_level; level++) {
			struct intel_wm_level *wm = &merged->wm[level];

			wm->enable = false;
		}
	}
}

static int ilk_wm_lp_to_level(int wm_lp, const struct intel_pipe_wm *pipe_wm)
{
	/* LP1,LP2,LP3 levels are either 1,2,3 or 1,3,4 */
	return wm_lp + (wm_lp >= 2 && pipe_wm->wm[4].enable);
}

/* The value we need to program into the WM_LPx latency field */
static unsigned int ilk_wm_lp_latency(struct drm_device *dev, int level)
{
	struct drm_i915_private *dev_priv = to_i915(dev);

	if (IS_HASWELL(dev_priv) || IS_BROADWELL(dev_priv))
		return 2 * level;
	else
		return dev_priv->wm.pri_latency[level];
}

static void ilk_compute_wm_results(struct drm_device *dev,
				   const struct intel_pipe_wm *merged,
				   enum intel_ddb_partitioning partitioning,
				   struct ilk_wm_values *results)
{
	struct drm_i915_private *dev_priv = to_i915(dev);
	struct intel_crtc *intel_crtc;
	int level, wm_lp;

	results->enable_fbc_wm = merged->fbc_wm_enabled;
	results->partitioning = partitioning;

	/* LP1+ register values */
	for (wm_lp = 1; wm_lp <= 3; wm_lp++) {
		const struct intel_wm_level *r;

		level = ilk_wm_lp_to_level(wm_lp, merged);

		r = &merged->wm[level];

		/*
		 * Maintain the watermark values even if the level is
		 * disabled. Doing otherwise could cause underruns.
		 */
		results->wm_lp[wm_lp - 1] =
			(ilk_wm_lp_latency(dev, level) << WM1_LP_LATENCY_SHIFT) |
			(r->pri_val << WM1_LP_SR_SHIFT) |
			r->cur_val;

		if (r->enable)
			results->wm_lp[wm_lp - 1] |= WM1_LP_SR_EN;

		if (INTEL_GEN(dev_priv) >= 8)
			results->wm_lp[wm_lp - 1] |=
				r->fbc_val << WM1_LP_FBC_SHIFT_BDW;
		else
			results->wm_lp[wm_lp - 1] |=
				r->fbc_val << WM1_LP_FBC_SHIFT;

		/*
		 * Always set WM1S_LP_EN when spr_val != 0, even if the
		 * level is disabled. Doing otherwise could cause underruns.
		 */
		if (INTEL_GEN(dev_priv) <= 6 && r->spr_val) {
			WARN_ON(wm_lp != 1);
			results->wm_lp_spr[wm_lp - 1] = WM1S_LP_EN | r->spr_val;
		} else
			results->wm_lp_spr[wm_lp - 1] = r->spr_val;
	}

	/* LP0 register values */
	for_each_intel_crtc(dev, intel_crtc) {
		enum pipe pipe = intel_crtc->pipe;
		const struct intel_wm_level *r =
			&intel_crtc->wm.active.ilk.wm[0];

		if (WARN_ON(!r->enable))
			continue;

		results->wm_linetime[pipe] = intel_crtc->wm.active.ilk.linetime;

		results->wm_pipe[pipe] =
			(r->pri_val << WM0_PIPE_PLANE_SHIFT) |
			(r->spr_val << WM0_PIPE_SPRITE_SHIFT) |
			r->cur_val;
	}
}

/* Find the result with the highest level enabled. Check for enable_fbc_wm in
 * case both are at the same level. Prefer r1 in case they're the same. */
static struct intel_pipe_wm *ilk_find_best_result(struct drm_device *dev,
						  struct intel_pipe_wm *r1,
						  struct intel_pipe_wm *r2)
{
	int level, max_level = ilk_wm_max_level(to_i915(dev));
	int level1 = 0, level2 = 0;

	for (level = 1; level <= max_level; level++) {
		if (r1->wm[level].enable)
			level1 = level;
		if (r2->wm[level].enable)
			level2 = level;
	}

	if (level1 == level2) {
		if (r2->fbc_wm_enabled && !r1->fbc_wm_enabled)
			return r2;
		else
			return r1;
	} else if (level1 > level2) {
		return r1;
	} else {
		return r2;
	}
}

/* dirty bits used to track which watermarks need changes */
#define WM_DIRTY_PIPE(pipe) (1 << (pipe))
#define WM_DIRTY_LINETIME(pipe) (1 << (8 + (pipe)))
#define WM_DIRTY_LP(wm_lp) (1 << (15 + (wm_lp)))
#define WM_DIRTY_LP_ALL (WM_DIRTY_LP(1) | WM_DIRTY_LP(2) | WM_DIRTY_LP(3))
#define WM_DIRTY_FBC (1 << 24)
#define WM_DIRTY_DDB (1 << 25)

static unsigned int ilk_compute_wm_dirty(struct drm_i915_private *dev_priv,
					 const struct ilk_wm_values *old,
					 const struct ilk_wm_values *new)
{
	unsigned int dirty = 0;
	enum pipe pipe;
	int wm_lp;

	for_each_pipe(dev_priv, pipe) {
		if (old->wm_linetime[pipe] != new->wm_linetime[pipe]) {
			dirty |= WM_DIRTY_LINETIME(pipe);
			/* Must disable LP1+ watermarks too */
			dirty |= WM_DIRTY_LP_ALL;
		}

		if (old->wm_pipe[pipe] != new->wm_pipe[pipe]) {
			dirty |= WM_DIRTY_PIPE(pipe);
			/* Must disable LP1+ watermarks too */
			dirty |= WM_DIRTY_LP_ALL;
		}
	}

	if (old->enable_fbc_wm != new->enable_fbc_wm) {
		dirty |= WM_DIRTY_FBC;
		/* Must disable LP1+ watermarks too */
		dirty |= WM_DIRTY_LP_ALL;
	}

	if (old->partitioning != new->partitioning) {
		dirty |= WM_DIRTY_DDB;
		/* Must disable LP1+ watermarks too */
		dirty |= WM_DIRTY_LP_ALL;
	}

	/* LP1+ watermarks already deemed dirty, no need to continue */
	if (dirty & WM_DIRTY_LP_ALL)
		return dirty;

	/* Find the lowest numbered LP1+ watermark in need of an update... */
	for (wm_lp = 1; wm_lp <= 3; wm_lp++) {
		if (old->wm_lp[wm_lp - 1] != new->wm_lp[wm_lp - 1] ||
		    old->wm_lp_spr[wm_lp - 1] != new->wm_lp_spr[wm_lp - 1])
			break;
	}

	/* ...and mark it and all higher numbered LP1+ watermarks as dirty */
	for (; wm_lp <= 3; wm_lp++)
		dirty |= WM_DIRTY_LP(wm_lp);

	return dirty;
}

static bool _ilk_disable_lp_wm(struct drm_i915_private *dev_priv,
			       unsigned int dirty)
{
	struct ilk_wm_values *previous = &dev_priv->wm.hw;
	bool changed = false;

	if (dirty & WM_DIRTY_LP(3) && previous->wm_lp[2] & WM1_LP_SR_EN) {
		previous->wm_lp[2] &= ~WM1_LP_SR_EN;
		I915_WRITE(WM3_LP_ILK, previous->wm_lp[2]);
		changed = true;
	}
	if (dirty & WM_DIRTY_LP(2) && previous->wm_lp[1] & WM1_LP_SR_EN) {
		previous->wm_lp[1] &= ~WM1_LP_SR_EN;
		I915_WRITE(WM2_LP_ILK, previous->wm_lp[1]);
		changed = true;
	}
	if (dirty & WM_DIRTY_LP(1) && previous->wm_lp[0] & WM1_LP_SR_EN) {
		previous->wm_lp[0] &= ~WM1_LP_SR_EN;
		I915_WRITE(WM1_LP_ILK, previous->wm_lp[0]);
		changed = true;
	}

	/*
	 * Don't touch WM1S_LP_EN here.
	 * Doing so could cause underruns.
	 */

	return changed;
}

/*
 * The spec says we shouldn't write when we don't need, because every write
 * causes WMs to be re-evaluated, expending some power.
 */
static void ilk_write_wm_values(struct drm_i915_private *dev_priv,
				struct ilk_wm_values *results)
{
	struct ilk_wm_values *previous = &dev_priv->wm.hw;
	unsigned int dirty;
	uint32_t val;

	dirty = ilk_compute_wm_dirty(dev_priv, previous, results);
	if (!dirty)
		return;

	_ilk_disable_lp_wm(dev_priv, dirty);

	if (dirty & WM_DIRTY_PIPE(PIPE_A))
		I915_WRITE(WM0_PIPEA_ILK, results->wm_pipe[0]);
	if (dirty & WM_DIRTY_PIPE(PIPE_B))
		I915_WRITE(WM0_PIPEB_ILK, results->wm_pipe[1]);
	if (dirty & WM_DIRTY_PIPE(PIPE_C))
		I915_WRITE(WM0_PIPEC_IVB, results->wm_pipe[2]);

	if (dirty & WM_DIRTY_LINETIME(PIPE_A))
		I915_WRITE(PIPE_WM_LINETIME(PIPE_A), results->wm_linetime[0]);
	if (dirty & WM_DIRTY_LINETIME(PIPE_B))
		I915_WRITE(PIPE_WM_LINETIME(PIPE_B), results->wm_linetime[1]);
	if (dirty & WM_DIRTY_LINETIME(PIPE_C))
		I915_WRITE(PIPE_WM_LINETIME(PIPE_C), results->wm_linetime[2]);

	if (dirty & WM_DIRTY_DDB) {
		if (IS_HASWELL(dev_priv) || IS_BROADWELL(dev_priv)) {
			val = I915_READ(WM_MISC);
			if (results->partitioning == INTEL_DDB_PART_1_2)
				val &= ~WM_MISC_DATA_PARTITION_5_6;
			else
				val |= WM_MISC_DATA_PARTITION_5_6;
			I915_WRITE(WM_MISC, val);
		} else {
			val = I915_READ(DISP_ARB_CTL2);
			if (results->partitioning == INTEL_DDB_PART_1_2)
				val &= ~DISP_DATA_PARTITION_5_6;
			else
				val |= DISP_DATA_PARTITION_5_6;
			I915_WRITE(DISP_ARB_CTL2, val);
		}
	}

	if (dirty & WM_DIRTY_FBC) {
		val = I915_READ(DISP_ARB_CTL);
		if (results->enable_fbc_wm)
			val &= ~DISP_FBC_WM_DIS;
		else
			val |= DISP_FBC_WM_DIS;
		I915_WRITE(DISP_ARB_CTL, val);
	}

	if (dirty & WM_DIRTY_LP(1) &&
	    previous->wm_lp_spr[0] != results->wm_lp_spr[0])
		I915_WRITE(WM1S_LP_ILK, results->wm_lp_spr[0]);

	if (INTEL_GEN(dev_priv) >= 7) {
		if (dirty & WM_DIRTY_LP(2) && previous->wm_lp_spr[1] != results->wm_lp_spr[1])
			I915_WRITE(WM2S_LP_IVB, results->wm_lp_spr[1]);
		if (dirty & WM_DIRTY_LP(3) && previous->wm_lp_spr[2] != results->wm_lp_spr[2])
			I915_WRITE(WM3S_LP_IVB, results->wm_lp_spr[2]);
	}

	if (dirty & WM_DIRTY_LP(1) && previous->wm_lp[0] != results->wm_lp[0])
		I915_WRITE(WM1_LP_ILK, results->wm_lp[0]);
	if (dirty & WM_DIRTY_LP(2) && previous->wm_lp[1] != results->wm_lp[1])
		I915_WRITE(WM2_LP_ILK, results->wm_lp[1]);
	if (dirty & WM_DIRTY_LP(3) && previous->wm_lp[2] != results->wm_lp[2])
		I915_WRITE(WM3_LP_ILK, results->wm_lp[2]);

	dev_priv->wm.hw = *results;
}

bool ilk_disable_lp_wm(struct drm_device *dev)
{
	struct drm_i915_private *dev_priv = to_i915(dev);

	return _ilk_disable_lp_wm(dev_priv, WM_DIRTY_LP_ALL);
}

#define SKL_SAGV_BLOCK_TIME	30 /* µs */

/*
 * FIXME: We still don't have the proper code detect if we need to apply the WA,
 * so assume we'll always need it in order to avoid underruns.
 */
static bool skl_needs_memory_bw_wa(struct intel_atomic_state *state)
{
	struct drm_i915_private *dev_priv = to_i915(state->base.dev);

	if (IS_SKYLAKE(dev_priv) || IS_BROXTON(dev_priv) ||
	    IS_KABYLAKE(dev_priv))
		return true;

	return false;
}

static bool
intel_has_sagv(struct drm_i915_private *dev_priv)
{
	if (IS_KABYLAKE(dev_priv))
		return true;

	if (IS_SKYLAKE(dev_priv) &&
	    dev_priv->sagv_status != I915_SAGV_NOT_CONTROLLED)
		return true;

	return false;
}

/*
 * SAGV dynamically adjusts the system agent voltage and clock frequencies
 * depending on power and performance requirements. The display engine access
 * to system memory is blocked during the adjustment time. Because of the
 * blocking time, having this enabled can cause full system hangs and/or pipe
 * underruns if we don't meet all of the following requirements:
 *
 *  - <= 1 pipe enabled
 *  - All planes can enable watermarks for latencies >= SAGV engine block time
 *  - We're not using an interlaced display configuration
 */
int
intel_enable_sagv(struct drm_i915_private *dev_priv)
{
	int ret;

	if (!intel_has_sagv(dev_priv))
		return 0;

	if (dev_priv->sagv_status == I915_SAGV_ENABLED)
		return 0;

	DRM_DEBUG_KMS("Enabling the SAGV\n");
	mutex_lock(&dev_priv->rps.hw_lock);

	ret = sandybridge_pcode_write(dev_priv, GEN9_PCODE_SAGV_CONTROL,
				      GEN9_SAGV_ENABLE);

	/* We don't need to wait for the SAGV when enabling */
	mutex_unlock(&dev_priv->rps.hw_lock);

	/*
	 * Some skl systems, pre-release machines in particular,
	 * don't actually have an SAGV.
	 */
	if (IS_SKYLAKE(dev_priv) && ret == -ENXIO) {
		DRM_DEBUG_DRIVER("No SAGV found on system, ignoring\n");
		dev_priv->sagv_status = I915_SAGV_NOT_CONTROLLED;
		return 0;
	} else if (ret < 0) {
		DRM_ERROR("Failed to enable the SAGV\n");
		return ret;
	}

	dev_priv->sagv_status = I915_SAGV_ENABLED;
	return 0;
}

int
intel_disable_sagv(struct drm_i915_private *dev_priv)
{
	int ret;

	if (!intel_has_sagv(dev_priv))
		return 0;

	if (dev_priv->sagv_status == I915_SAGV_DISABLED)
		return 0;

	DRM_DEBUG_KMS("Disabling the SAGV\n");
	mutex_lock(&dev_priv->rps.hw_lock);

	/* bspec says to keep retrying for at least 1 ms */
	ret = skl_pcode_request(dev_priv, GEN9_PCODE_SAGV_CONTROL,
				GEN9_SAGV_DISABLE,
				GEN9_SAGV_IS_DISABLED, GEN9_SAGV_IS_DISABLED,
				1);
	mutex_unlock(&dev_priv->rps.hw_lock);

	/*
	 * Some skl systems, pre-release machines in particular,
	 * don't actually have an SAGV.
	 */
	if (IS_SKYLAKE(dev_priv) && ret == -ENXIO) {
		DRM_DEBUG_DRIVER("No SAGV found on system, ignoring\n");
		dev_priv->sagv_status = I915_SAGV_NOT_CONTROLLED;
		return 0;
	} else if (ret < 0) {
		DRM_ERROR("Failed to disable the SAGV (%d)\n", ret);
		return ret;
	}

	dev_priv->sagv_status = I915_SAGV_DISABLED;
	return 0;
}

bool intel_can_enable_sagv(struct drm_atomic_state *state)
{
	struct drm_device *dev = state->dev;
	struct drm_i915_private *dev_priv = to_i915(dev);
	struct intel_atomic_state *intel_state = to_intel_atomic_state(state);
	struct intel_crtc *crtc;
	struct intel_plane *plane;
	struct intel_crtc_state *cstate;
	enum pipe pipe;
	int level, latency;

	if (!intel_has_sagv(dev_priv))
		return false;

	/*
	 * SKL workaround: bspec recommends we disable the SAGV when we have
	 * more then one pipe enabled
	 *
	 * If there are no active CRTCs, no additional checks need be performed
	 */
	if (hweight32(intel_state->active_crtcs) == 0)
		return true;
	else if (hweight32(intel_state->active_crtcs) > 1)
		return false;

	/* Since we're now guaranteed to only have one active CRTC... */
	pipe = ffs(intel_state->active_crtcs) - 1;
	crtc = intel_get_crtc_for_pipe(dev_priv, pipe);
	cstate = to_intel_crtc_state(crtc->base.state);

	if (crtc->base.state->adjusted_mode.flags & DRM_MODE_FLAG_INTERLACE)
		return false;

	for_each_intel_plane_on_crtc(dev, crtc, plane) {
		struct skl_plane_wm *wm =
			&cstate->wm.skl.optimal.planes[plane->id];

		/* Skip this plane if it's not enabled */
		if (!wm->wm[0].plane_en)
			continue;

		/* Find the highest enabled wm level for this plane */
		for (level = ilk_wm_max_level(dev_priv);
		     !wm->wm[level].plane_en; --level)
		     { }

		latency = dev_priv->wm.skl_latency[level];

		if (skl_needs_memory_bw_wa(intel_state) &&
		    plane->base.state->fb->modifier ==
		    I915_FORMAT_MOD_X_TILED)
			latency += 15;

		/*
		 * If any of the planes on this pipe don't enable wm levels
		 * that incur memory latencies higher then 30µs we can't enable
		 * the SAGV
		 */
		if (latency < SKL_SAGV_BLOCK_TIME)
			return false;
	}

	return true;
}

static void
skl_ddb_get_pipe_allocation_limits(struct drm_device *dev,
				   const struct intel_crtc_state *cstate,
				   struct skl_ddb_entry *alloc, /* out */
				   int *num_active /* out */)
{
	struct drm_atomic_state *state = cstate->base.state;
	struct intel_atomic_state *intel_state = to_intel_atomic_state(state);
	struct drm_i915_private *dev_priv = to_i915(dev);
	struct drm_crtc *for_crtc = cstate->base.crtc;
	unsigned int pipe_size, ddb_size;
	int nth_active_pipe;

	if (WARN_ON(!state) || !cstate->base.active) {
		alloc->start = 0;
		alloc->end = 0;
		*num_active = hweight32(dev_priv->active_crtcs);
		return;
	}

	if (intel_state->active_pipe_changes)
		*num_active = hweight32(intel_state->active_crtcs);
	else
		*num_active = hweight32(dev_priv->active_crtcs);

	ddb_size = INTEL_INFO(dev_priv)->ddb_size;
	WARN_ON(ddb_size == 0);

	ddb_size -= 4; /* 4 blocks for bypass path allocation */

	/*
	 * If the state doesn't change the active CRTC's, then there's
	 * no need to recalculate; the existing pipe allocation limits
	 * should remain unchanged.  Note that we're safe from racing
	 * commits since any racing commit that changes the active CRTC
	 * list would need to grab _all_ crtc locks, including the one
	 * we currently hold.
	 */
	if (!intel_state->active_pipe_changes) {
		/*
		 * alloc may be cleared by clear_intel_crtc_state,
		 * copy from old state to be sure
		 */
		*alloc = to_intel_crtc_state(for_crtc->state)->wm.skl.ddb;
		return;
	}

	nth_active_pipe = hweight32(intel_state->active_crtcs &
				    (drm_crtc_mask(for_crtc) - 1));
	pipe_size = ddb_size / hweight32(intel_state->active_crtcs);
	alloc->start = nth_active_pipe * ddb_size / *num_active;
	alloc->end = alloc->start + pipe_size;
}

static unsigned int skl_cursor_allocation(int num_active)
{
	if (num_active == 1)
		return 32;

	return 8;
}

static void skl_ddb_entry_init_from_hw(struct skl_ddb_entry *entry, u32 reg)
{
	entry->start = reg & 0x3ff;
	entry->end = (reg >> 16) & 0x3ff;
	if (entry->end)
		entry->end += 1;
}

void skl_ddb_get_hw_state(struct drm_i915_private *dev_priv,
			  struct skl_ddb_allocation *ddb /* out */)
{
	struct intel_crtc *crtc;

	memset(ddb, 0, sizeof(*ddb));

	for_each_intel_crtc(&dev_priv->drm, crtc) {
		enum intel_display_power_domain power_domain;
		enum plane_id plane_id;
		enum pipe pipe = crtc->pipe;

		power_domain = POWER_DOMAIN_PIPE(pipe);
		if (!intel_display_power_get_if_enabled(dev_priv, power_domain))
			continue;

		for_each_plane_id_on_crtc(crtc, plane_id) {
			u32 val;

			if (plane_id != PLANE_CURSOR)
				val = I915_READ(PLANE_BUF_CFG(pipe, plane_id));
			else
				val = I915_READ(CUR_BUF_CFG(pipe));

			skl_ddb_entry_init_from_hw(&ddb->plane[pipe][plane_id], val);
		}

		intel_display_power_put(dev_priv, power_domain);
	}
}

/*
 * Determines the downscale amount of a plane for the purposes of watermark calculations.
 * The bspec defines downscale amount as:
 *
 * """
 * Horizontal down scale amount = maximum[1, Horizontal source size /
 *                                           Horizontal destination size]
 * Vertical down scale amount = maximum[1, Vertical source size /
 *                                         Vertical destination size]
 * Total down scale amount = Horizontal down scale amount *
 *                           Vertical down scale amount
 * """
 *
 * Return value is provided in 16.16 fixed point form to retain fractional part.
 * Caller should take care of dividing & rounding off the value.
 */
static uint32_t
skl_plane_downscale_amount(const struct intel_plane_state *pstate)
{
	uint32_t downscale_h, downscale_w;
	uint32_t src_w, src_h, dst_w, dst_h;

	if (WARN_ON(!pstate->base.visible))
		return DRM_PLANE_HELPER_NO_SCALING;

	/* n.b., src is 16.16 fixed point, dst is whole integer */
	src_w = drm_rect_width(&pstate->base.src);
	src_h = drm_rect_height(&pstate->base.src);
	dst_w = drm_rect_width(&pstate->base.dst);
	dst_h = drm_rect_height(&pstate->base.dst);
	if (drm_rotation_90_or_270(pstate->base.rotation))
		swap(dst_w, dst_h);

	downscale_h = max(src_h / dst_h, (uint32_t)DRM_PLANE_HELPER_NO_SCALING);
	downscale_w = max(src_w / dst_w, (uint32_t)DRM_PLANE_HELPER_NO_SCALING);

	/* Provide result in 16.16 fixed point */
	return (uint64_t)downscale_w * downscale_h >> 16;
}

static unsigned int
skl_plane_relative_data_rate(const struct intel_crtc_state *cstate,
			     const struct drm_plane_state *pstate,
			     int y)
{
	struct intel_plane_state *intel_pstate = to_intel_plane_state(pstate);
	uint32_t down_scale_amount, data_rate;
	uint32_t width = 0, height = 0;
	struct drm_framebuffer *fb;
	u32 format;

	if (!intel_pstate->base.visible)
		return 0;

	fb = pstate->fb;
	format = fb->format->format;

	if (pstate->plane->type == DRM_PLANE_TYPE_CURSOR)
		return 0;
	if (y && format != DRM_FORMAT_NV12)
		return 0;

	width = drm_rect_width(&intel_pstate->base.src) >> 16;
	height = drm_rect_height(&intel_pstate->base.src) >> 16;

	if (drm_rotation_90_or_270(pstate->rotation))
		swap(width, height);

	/* for planar format */
	if (format == DRM_FORMAT_NV12) {
		if (y)  /* y-plane data rate */
			data_rate = width * height *
				fb->format->cpp[0];
		else    /* uv-plane data rate */
			data_rate = (width / 2) * (height / 2) *
				fb->format->cpp[1];
	} else {
		/* for packed formats */
		data_rate = width * height * fb->format->cpp[0];
	}

	down_scale_amount = skl_plane_downscale_amount(intel_pstate);

	return (uint64_t)data_rate * down_scale_amount >> 16;
}

/*
 * We don't overflow 32 bits. Worst case is 3 planes enabled, each fetching
 * a 8192x4096@32bpp framebuffer:
 *   3 * 4096 * 8192  * 4 < 2^32
 */
static unsigned int
skl_get_total_relative_data_rate(struct intel_crtc_state *intel_cstate,
				 unsigned *plane_data_rate,
				 unsigned *plane_y_data_rate)
{
	struct drm_crtc_state *cstate = &intel_cstate->base;
	struct drm_atomic_state *state = cstate->state;
	struct drm_plane *plane;
	const struct drm_plane_state *pstate;
	unsigned int total_data_rate = 0;

	if (WARN_ON(!state))
		return 0;

	/* Calculate and cache data rate for each plane */
	drm_atomic_crtc_state_for_each_plane_state(plane, pstate, cstate) {
		enum plane_id plane_id = to_intel_plane(plane)->id;
		unsigned int rate;

		/* packed/uv */
		rate = skl_plane_relative_data_rate(intel_cstate,
						    pstate, 0);
		plane_data_rate[plane_id] = rate;

		total_data_rate += rate;

		/* y-plane */
		rate = skl_plane_relative_data_rate(intel_cstate,
						    pstate, 1);
		plane_y_data_rate[plane_id] = rate;

		total_data_rate += rate;
	}

	return total_data_rate;
}

static uint16_t
skl_ddb_min_alloc(const struct drm_plane_state *pstate,
		  const int y)
{
	struct drm_framebuffer *fb = pstate->fb;
	struct intel_plane_state *intel_pstate = to_intel_plane_state(pstate);
	uint32_t src_w, src_h;
	uint32_t min_scanlines = 8;
	uint8_t plane_bpp;

	if (WARN_ON(!fb))
		return 0;

	/* For packed formats, no y-plane, return 0 */
	if (y && fb->format->format != DRM_FORMAT_NV12)
		return 0;

	/* For Non Y-tile return 8-blocks */
	if (fb->modifier != I915_FORMAT_MOD_Y_TILED &&
	    fb->modifier != I915_FORMAT_MOD_Yf_TILED)
		return 8;

	src_w = drm_rect_width(&intel_pstate->base.src) >> 16;
	src_h = drm_rect_height(&intel_pstate->base.src) >> 16;

	if (drm_rotation_90_or_270(pstate->rotation))
		swap(src_w, src_h);

	/* Halve UV plane width and height for NV12 */
	if (fb->format->format == DRM_FORMAT_NV12 && !y) {
		src_w /= 2;
		src_h /= 2;
	}

	if (fb->format->format == DRM_FORMAT_NV12 && !y)
		plane_bpp = fb->format->cpp[1];
	else
		plane_bpp = fb->format->cpp[0];

	if (drm_rotation_90_or_270(pstate->rotation)) {
		switch (plane_bpp) {
		case 1:
			min_scanlines = 32;
			break;
		case 2:
			min_scanlines = 16;
			break;
		case 4:
			min_scanlines = 8;
			break;
		case 8:
			min_scanlines = 4;
			break;
		default:
			WARN(1, "Unsupported pixel depth %u for rotation",
			     plane_bpp);
			min_scanlines = 32;
		}
	}

	return DIV_ROUND_UP((4 * src_w * plane_bpp), 512) * min_scanlines/4 + 3;
}

static void
skl_ddb_calc_min(const struct intel_crtc_state *cstate, int num_active,
		 uint16_t *minimum, uint16_t *y_minimum)
{
	const struct drm_plane_state *pstate;
	struct drm_plane *plane;

	drm_atomic_crtc_state_for_each_plane_state(plane, pstate, &cstate->base) {
		enum plane_id plane_id = to_intel_plane(plane)->id;

		if (plane_id == PLANE_CURSOR)
			continue;

		if (!pstate->visible)
			continue;

		minimum[plane_id] = skl_ddb_min_alloc(pstate, 0);
		y_minimum[plane_id] = skl_ddb_min_alloc(pstate, 1);
	}

	minimum[PLANE_CURSOR] = skl_cursor_allocation(num_active);
}

static int
skl_allocate_pipe_ddb(struct intel_crtc_state *cstate,
		      struct skl_ddb_allocation *ddb /* out */)
{
	struct drm_atomic_state *state = cstate->base.state;
	struct drm_crtc *crtc = cstate->base.crtc;
	struct drm_device *dev = crtc->dev;
	struct intel_crtc *intel_crtc = to_intel_crtc(crtc);
	enum pipe pipe = intel_crtc->pipe;
	struct skl_ddb_entry *alloc = &cstate->wm.skl.ddb;
	uint16_t alloc_size, start;
	uint16_t minimum[I915_MAX_PLANES] = {};
	uint16_t y_minimum[I915_MAX_PLANES] = {};
	unsigned int total_data_rate;
	enum plane_id plane_id;
	int num_active;
	unsigned plane_data_rate[I915_MAX_PLANES] = {};
	unsigned plane_y_data_rate[I915_MAX_PLANES] = {};

	/* Clear the partitioning for disabled planes. */
	memset(ddb->plane[pipe], 0, sizeof(ddb->plane[pipe]));
	memset(ddb->y_plane[pipe], 0, sizeof(ddb->y_plane[pipe]));

	if (WARN_ON(!state))
		return 0;

	if (!cstate->base.active) {
		alloc->start = alloc->end = 0;
		return 0;
	}

	skl_ddb_get_pipe_allocation_limits(dev, cstate, alloc, &num_active);
	alloc_size = skl_ddb_entry_size(alloc);
	if (alloc_size == 0) {
		memset(ddb->plane[pipe], 0, sizeof(ddb->plane[pipe]));
		return 0;
	}

	skl_ddb_calc_min(cstate, num_active, minimum, y_minimum);

	/*
	 * 1. Allocate the mininum required blocks for each active plane
	 * and allocate the cursor, it doesn't require extra allocation
	 * proportional to the data rate.
	 */

	for_each_plane_id_on_crtc(intel_crtc, plane_id) {
		alloc_size -= minimum[plane_id];
		alloc_size -= y_minimum[plane_id];
	}

	ddb->plane[pipe][PLANE_CURSOR].start = alloc->end - minimum[PLANE_CURSOR];
	ddb->plane[pipe][PLANE_CURSOR].end = alloc->end;

	/*
	 * 2. Distribute the remaining space in proportion to the amount of
	 * data each plane needs to fetch from memory.
	 *
	 * FIXME: we may not allocate every single block here.
	 */
	total_data_rate = skl_get_total_relative_data_rate(cstate,
							   plane_data_rate,
							   plane_y_data_rate);
	if (total_data_rate == 0)
		return 0;

	start = alloc->start;
	for_each_plane_id_on_crtc(intel_crtc, plane_id) {
		unsigned int data_rate, y_data_rate;
		uint16_t plane_blocks, y_plane_blocks = 0;

		if (plane_id == PLANE_CURSOR)
			continue;

		data_rate = plane_data_rate[plane_id];

		/*
		 * allocation for (packed formats) or (uv-plane part of planar format):
		 * promote the expression to 64 bits to avoid overflowing, the
		 * result is < available as data_rate / total_data_rate < 1
		 */
		plane_blocks = minimum[plane_id];
		plane_blocks += div_u64((uint64_t)alloc_size * data_rate,
					total_data_rate);

		/* Leave disabled planes at (0,0) */
		if (data_rate) {
			ddb->plane[pipe][plane_id].start = start;
			ddb->plane[pipe][plane_id].end = start + plane_blocks;
		}

		start += plane_blocks;

		/*
		 * allocation for y_plane part of planar format:
		 */
		y_data_rate = plane_y_data_rate[plane_id];

		y_plane_blocks = y_minimum[plane_id];
		y_plane_blocks += div_u64((uint64_t)alloc_size * y_data_rate,
					total_data_rate);

		if (y_data_rate) {
			ddb->y_plane[pipe][plane_id].start = start;
			ddb->y_plane[pipe][plane_id].end = start + y_plane_blocks;
		}

		start += y_plane_blocks;
	}

	return 0;
}

/*
 * The max latency should be 257 (max the punit can code is 255 and we add 2us
 * for the read latency) and cpp should always be <= 8, so that
 * should allow pixel_rate up to ~2 GHz which seems sufficient since max
 * 2xcdclk is 1350 MHz and the pixel rate should never exceed that.
*/
static uint_fixed_16_16_t skl_wm_method1(uint32_t pixel_rate, uint8_t cpp,
					 uint32_t latency)
{
	uint32_t wm_intermediate_val;
	uint_fixed_16_16_t ret;

	if (latency == 0)
		return FP_16_16_MAX;

	wm_intermediate_val = latency * pixel_rate * cpp;
	ret = fixed_16_16_div_round_up_u64(wm_intermediate_val, 1000 * 512);
	return ret;
}

static uint_fixed_16_16_t skl_wm_method2(uint32_t pixel_rate,
			uint32_t pipe_htotal,
			uint32_t latency,
			uint_fixed_16_16_t plane_blocks_per_line)
{
	uint32_t wm_intermediate_val;
	uint_fixed_16_16_t ret;

	if (latency == 0)
		return FP_16_16_MAX;

	wm_intermediate_val = latency * pixel_rate;
	wm_intermediate_val = DIV_ROUND_UP(wm_intermediate_val,
					   pipe_htotal * 1000);
	ret = mul_u32_fixed_16_16(wm_intermediate_val, plane_blocks_per_line);
	return ret;
}

static uint32_t skl_adjusted_plane_pixel_rate(const struct intel_crtc_state *cstate,
					      struct intel_plane_state *pstate)
{
	uint64_t adjusted_pixel_rate;
	uint64_t downscale_amount;
	uint64_t pixel_rate;

	/* Shouldn't reach here on disabled planes... */
	if (WARN_ON(!pstate->base.visible))
		return 0;

	/*
	 * Adjusted plane pixel rate is just the pipe's adjusted pixel rate
	 * with additional adjustments for plane-specific scaling.
	 */
	adjusted_pixel_rate = ilk_pipe_pixel_rate(cstate);
	downscale_amount = skl_plane_downscale_amount(pstate);

	pixel_rate = adjusted_pixel_rate * downscale_amount >> 16;
	WARN_ON(pixel_rate != clamp_t(uint32_t, pixel_rate, 0, ~0));

	return pixel_rate;
}

static int skl_compute_plane_wm(const struct drm_i915_private *dev_priv,
				struct intel_crtc_state *cstate,
				struct intel_plane_state *intel_pstate,
				uint16_t ddb_allocation,
				int level,
				uint16_t *out_blocks, /* out */
				uint8_t *out_lines, /* out */
				bool *enabled /* out */)
{
	struct drm_plane_state *pstate = &intel_pstate->base;
	struct drm_framebuffer *fb = pstate->fb;
	uint32_t latency = dev_priv->wm.skl_latency[level];
	uint_fixed_16_16_t method1, method2;
	uint_fixed_16_16_t plane_blocks_per_line;
	uint_fixed_16_16_t selected_result;
	uint32_t interm_pbpl;
	uint32_t plane_bytes_per_line;
	uint32_t res_blocks, res_lines;
	uint8_t cpp;
	uint32_t width = 0, height = 0;
	uint32_t plane_pixel_rate;
	uint_fixed_16_16_t y_tile_minimum;
	uint32_t y_min_scanlines;
	struct intel_atomic_state *state =
		to_intel_atomic_state(cstate->base.state);
	bool apply_memory_bw_wa = skl_needs_memory_bw_wa(state);
	bool y_tiled, x_tiled;

	if (latency == 0 || !cstate->base.active || !intel_pstate->base.visible) {
		*enabled = false;
		return 0;
	}

	y_tiled = fb->modifier == I915_FORMAT_MOD_Y_TILED ||
		  fb->modifier == I915_FORMAT_MOD_Yf_TILED;
	x_tiled = fb->modifier == I915_FORMAT_MOD_X_TILED;

	/* Display WA #1141: kbl. */
	if (IS_KABYLAKE(dev_priv) && dev_priv->ipc_enabled)
		latency += 4;

	if (apply_memory_bw_wa && x_tiled)
		latency += 15;

	width = drm_rect_width(&intel_pstate->base.src) >> 16;
	height = drm_rect_height(&intel_pstate->base.src) >> 16;

	if (drm_rotation_90_or_270(pstate->rotation))
		swap(width, height);

	cpp = fb->format->cpp[0];
	plane_pixel_rate = skl_adjusted_plane_pixel_rate(cstate, intel_pstate);

	if (drm_rotation_90_or_270(pstate->rotation)) {
		int cpp = (fb->format->format == DRM_FORMAT_NV12) ?
			fb->format->cpp[1] :
			fb->format->cpp[0];

		switch (cpp) {
		case 1:
			y_min_scanlines = 16;
			break;
		case 2:
			y_min_scanlines = 8;
			break;
		case 4:
			y_min_scanlines = 4;
			break;
		default:
			MISSING_CASE(cpp);
			return -EINVAL;
		}
	} else {
		y_min_scanlines = 4;
	}

	if (apply_memory_bw_wa)
		y_min_scanlines *= 2;

	plane_bytes_per_line = width * cpp;
	if (y_tiled) {
		interm_pbpl = DIV_ROUND_UP(plane_bytes_per_line *
					   y_min_scanlines, 512);
		plane_blocks_per_line =
		      fixed_16_16_div_round_up(interm_pbpl, y_min_scanlines);
	} else if (x_tiled) {
		interm_pbpl = DIV_ROUND_UP(plane_bytes_per_line, 512);
		plane_blocks_per_line = u32_to_fixed_16_16(interm_pbpl);
	} else {
		interm_pbpl = DIV_ROUND_UP(plane_bytes_per_line, 512) + 1;
		plane_blocks_per_line = u32_to_fixed_16_16(interm_pbpl);
	}

	method1 = skl_wm_method1(plane_pixel_rate, cpp, latency);
	method2 = skl_wm_method2(plane_pixel_rate,
				 cstate->base.adjusted_mode.crtc_htotal,
				 latency,
				 plane_blocks_per_line);

	y_tile_minimum = mul_u32_fixed_16_16(y_min_scanlines,
					     plane_blocks_per_line);

	if (y_tiled) {
		selected_result = max_fixed_16_16(method2, y_tile_minimum);
	} else {
		if ((cpp * cstate->base.adjusted_mode.crtc_htotal / 512 < 1) &&
		    (plane_bytes_per_line / 512 < 1))
			selected_result = method2;
		else if ((ddb_allocation /
			fixed_16_16_to_u32_round_up(plane_blocks_per_line)) >= 1)
			selected_result = min_fixed_16_16(method1, method2);
		else
			selected_result = method1;
	}

	res_blocks = fixed_16_16_to_u32_round_up(selected_result) + 1;
	res_lines = DIV_ROUND_UP(selected_result.val,
				 plane_blocks_per_line.val);

	if (level >= 1 && level <= 7) {
		if (y_tiled) {
			res_blocks += fixed_16_16_to_u32_round_up(y_tile_minimum);
			res_lines += y_min_scanlines;
		} else {
			res_blocks++;
		}
	}

	if (res_blocks >= ddb_allocation || res_lines > 31) {
		*enabled = false;

		/*
		 * If there are no valid level 0 watermarks, then we can't
		 * support this display configuration.
		 */
		if (level) {
			return 0;
		} else {
			struct drm_plane *plane = pstate->plane;

			DRM_DEBUG_KMS("Requested display configuration exceeds system watermark limitations\n");
			DRM_DEBUG_KMS("[PLANE:%d:%s] blocks required = %u/%u, lines required = %u/31\n",
				      plane->base.id, plane->name,
				      res_blocks, ddb_allocation, res_lines);
			return -EINVAL;
		}
	}

	*out_blocks = res_blocks;
	*out_lines = res_lines;
	*enabled = true;

	return 0;
}

static int
skl_compute_wm_level(const struct drm_i915_private *dev_priv,
		     struct skl_ddb_allocation *ddb,
		     struct intel_crtc_state *cstate,
		     struct intel_plane *intel_plane,
		     int level,
		     struct skl_wm_level *result)
{
	struct drm_atomic_state *state = cstate->base.state;
	struct intel_crtc *intel_crtc = to_intel_crtc(cstate->base.crtc);
	struct drm_plane *plane = &intel_plane->base;
	struct intel_plane_state *intel_pstate = NULL;
	uint16_t ddb_blocks;
	enum pipe pipe = intel_crtc->pipe;
	int ret;

	if (state)
		intel_pstate =
			intel_atomic_get_existing_plane_state(state,
							      intel_plane);

	/*
	 * Note: If we start supporting multiple pending atomic commits against
	 * the same planes/CRTC's in the future, plane->state will no longer be
	 * the correct pre-state to use for the calculations here and we'll
	 * need to change where we get the 'unchanged' plane data from.
	 *
	 * For now this is fine because we only allow one queued commit against
	 * a CRTC.  Even if the plane isn't modified by this transaction and we
	 * don't have a plane lock, we still have the CRTC's lock, so we know
	 * that no other transactions are racing with us to update it.
	 */
	if (!intel_pstate)
		intel_pstate = to_intel_plane_state(plane->state);

	WARN_ON(!intel_pstate->base.fb);

	ddb_blocks = skl_ddb_entry_size(&ddb->plane[pipe][intel_plane->id]);

	ret = skl_compute_plane_wm(dev_priv,
				   cstate,
				   intel_pstate,
				   ddb_blocks,
				   level,
				   &result->plane_res_b,
				   &result->plane_res_l,
				   &result->plane_en);
	if (ret)
		return ret;

	return 0;
}

static uint32_t
skl_compute_linetime_wm(struct intel_crtc_state *cstate)
{
	struct drm_atomic_state *state = cstate->base.state;
	struct drm_i915_private *dev_priv = to_i915(state->dev);
	uint32_t pixel_rate;
	uint32_t linetime_wm;

	if (!cstate->base.active)
		return 0;

	pixel_rate = ilk_pipe_pixel_rate(cstate);

	if (WARN_ON(pixel_rate == 0))
		return 0;

	linetime_wm = DIV_ROUND_UP(8 * cstate->base.adjusted_mode.crtc_htotal *
				   1000, pixel_rate);

	/* Display WA #1135: bxt. */
	if (IS_BROXTON(dev_priv) && dev_priv->ipc_enabled)
		linetime_wm = DIV_ROUND_UP(linetime_wm, 2);

	return linetime_wm;
}

static void skl_compute_transition_wm(struct intel_crtc_state *cstate,
				      struct skl_wm_level *trans_wm /* out */)
{
	if (!cstate->base.active)
		return;

	/* Until we know more, just disable transition WMs */
	trans_wm->plane_en = false;
}

static int skl_build_pipe_wm(struct intel_crtc_state *cstate,
			     struct skl_ddb_allocation *ddb,
			     struct skl_pipe_wm *pipe_wm)
{
	struct drm_device *dev = cstate->base.crtc->dev;
	const struct drm_i915_private *dev_priv = to_i915(dev);
	struct intel_plane *intel_plane;
	struct skl_plane_wm *wm;
	int level, max_level = ilk_wm_max_level(dev_priv);
	int ret;

	/*
	 * We'll only calculate watermarks for planes that are actually
	 * enabled, so make sure all other planes are set as disabled.
	 */
	memset(pipe_wm->planes, 0, sizeof(pipe_wm->planes));

	for_each_intel_plane_mask(&dev_priv->drm,
				  intel_plane,
				  cstate->base.plane_mask) {
		wm = &pipe_wm->planes[intel_plane->id];

		for (level = 0; level <= max_level; level++) {
			ret = skl_compute_wm_level(dev_priv, ddb, cstate,
						   intel_plane, level,
						   &wm->wm[level]);
			if (ret)
				return ret;
		}
		skl_compute_transition_wm(cstate, &wm->trans_wm);
	}
	pipe_wm->linetime = skl_compute_linetime_wm(cstate);

	return 0;
}

static void skl_ddb_entry_write(struct drm_i915_private *dev_priv,
				i915_reg_t reg,
				const struct skl_ddb_entry *entry)
{
	if (entry->end)
		I915_WRITE(reg, (entry->end - 1) << 16 | entry->start);
	else
		I915_WRITE(reg, 0);
}

static void skl_write_wm_level(struct drm_i915_private *dev_priv,
			       i915_reg_t reg,
			       const struct skl_wm_level *level)
{
	uint32_t val = 0;

	if (level->plane_en) {
		val |= PLANE_WM_EN;
		val |= level->plane_res_b;
		val |= level->plane_res_l << PLANE_WM_LINES_SHIFT;
	}

	I915_WRITE(reg, val);
}

static void skl_write_plane_wm(struct intel_crtc *intel_crtc,
			       const struct skl_plane_wm *wm,
			       const struct skl_ddb_allocation *ddb,
			       enum plane_id plane_id)
{
	struct drm_crtc *crtc = &intel_crtc->base;
	struct drm_device *dev = crtc->dev;
	struct drm_i915_private *dev_priv = to_i915(dev);
	int level, max_level = ilk_wm_max_level(dev_priv);
	enum pipe pipe = intel_crtc->pipe;

	for (level = 0; level <= max_level; level++) {
		skl_write_wm_level(dev_priv, PLANE_WM(pipe, plane_id, level),
				   &wm->wm[level]);
	}
	skl_write_wm_level(dev_priv, PLANE_WM_TRANS(pipe, plane_id),
			   &wm->trans_wm);

	skl_ddb_entry_write(dev_priv, PLANE_BUF_CFG(pipe, plane_id),
			    &ddb->plane[pipe][plane_id]);
	skl_ddb_entry_write(dev_priv, PLANE_NV12_BUF_CFG(pipe, plane_id),
			    &ddb->y_plane[pipe][plane_id]);
}

static void skl_write_cursor_wm(struct intel_crtc *intel_crtc,
				const struct skl_plane_wm *wm,
				const struct skl_ddb_allocation *ddb)
{
	struct drm_crtc *crtc = &intel_crtc->base;
	struct drm_device *dev = crtc->dev;
	struct drm_i915_private *dev_priv = to_i915(dev);
	int level, max_level = ilk_wm_max_level(dev_priv);
	enum pipe pipe = intel_crtc->pipe;

	for (level = 0; level <= max_level; level++) {
		skl_write_wm_level(dev_priv, CUR_WM(pipe, level),
				   &wm->wm[level]);
	}
	skl_write_wm_level(dev_priv, CUR_WM_TRANS(pipe), &wm->trans_wm);

	skl_ddb_entry_write(dev_priv, CUR_BUF_CFG(pipe),
			    &ddb->plane[pipe][PLANE_CURSOR]);
}

bool skl_wm_level_equals(const struct skl_wm_level *l1,
			 const struct skl_wm_level *l2)
{
	if (l1->plane_en != l2->plane_en)
		return false;

	/* If both planes aren't enabled, the rest shouldn't matter */
	if (!l1->plane_en)
		return true;

	return (l1->plane_res_l == l2->plane_res_l &&
		l1->plane_res_b == l2->plane_res_b);
}

static inline bool skl_ddb_entries_overlap(const struct skl_ddb_entry *a,
					   const struct skl_ddb_entry *b)
{
	return a->start < b->end && b->start < a->end;
}

bool skl_ddb_allocation_overlaps(const struct skl_ddb_entry **entries,
				 const struct skl_ddb_entry *ddb,
				 int ignore)
{
	int i;

	for (i = 0; i < I915_MAX_PIPES; i++)
		if (i != ignore && entries[i] &&
		    skl_ddb_entries_overlap(ddb, entries[i]))
			return true;

	return false;
}

static int skl_update_pipe_wm(struct drm_crtc_state *cstate,
			      const struct skl_pipe_wm *old_pipe_wm,
			      struct skl_pipe_wm *pipe_wm, /* out */
			      struct skl_ddb_allocation *ddb, /* out */
			      bool *changed /* out */)
{
	struct intel_crtc_state *intel_cstate = to_intel_crtc_state(cstate);
	int ret;

	ret = skl_build_pipe_wm(intel_cstate, ddb, pipe_wm);
	if (ret)
		return ret;

	if (!memcmp(old_pipe_wm, pipe_wm, sizeof(*pipe_wm)))
		*changed = false;
	else
		*changed = true;

	return 0;
}

static uint32_t
pipes_modified(struct drm_atomic_state *state)
{
	struct drm_crtc *crtc;
	struct drm_crtc_state *cstate;
	uint32_t i, ret = 0;

	for_each_crtc_in_state(state, crtc, cstate, i)
		ret |= drm_crtc_mask(crtc);

	return ret;
}

static int
skl_ddb_add_affected_planes(struct intel_crtc_state *cstate)
{
	struct drm_atomic_state *state = cstate->base.state;
	struct drm_device *dev = state->dev;
	struct drm_crtc *crtc = cstate->base.crtc;
	struct intel_crtc *intel_crtc = to_intel_crtc(crtc);
	struct drm_i915_private *dev_priv = to_i915(dev);
	struct intel_atomic_state *intel_state = to_intel_atomic_state(state);
	struct skl_ddb_allocation *new_ddb = &intel_state->wm_results.ddb;
	struct skl_ddb_allocation *cur_ddb = &dev_priv->wm.skl_hw.ddb;
	struct drm_plane_state *plane_state;
	struct drm_plane *plane;
	enum pipe pipe = intel_crtc->pipe;

	WARN_ON(!drm_atomic_get_existing_crtc_state(state, crtc));

	drm_for_each_plane_mask(plane, dev, cstate->base.plane_mask) {
		enum plane_id plane_id = to_intel_plane(plane)->id;

		if (skl_ddb_entry_equal(&cur_ddb->plane[pipe][plane_id],
					&new_ddb->plane[pipe][plane_id]) &&
		    skl_ddb_entry_equal(&cur_ddb->y_plane[pipe][plane_id],
					&new_ddb->y_plane[pipe][plane_id]))
			continue;

		plane_state = drm_atomic_get_plane_state(state, plane);
		if (IS_ERR(plane_state))
			return PTR_ERR(plane_state);
	}

	return 0;
}

static int
skl_compute_ddb(struct drm_atomic_state *state)
{
	struct drm_device *dev = state->dev;
	struct drm_i915_private *dev_priv = to_i915(dev);
	struct intel_atomic_state *intel_state = to_intel_atomic_state(state);
	struct intel_crtc *intel_crtc;
	struct skl_ddb_allocation *ddb = &intel_state->wm_results.ddb;
	uint32_t realloc_pipes = pipes_modified(state);
	int ret;

	/*
	 * If this is our first atomic update following hardware readout,
	 * we can't trust the DDB that the BIOS programmed for us.  Let's
	 * pretend that all pipes switched active status so that we'll
	 * ensure a full DDB recompute.
	 */
	if (dev_priv->wm.distrust_bios_wm) {
		ret = drm_modeset_lock(&dev->mode_config.connection_mutex,
				       state->acquire_ctx);
		if (ret)
			return ret;

		intel_state->active_pipe_changes = ~0;

		/*
		 * We usually only initialize intel_state->active_crtcs if we
		 * we're doing a modeset; make sure this field is always
		 * initialized during the sanitization process that happens
		 * on the first commit too.
		 */
		if (!intel_state->modeset)
			intel_state->active_crtcs = dev_priv->active_crtcs;
	}

	/*
	 * If the modeset changes which CRTC's are active, we need to
	 * recompute the DDB allocation for *all* active pipes, even
	 * those that weren't otherwise being modified in any way by this
	 * atomic commit.  Due to the shrinking of the per-pipe allocations
	 * when new active CRTC's are added, it's possible for a pipe that
	 * we were already using and aren't changing at all here to suddenly
	 * become invalid if its DDB needs exceeds its new allocation.
	 *
	 * Note that if we wind up doing a full DDB recompute, we can't let
	 * any other display updates race with this transaction, so we need
	 * to grab the lock on *all* CRTC's.
	 */
	if (intel_state->active_pipe_changes) {
		realloc_pipes = ~0;
		intel_state->wm_results.dirty_pipes = ~0;
	}

	/*
	 * We're not recomputing for the pipes not included in the commit, so
	 * make sure we start with the current state.
	 */
	memcpy(ddb, &dev_priv->wm.skl_hw.ddb, sizeof(*ddb));

	for_each_intel_crtc_mask(dev, intel_crtc, realloc_pipes) {
		struct intel_crtc_state *cstate;

		cstate = intel_atomic_get_crtc_state(state, intel_crtc);
		if (IS_ERR(cstate))
			return PTR_ERR(cstate);

		ret = skl_allocate_pipe_ddb(cstate, ddb);
		if (ret)
			return ret;

		ret = skl_ddb_add_affected_planes(cstate);
		if (ret)
			return ret;
	}

	return 0;
}

static void
skl_copy_wm_for_pipe(struct skl_wm_values *dst,
		     struct skl_wm_values *src,
		     enum pipe pipe)
{
	memcpy(dst->ddb.y_plane[pipe], src->ddb.y_plane[pipe],
	       sizeof(dst->ddb.y_plane[pipe]));
	memcpy(dst->ddb.plane[pipe], src->ddb.plane[pipe],
	       sizeof(dst->ddb.plane[pipe]));
}

static void
skl_print_wm_changes(const struct drm_atomic_state *state)
{
	const struct drm_device *dev = state->dev;
	const struct drm_i915_private *dev_priv = to_i915(dev);
	const struct intel_atomic_state *intel_state =
		to_intel_atomic_state(state);
	const struct drm_crtc *crtc;
	const struct drm_crtc_state *cstate;
	const struct intel_plane *intel_plane;
	const struct skl_ddb_allocation *old_ddb = &dev_priv->wm.skl_hw.ddb;
	const struct skl_ddb_allocation *new_ddb = &intel_state->wm_results.ddb;
	int i;

	for_each_crtc_in_state(state, crtc, cstate, i) {
		const struct intel_crtc *intel_crtc = to_intel_crtc(crtc);
		enum pipe pipe = intel_crtc->pipe;

		for_each_intel_plane_on_crtc(dev, intel_crtc, intel_plane) {
			enum plane_id plane_id = intel_plane->id;
			const struct skl_ddb_entry *old, *new;

			old = &old_ddb->plane[pipe][plane_id];
			new = &new_ddb->plane[pipe][plane_id];

			if (skl_ddb_entry_equal(old, new))
				continue;

			DRM_DEBUG_ATOMIC("[PLANE:%d:%s] ddb (%d - %d) -> (%d - %d)\n",
					 intel_plane->base.base.id,
					 intel_plane->base.name,
					 old->start, old->end,
					 new->start, new->end);
		}
	}
}

static int
skl_compute_wm(struct drm_atomic_state *state)
{
	struct drm_crtc *crtc;
	struct drm_crtc_state *cstate;
	struct intel_atomic_state *intel_state = to_intel_atomic_state(state);
	struct skl_wm_values *results = &intel_state->wm_results;
	struct skl_pipe_wm *pipe_wm;
	bool changed = false;
	int ret, i;

	/*
	 * If this transaction isn't actually touching any CRTC's, don't
	 * bother with watermark calculation.  Note that if we pass this
	 * test, we're guaranteed to hold at least one CRTC state mutex,
	 * which means we can safely use values like dev_priv->active_crtcs
	 * since any racing commits that want to update them would need to
	 * hold _all_ CRTC state mutexes.
	 */
	for_each_crtc_in_state(state, crtc, cstate, i)
		changed = true;
	if (!changed)
		return 0;

	/* Clear all dirty flags */
	results->dirty_pipes = 0;

	ret = skl_compute_ddb(state);
	if (ret)
		return ret;

	/*
	 * Calculate WM's for all pipes that are part of this transaction.
	 * Note that the DDB allocation above may have added more CRTC's that
	 * weren't otherwise being modified (and set bits in dirty_pipes) if
	 * pipe allocations had to change.
	 *
	 * FIXME:  Now that we're doing this in the atomic check phase, we
	 * should allow skl_update_pipe_wm() to return failure in cases where
	 * no suitable watermark values can be found.
	 */
	for_each_crtc_in_state(state, crtc, cstate, i) {
		struct intel_crtc_state *intel_cstate =
			to_intel_crtc_state(cstate);
		const struct skl_pipe_wm *old_pipe_wm =
			&to_intel_crtc_state(crtc->state)->wm.skl.optimal;

		pipe_wm = &intel_cstate->wm.skl.optimal;
		ret = skl_update_pipe_wm(cstate, old_pipe_wm, pipe_wm,
					 &results->ddb, &changed);
		if (ret)
			return ret;

		if (changed)
			results->dirty_pipes |= drm_crtc_mask(crtc);

		if ((results->dirty_pipes & drm_crtc_mask(crtc)) == 0)
			/* This pipe's WM's did not change */
			continue;

		intel_cstate->update_wm_pre = true;
	}

	skl_print_wm_changes(state);

	return 0;
}

static void skl_atomic_update_crtc_wm(struct intel_atomic_state *state,
				      struct intel_crtc_state *cstate)
{
	struct intel_crtc *crtc = to_intel_crtc(cstate->base.crtc);
	struct drm_i915_private *dev_priv = to_i915(state->base.dev);
	struct skl_pipe_wm *pipe_wm = &cstate->wm.skl.optimal;
	const struct skl_ddb_allocation *ddb = &state->wm_results.ddb;
	enum pipe pipe = crtc->pipe;
	enum plane_id plane_id;

	if (!(state->wm_results.dirty_pipes & drm_crtc_mask(&crtc->base)))
		return;

	I915_WRITE(PIPE_WM_LINETIME(pipe), pipe_wm->linetime);

	for_each_plane_id_on_crtc(crtc, plane_id) {
		if (plane_id != PLANE_CURSOR)
			skl_write_plane_wm(crtc, &pipe_wm->planes[plane_id],
					   ddb, plane_id);
		else
			skl_write_cursor_wm(crtc, &pipe_wm->planes[plane_id],
					    ddb);
	}
}

static void skl_initial_wm(struct intel_atomic_state *state,
			   struct intel_crtc_state *cstate)
{
	struct intel_crtc *intel_crtc = to_intel_crtc(cstate->base.crtc);
	struct drm_device *dev = intel_crtc->base.dev;
	struct drm_i915_private *dev_priv = to_i915(dev);
	struct skl_wm_values *results = &state->wm_results;
	struct skl_wm_values *hw_vals = &dev_priv->wm.skl_hw;
	enum pipe pipe = intel_crtc->pipe;

	if ((results->dirty_pipes & drm_crtc_mask(&intel_crtc->base)) == 0)
		return;

	mutex_lock(&dev_priv->wm.wm_mutex);

	if (cstate->base.active_changed)
		skl_atomic_update_crtc_wm(state, cstate);

	skl_copy_wm_for_pipe(hw_vals, results, pipe);

	mutex_unlock(&dev_priv->wm.wm_mutex);
}

static void ilk_compute_wm_config(struct drm_device *dev,
				  struct intel_wm_config *config)
{
	struct intel_crtc *crtc;

	/* Compute the currently _active_ config */
	for_each_intel_crtc(dev, crtc) {
		const struct intel_pipe_wm *wm = &crtc->wm.active.ilk;

		if (!wm->pipe_enabled)
			continue;

		config->sprites_enabled |= wm->sprites_enabled;
		config->sprites_scaled |= wm->sprites_scaled;
		config->num_pipes_active++;
	}
}

static void ilk_program_watermarks(struct drm_i915_private *dev_priv)
{
	struct drm_device *dev = &dev_priv->drm;
	struct intel_pipe_wm lp_wm_1_2 = {}, lp_wm_5_6 = {}, *best_lp_wm;
	struct ilk_wm_maximums max;
	struct intel_wm_config config = {};
	struct ilk_wm_values results = {};
	enum intel_ddb_partitioning partitioning;

	ilk_compute_wm_config(dev, &config);

	ilk_compute_wm_maximums(dev, 1, &config, INTEL_DDB_PART_1_2, &max);
	ilk_wm_merge(dev, &config, &max, &lp_wm_1_2);

	/* 5/6 split only in single pipe config on IVB+ */
	if (INTEL_GEN(dev_priv) >= 7 &&
	    config.num_pipes_active == 1 && config.sprites_enabled) {
		ilk_compute_wm_maximums(dev, 1, &config, INTEL_DDB_PART_5_6, &max);
		ilk_wm_merge(dev, &config, &max, &lp_wm_5_6);

		best_lp_wm = ilk_find_best_result(dev, &lp_wm_1_2, &lp_wm_5_6);
	} else {
		best_lp_wm = &lp_wm_1_2;
	}

	partitioning = (best_lp_wm == &lp_wm_1_2) ?
		       INTEL_DDB_PART_1_2 : INTEL_DDB_PART_5_6;

	ilk_compute_wm_results(dev, best_lp_wm, partitioning, &results);

	ilk_write_wm_values(dev_priv, &results);
}

static void ilk_initial_watermarks(struct intel_atomic_state *state,
				   struct intel_crtc_state *cstate)
{
	struct drm_i915_private *dev_priv = to_i915(cstate->base.crtc->dev);
	struct intel_crtc *intel_crtc = to_intel_crtc(cstate->base.crtc);

	mutex_lock(&dev_priv->wm.wm_mutex);
	intel_crtc->wm.active.ilk = cstate->wm.ilk.intermediate;
	ilk_program_watermarks(dev_priv);
	mutex_unlock(&dev_priv->wm.wm_mutex);
}

static void ilk_optimize_watermarks(struct intel_atomic_state *state,
				    struct intel_crtc_state *cstate)
{
	struct drm_i915_private *dev_priv = to_i915(cstate->base.crtc->dev);
	struct intel_crtc *intel_crtc = to_intel_crtc(cstate->base.crtc);

	mutex_lock(&dev_priv->wm.wm_mutex);
	if (cstate->wm.need_postvbl_update) {
		intel_crtc->wm.active.ilk = cstate->wm.ilk.optimal;
		ilk_program_watermarks(dev_priv);
	}
	mutex_unlock(&dev_priv->wm.wm_mutex);
}

static inline void skl_wm_level_from_reg_val(uint32_t val,
					     struct skl_wm_level *level)
{
	level->plane_en = val & PLANE_WM_EN;
	level->plane_res_b = val & PLANE_WM_BLOCKS_MASK;
	level->plane_res_l = (val >> PLANE_WM_LINES_SHIFT) &
		PLANE_WM_LINES_MASK;
}

void skl_pipe_wm_get_hw_state(struct drm_crtc *crtc,
			      struct skl_pipe_wm *out)
{
	struct drm_i915_private *dev_priv = to_i915(crtc->dev);
	struct intel_crtc *intel_crtc = to_intel_crtc(crtc);
	enum pipe pipe = intel_crtc->pipe;
	int level, max_level;
	enum plane_id plane_id;
	uint32_t val;

	max_level = ilk_wm_max_level(dev_priv);

	for_each_plane_id_on_crtc(intel_crtc, plane_id) {
		struct skl_plane_wm *wm = &out->planes[plane_id];

		for (level = 0; level <= max_level; level++) {
			if (plane_id != PLANE_CURSOR)
				val = I915_READ(PLANE_WM(pipe, plane_id, level));
			else
				val = I915_READ(CUR_WM(pipe, level));

			skl_wm_level_from_reg_val(val, &wm->wm[level]);
		}

		if (plane_id != PLANE_CURSOR)
			val = I915_READ(PLANE_WM_TRANS(pipe, plane_id));
		else
			val = I915_READ(CUR_WM_TRANS(pipe));

		skl_wm_level_from_reg_val(val, &wm->trans_wm);
	}

	if (!intel_crtc->active)
		return;

	out->linetime = I915_READ(PIPE_WM_LINETIME(pipe));
}

void skl_wm_get_hw_state(struct drm_device *dev)
{
	struct drm_i915_private *dev_priv = to_i915(dev);
	struct skl_wm_values *hw = &dev_priv->wm.skl_hw;
	struct skl_ddb_allocation *ddb = &dev_priv->wm.skl_hw.ddb;
	struct drm_crtc *crtc;
	struct intel_crtc *intel_crtc;
	struct intel_crtc_state *cstate;

	skl_ddb_get_hw_state(dev_priv, ddb);
	list_for_each_entry(crtc, &dev->mode_config.crtc_list, head) {
		intel_crtc = to_intel_crtc(crtc);
		cstate = to_intel_crtc_state(crtc->state);

		skl_pipe_wm_get_hw_state(crtc, &cstate->wm.skl.optimal);

		if (intel_crtc->active)
			hw->dirty_pipes |= drm_crtc_mask(crtc);
	}

	if (dev_priv->active_crtcs) {
		/* Fully recompute DDB on first atomic commit */
		dev_priv->wm.distrust_bios_wm = true;
	} else {
		/* Easy/common case; just sanitize DDB now if everything off */
		memset(ddb, 0, sizeof(*ddb));
	}
}

static void ilk_pipe_wm_get_hw_state(struct drm_crtc *crtc)
{
	struct drm_device *dev = crtc->dev;
	struct drm_i915_private *dev_priv = to_i915(dev);
	struct ilk_wm_values *hw = &dev_priv->wm.hw;
	struct intel_crtc *intel_crtc = to_intel_crtc(crtc);
	struct intel_crtc_state *cstate = to_intel_crtc_state(crtc->state);
	struct intel_pipe_wm *active = &cstate->wm.ilk.optimal;
	enum pipe pipe = intel_crtc->pipe;
	static const i915_reg_t wm0_pipe_reg[] = {
		[PIPE_A] = WM0_PIPEA_ILK,
		[PIPE_B] = WM0_PIPEB_ILK,
		[PIPE_C] = WM0_PIPEC_IVB,
	};

	hw->wm_pipe[pipe] = I915_READ(wm0_pipe_reg[pipe]);
	if (IS_HASWELL(dev_priv) || IS_BROADWELL(dev_priv))
		hw->wm_linetime[pipe] = I915_READ(PIPE_WM_LINETIME(pipe));

	memset(active, 0, sizeof(*active));

	active->pipe_enabled = intel_crtc->active;

	if (active->pipe_enabled) {
		u32 tmp = hw->wm_pipe[pipe];

		/*
		 * For active pipes LP0 watermark is marked as
		 * enabled, and LP1+ watermaks as disabled since
		 * we can't really reverse compute them in case
		 * multiple pipes are active.
		 */
		active->wm[0].enable = true;
		active->wm[0].pri_val = (tmp & WM0_PIPE_PLANE_MASK) >> WM0_PIPE_PLANE_SHIFT;
		active->wm[0].spr_val = (tmp & WM0_PIPE_SPRITE_MASK) >> WM0_PIPE_SPRITE_SHIFT;
		active->wm[0].cur_val = tmp & WM0_PIPE_CURSOR_MASK;
		active->linetime = hw->wm_linetime[pipe];
	} else {
		int level, max_level = ilk_wm_max_level(dev_priv);

		/*
		 * For inactive pipes, all watermark levels
		 * should be marked as enabled but zeroed,
		 * which is what we'd compute them to.
		 */
		for (level = 0; level <= max_level; level++)
			active->wm[level].enable = true;
	}

	intel_crtc->wm.active.ilk = *active;
}

#define _FW_WM(value, plane) \
	(((value) & DSPFW_ ## plane ## _MASK) >> DSPFW_ ## plane ## _SHIFT)
#define _FW_WM_VLV(value, plane) \
	(((value) & DSPFW_ ## plane ## _MASK_VLV) >> DSPFW_ ## plane ## _SHIFT)

static void vlv_read_wm_values(struct drm_i915_private *dev_priv,
			       struct vlv_wm_values *wm)
{
	enum pipe pipe;
	uint32_t tmp;

	for_each_pipe(dev_priv, pipe) {
		tmp = I915_READ(VLV_DDL(pipe));

		wm->ddl[pipe].plane[PLANE_PRIMARY] =
			(tmp >> DDL_PLANE_SHIFT) & (DDL_PRECISION_HIGH | DRAIN_LATENCY_MASK);
		wm->ddl[pipe].plane[PLANE_CURSOR] =
			(tmp >> DDL_CURSOR_SHIFT) & (DDL_PRECISION_HIGH | DRAIN_LATENCY_MASK);
		wm->ddl[pipe].plane[PLANE_SPRITE0] =
			(tmp >> DDL_SPRITE_SHIFT(0)) & (DDL_PRECISION_HIGH | DRAIN_LATENCY_MASK);
		wm->ddl[pipe].plane[PLANE_SPRITE1] =
			(tmp >> DDL_SPRITE_SHIFT(1)) & (DDL_PRECISION_HIGH | DRAIN_LATENCY_MASK);
	}

	tmp = I915_READ(DSPFW1);
	wm->sr.plane = _FW_WM(tmp, SR);
	wm->pipe[PIPE_B].plane[PLANE_CURSOR] = _FW_WM(tmp, CURSORB);
	wm->pipe[PIPE_B].plane[PLANE_PRIMARY] = _FW_WM_VLV(tmp, PLANEB);
	wm->pipe[PIPE_A].plane[PLANE_PRIMARY] = _FW_WM_VLV(tmp, PLANEA);

	tmp = I915_READ(DSPFW2);
	wm->pipe[PIPE_A].plane[PLANE_SPRITE1] = _FW_WM_VLV(tmp, SPRITEB);
	wm->pipe[PIPE_A].plane[PLANE_CURSOR] = _FW_WM(tmp, CURSORA);
	wm->pipe[PIPE_A].plane[PLANE_SPRITE0] = _FW_WM_VLV(tmp, SPRITEA);

	tmp = I915_READ(DSPFW3);
	wm->sr.cursor = _FW_WM(tmp, CURSOR_SR);

	if (IS_CHERRYVIEW(dev_priv)) {
		tmp = I915_READ(DSPFW7_CHV);
		wm->pipe[PIPE_B].plane[PLANE_SPRITE1] = _FW_WM_VLV(tmp, SPRITED);
		wm->pipe[PIPE_B].plane[PLANE_SPRITE0] = _FW_WM_VLV(tmp, SPRITEC);

		tmp = I915_READ(DSPFW8_CHV);
		wm->pipe[PIPE_C].plane[PLANE_SPRITE1] = _FW_WM_VLV(tmp, SPRITEF);
		wm->pipe[PIPE_C].plane[PLANE_SPRITE0] = _FW_WM_VLV(tmp, SPRITEE);

		tmp = I915_READ(DSPFW9_CHV);
		wm->pipe[PIPE_C].plane[PLANE_PRIMARY] = _FW_WM_VLV(tmp, PLANEC);
		wm->pipe[PIPE_C].plane[PLANE_CURSOR] = _FW_WM(tmp, CURSORC);

		tmp = I915_READ(DSPHOWM);
		wm->sr.plane |= _FW_WM(tmp, SR_HI) << 9;
		wm->pipe[PIPE_C].plane[PLANE_SPRITE1] |= _FW_WM(tmp, SPRITEF_HI) << 8;
		wm->pipe[PIPE_C].plane[PLANE_SPRITE0] |= _FW_WM(tmp, SPRITEE_HI) << 8;
		wm->pipe[PIPE_C].plane[PLANE_PRIMARY] |= _FW_WM(tmp, PLANEC_HI) << 8;
		wm->pipe[PIPE_B].plane[PLANE_SPRITE1] |= _FW_WM(tmp, SPRITED_HI) << 8;
		wm->pipe[PIPE_B].plane[PLANE_SPRITE0] |= _FW_WM(tmp, SPRITEC_HI) << 8;
		wm->pipe[PIPE_B].plane[PLANE_PRIMARY] |= _FW_WM(tmp, PLANEB_HI) << 8;
		wm->pipe[PIPE_A].plane[PLANE_SPRITE1] |= _FW_WM(tmp, SPRITEB_HI) << 8;
		wm->pipe[PIPE_A].plane[PLANE_SPRITE0] |= _FW_WM(tmp, SPRITEA_HI) << 8;
		wm->pipe[PIPE_A].plane[PLANE_PRIMARY] |= _FW_WM(tmp, PLANEA_HI) << 8;
	} else {
		tmp = I915_READ(DSPFW7);
		wm->pipe[PIPE_B].plane[PLANE_SPRITE1] = _FW_WM_VLV(tmp, SPRITED);
		wm->pipe[PIPE_B].plane[PLANE_SPRITE0] = _FW_WM_VLV(tmp, SPRITEC);

		tmp = I915_READ(DSPHOWM);
		wm->sr.plane |= _FW_WM(tmp, SR_HI) << 9;
		wm->pipe[PIPE_B].plane[PLANE_SPRITE1] |= _FW_WM(tmp, SPRITED_HI) << 8;
		wm->pipe[PIPE_B].plane[PLANE_SPRITE0] |= _FW_WM(tmp, SPRITEC_HI) << 8;
		wm->pipe[PIPE_B].plane[PLANE_PRIMARY] |= _FW_WM(tmp, PLANEB_HI) << 8;
		wm->pipe[PIPE_A].plane[PLANE_SPRITE1] |= _FW_WM(tmp, SPRITEB_HI) << 8;
		wm->pipe[PIPE_A].plane[PLANE_SPRITE0] |= _FW_WM(tmp, SPRITEA_HI) << 8;
		wm->pipe[PIPE_A].plane[PLANE_PRIMARY] |= _FW_WM(tmp, PLANEA_HI) << 8;
	}
}

#undef _FW_WM
#undef _FW_WM_VLV

void vlv_wm_get_hw_state(struct drm_device *dev)
{
	struct drm_i915_private *dev_priv = to_i915(dev);
	struct vlv_wm_values *wm = &dev_priv->wm.vlv;
	struct intel_plane *plane;
	enum pipe pipe;
	u32 val;

	vlv_read_wm_values(dev_priv, wm);

	for_each_intel_plane(dev, plane)
		plane->wm.fifo_size = vlv_get_fifo_size(plane);

	wm->cxsr = I915_READ(FW_BLC_SELF_VLV) & FW_CSPWRDWNEN;
	wm->level = VLV_WM_LEVEL_PM2;

	if (IS_CHERRYVIEW(dev_priv)) {
		mutex_lock(&dev_priv->rps.hw_lock);

		val = vlv_punit_read(dev_priv, PUNIT_REG_DSPFREQ);
		if (val & DSP_MAXFIFO_PM5_ENABLE)
			wm->level = VLV_WM_LEVEL_PM5;

		/*
		 * If DDR DVFS is disabled in the BIOS, Punit
		 * will never ack the request. So if that happens
		 * assume we don't have to enable/disable DDR DVFS
		 * dynamically. To test that just set the REQ_ACK
		 * bit to poke the Punit, but don't change the
		 * HIGH/LOW bits so that we don't actually change
		 * the current state.
		 */
		val = vlv_punit_read(dev_priv, PUNIT_REG_DDR_SETUP2);
		val |= FORCE_DDR_FREQ_REQ_ACK;
		vlv_punit_write(dev_priv, PUNIT_REG_DDR_SETUP2, val);

		if (wait_for((vlv_punit_read(dev_priv, PUNIT_REG_DDR_SETUP2) &
			      FORCE_DDR_FREQ_REQ_ACK) == 0, 3)) {
			DRM_DEBUG_KMS("Punit not acking DDR DVFS request, "
				      "assuming DDR DVFS is disabled\n");
			dev_priv->wm.max_level = VLV_WM_LEVEL_PM5;
		} else {
			val = vlv_punit_read(dev_priv, PUNIT_REG_DDR_SETUP2);
			if ((val & FORCE_DDR_HIGH_FREQ) == 0)
				wm->level = VLV_WM_LEVEL_DDR_DVFS;
		}

		mutex_unlock(&dev_priv->rps.hw_lock);
	}

	for_each_pipe(dev_priv, pipe)
		DRM_DEBUG_KMS("Initial watermarks: pipe %c, plane=%d, cursor=%d, sprite0=%d, sprite1=%d\n",
			      pipe_name(pipe),
			      wm->pipe[pipe].plane[PLANE_PRIMARY],
			      wm->pipe[pipe].plane[PLANE_CURSOR],
			      wm->pipe[pipe].plane[PLANE_SPRITE0],
			      wm->pipe[pipe].plane[PLANE_SPRITE1]);

	DRM_DEBUG_KMS("Initial watermarks: SR plane=%d, SR cursor=%d level=%d cxsr=%d\n",
		      wm->sr.plane, wm->sr.cursor, wm->level, wm->cxsr);
}

void ilk_wm_get_hw_state(struct drm_device *dev)
{
	struct drm_i915_private *dev_priv = to_i915(dev);
	struct ilk_wm_values *hw = &dev_priv->wm.hw;
	struct drm_crtc *crtc;

	for_each_crtc(dev, crtc)
		ilk_pipe_wm_get_hw_state(crtc);

	hw->wm_lp[0] = I915_READ(WM1_LP_ILK);
	hw->wm_lp[1] = I915_READ(WM2_LP_ILK);
	hw->wm_lp[2] = I915_READ(WM3_LP_ILK);

	hw->wm_lp_spr[0] = I915_READ(WM1S_LP_ILK);
	if (INTEL_GEN(dev_priv) >= 7) {
		hw->wm_lp_spr[1] = I915_READ(WM2S_LP_IVB);
		hw->wm_lp_spr[2] = I915_READ(WM3S_LP_IVB);
	}

	if (IS_HASWELL(dev_priv) || IS_BROADWELL(dev_priv))
		hw->partitioning = (I915_READ(WM_MISC) & WM_MISC_DATA_PARTITION_5_6) ?
			INTEL_DDB_PART_5_6 : INTEL_DDB_PART_1_2;
	else if (IS_IVYBRIDGE(dev_priv))
		hw->partitioning = (I915_READ(DISP_ARB_CTL2) & DISP_DATA_PARTITION_5_6) ?
			INTEL_DDB_PART_5_6 : INTEL_DDB_PART_1_2;

	hw->enable_fbc_wm =
		!(I915_READ(DISP_ARB_CTL) & DISP_FBC_WM_DIS);
}

/**
 * intel_update_watermarks - update FIFO watermark values based on current modes
 *
 * Calculate watermark values for the various WM regs based on current mode
 * and plane configuration.
 *
 * There are several cases to deal with here:
 *   - normal (i.e. non-self-refresh)
 *   - self-refresh (SR) mode
 *   - lines are large relative to FIFO size (buffer can hold up to 2)
 *   - lines are small relative to FIFO size (buffer can hold more than 2
 *     lines), so need to account for TLB latency
 *
 *   The normal calculation is:
 *     watermark = dotclock * bytes per pixel * latency
 *   where latency is platform & configuration dependent (we assume pessimal
 *   values here).
 *
 *   The SR calculation is:
 *     watermark = (trunc(latency/line time)+1) * surface width *
 *       bytes per pixel
 *   where
 *     line time = htotal / dotclock
 *     surface width = hdisplay for normal plane and 64 for cursor
 *   and latency is assumed to be high, as above.
 *
 * The final value programmed to the register should always be rounded up,
 * and include an extra 2 entries to account for clock crossings.
 *
 * We don't use the sprite, so we can ignore that.  And on Crestline we have
 * to set the non-SR watermarks to 8.
 */
void intel_update_watermarks(struct intel_crtc *crtc)
{
	struct drm_i915_private *dev_priv = to_i915(crtc->base.dev);

	if (dev_priv->display.update_wm)
		dev_priv->display.update_wm(crtc);
}

/*
 * Lock protecting IPS related data structures
 */
DEFINE_SPINLOCK(mchdev_lock);

/* Global for IPS driver to get at the current i915 device. Protected by
 * mchdev_lock. */
static struct drm_i915_private *i915_mch_dev;

bool ironlake_set_drps(struct drm_i915_private *dev_priv, u8 val)
{
	u16 rgvswctl;

	assert_spin_locked(&mchdev_lock);

	rgvswctl = I915_READ16(MEMSWCTL);
	if (rgvswctl & MEMCTL_CMD_STS) {
		DRM_DEBUG("gpu busy, RCS change rejected\n");
		return false; /* still busy with another command */
	}

	rgvswctl = (MEMCTL_CMD_CHFREQ << MEMCTL_CMD_SHIFT) |
		(val << MEMCTL_FREQ_SHIFT) | MEMCTL_SFCAVM;
	I915_WRITE16(MEMSWCTL, rgvswctl);
	POSTING_READ16(MEMSWCTL);

	rgvswctl |= MEMCTL_CMD_STS;
	I915_WRITE16(MEMSWCTL, rgvswctl);

	return true;
}

static void ironlake_enable_drps(struct drm_i915_private *dev_priv)
{
	u32 rgvmodectl;
	u8 fmax, fmin, fstart, vstart;

	spin_lock_irq(&mchdev_lock);

	rgvmodectl = I915_READ(MEMMODECTL);

	/* Enable temp reporting */
	I915_WRITE16(PMMISC, I915_READ(PMMISC) | MCPPCE_EN);
	I915_WRITE16(TSC1, I915_READ(TSC1) | TSE);

	/* 100ms RC evaluation intervals */
	I915_WRITE(RCUPEI, 100000);
	I915_WRITE(RCDNEI, 100000);

	/* Set max/min thresholds to 90ms and 80ms respectively */
	I915_WRITE(RCBMAXAVG, 90000);
	I915_WRITE(RCBMINAVG, 80000);

	I915_WRITE(MEMIHYST, 1);

	/* Set up min, max, and cur for interrupt handling */
	fmax = (rgvmodectl & MEMMODE_FMAX_MASK) >> MEMMODE_FMAX_SHIFT;
	fmin = (rgvmodectl & MEMMODE_FMIN_MASK);
	fstart = (rgvmodectl & MEMMODE_FSTART_MASK) >>
		MEMMODE_FSTART_SHIFT;

	vstart = (I915_READ(PXVFREQ(fstart)) & PXVFREQ_PX_MASK) >>
		PXVFREQ_PX_SHIFT;

	dev_priv->ips.fmax = fmax; /* IPS callback will increase this */
	dev_priv->ips.fstart = fstart;

	dev_priv->ips.max_delay = fstart;
	dev_priv->ips.min_delay = fmin;
	dev_priv->ips.cur_delay = fstart;

	DRM_DEBUG_DRIVER("fmax: %d, fmin: %d, fstart: %d\n",
			 fmax, fmin, fstart);

	I915_WRITE(MEMINTREN, MEMINT_CX_SUPR_EN | MEMINT_EVAL_CHG_EN);

	/*
	 * Interrupts will be enabled in ironlake_irq_postinstall
	 */

	I915_WRITE(VIDSTART, vstart);
	POSTING_READ(VIDSTART);

	rgvmodectl |= MEMMODE_SWMODE_EN;
	I915_WRITE(MEMMODECTL, rgvmodectl);

	if (wait_for_atomic((I915_READ(MEMSWCTL) & MEMCTL_CMD_STS) == 0, 10))
		DRM_ERROR("stuck trying to change perf mode\n");
	mdelay(1);

	ironlake_set_drps(dev_priv, fstart);

	dev_priv->ips.last_count1 = I915_READ(DMIEC) +
		I915_READ(DDREC) + I915_READ(CSIEC);
	dev_priv->ips.last_time1 = jiffies_to_msecs(jiffies);
	dev_priv->ips.last_count2 = I915_READ(GFXEC);
	dev_priv->ips.last_time2 = ktime_get_raw_ns();

	spin_unlock_irq(&mchdev_lock);
}

static void ironlake_disable_drps(struct drm_i915_private *dev_priv)
{
	u16 rgvswctl;

	spin_lock_irq(&mchdev_lock);

	rgvswctl = I915_READ16(MEMSWCTL);

	/* Ack interrupts, disable EFC interrupt */
	I915_WRITE(MEMINTREN, I915_READ(MEMINTREN) & ~MEMINT_EVAL_CHG_EN);
	I915_WRITE(MEMINTRSTS, MEMINT_EVAL_CHG);
	I915_WRITE(DEIER, I915_READ(DEIER) & ~DE_PCU_EVENT);
	I915_WRITE(DEIIR, DE_PCU_EVENT);
	I915_WRITE(DEIMR, I915_READ(DEIMR) | DE_PCU_EVENT);

	/* Go back to the starting frequency */
	ironlake_set_drps(dev_priv, dev_priv->ips.fstart);
	mdelay(1);
	rgvswctl |= MEMCTL_CMD_STS;
	I915_WRITE(MEMSWCTL, rgvswctl);
	mdelay(1);

	spin_unlock_irq(&mchdev_lock);
}

/* There's a funny hw issue where the hw returns all 0 when reading from
 * GEN6_RP_INTERRUPT_LIMITS. Hence we always need to compute the desired value
 * ourselves, instead of doing a rmw cycle (which might result in us clearing
 * all limits and the gpu stuck at whatever frequency it is at atm).
 */
static u32 intel_rps_limits(struct drm_i915_private *dev_priv, u8 val)
{
	u32 limits;

	/* Only set the down limit when we've reached the lowest level to avoid
	 * getting more interrupts, otherwise leave this clear. This prevents a
	 * race in the hw when coming out of rc6: There's a tiny window where
	 * the hw runs at the minimal clock before selecting the desired
	 * frequency, if the down threshold expires in that window we will not
	 * receive a down interrupt. */
	if (IS_GEN9(dev_priv)) {
		limits = (dev_priv->rps.max_freq_softlimit) << 23;
		if (val <= dev_priv->rps.min_freq_softlimit)
			limits |= (dev_priv->rps.min_freq_softlimit) << 14;
	} else {
		limits = dev_priv->rps.max_freq_softlimit << 24;
		if (val <= dev_priv->rps.min_freq_softlimit)
			limits |= dev_priv->rps.min_freq_softlimit << 16;
	}

	return limits;
}

static void gen6_set_rps_thresholds(struct drm_i915_private *dev_priv, u8 val)
{
	int new_power;
	u32 threshold_up = 0, threshold_down = 0; /* in % */
	u32 ei_up = 0, ei_down = 0;

	new_power = dev_priv->rps.power;
	switch (dev_priv->rps.power) {
	case LOW_POWER:
		if (val > dev_priv->rps.efficient_freq + 1 &&
		    val > dev_priv->rps.cur_freq)
			new_power = BETWEEN;
		break;

	case BETWEEN:
		if (val <= dev_priv->rps.efficient_freq &&
		    val < dev_priv->rps.cur_freq)
			new_power = LOW_POWER;
		else if (val >= dev_priv->rps.rp0_freq &&
			 val > dev_priv->rps.cur_freq)
			new_power = HIGH_POWER;
		break;

	case HIGH_POWER:
		if (val < (dev_priv->rps.rp1_freq + dev_priv->rps.rp0_freq) >> 1 &&
		    val < dev_priv->rps.cur_freq)
			new_power = BETWEEN;
		break;
	}
	/* Max/min bins are special */
	if (val <= dev_priv->rps.min_freq_softlimit)
		new_power = LOW_POWER;
	if (val >= dev_priv->rps.max_freq_softlimit)
		new_power = HIGH_POWER;
	if (new_power == dev_priv->rps.power)
		return;

	/* Note the units here are not exactly 1us, but 1280ns. */
	switch (new_power) {
	case LOW_POWER:
		/* Upclock if more than 95% busy over 16ms */
		ei_up = 16000;
		threshold_up = 95;

		/* Downclock if less than 85% busy over 32ms */
		ei_down = 32000;
		threshold_down = 85;
		break;

	case BETWEEN:
		/* Upclock if more than 90% busy over 13ms */
		ei_up = 13000;
		threshold_up = 90;

		/* Downclock if less than 75% busy over 32ms */
		ei_down = 32000;
		threshold_down = 75;
		break;

	case HIGH_POWER:
		/* Upclock if more than 85% busy over 10ms */
		ei_up = 10000;
		threshold_up = 85;

		/* Downclock if less than 60% busy over 32ms */
		ei_down = 32000;
		threshold_down = 60;
		break;
	}

	I915_WRITE(GEN6_RP_UP_EI,
		   GT_INTERVAL_FROM_US(dev_priv, ei_up));
	I915_WRITE(GEN6_RP_UP_THRESHOLD,
		   GT_INTERVAL_FROM_US(dev_priv,
				       ei_up * threshold_up / 100));

	I915_WRITE(GEN6_RP_DOWN_EI,
		   GT_INTERVAL_FROM_US(dev_priv, ei_down));
	I915_WRITE(GEN6_RP_DOWN_THRESHOLD,
		   GT_INTERVAL_FROM_US(dev_priv,
				       ei_down * threshold_down / 100));

	I915_WRITE(GEN6_RP_CONTROL,
		   GEN6_RP_MEDIA_TURBO |
		   GEN6_RP_MEDIA_HW_NORMAL_MODE |
		   GEN6_RP_MEDIA_IS_GFX |
		   GEN6_RP_ENABLE |
		   GEN6_RP_UP_BUSY_AVG |
		   GEN6_RP_DOWN_IDLE_AVG);

	dev_priv->rps.power = new_power;
	dev_priv->rps.up_threshold = threshold_up;
	dev_priv->rps.down_threshold = threshold_down;
	dev_priv->rps.last_adj = 0;
}

static u32 gen6_rps_pm_mask(struct drm_i915_private *dev_priv, u8 val)
{
	u32 mask = 0;

	if (val > dev_priv->rps.min_freq_softlimit)
		mask |= GEN6_PM_RP_DOWN_EI_EXPIRED | GEN6_PM_RP_DOWN_THRESHOLD | GEN6_PM_RP_DOWN_TIMEOUT;
	if (val < dev_priv->rps.max_freq_softlimit)
		mask |= GEN6_PM_RP_UP_EI_EXPIRED | GEN6_PM_RP_UP_THRESHOLD;

	mask &= dev_priv->pm_rps_events;

	return gen6_sanitize_rps_pm_mask(dev_priv, ~mask);
}

/* gen6_set_rps is called to update the frequency request, but should also be
 * called when the range (min_delay and max_delay) is modified so that we can
 * update the GEN6_RP_INTERRUPT_LIMITS register accordingly. */
static void gen6_set_rps(struct drm_i915_private *dev_priv, u8 val)
{
	/* WaGsvDisableTurbo: Workaround to disable turbo on BXT A* */
	if (IS_BXT_REVID(dev_priv, 0, BXT_REVID_A1))
		return;

	WARN_ON(!mutex_is_locked(&dev_priv->rps.hw_lock));
	WARN_ON(val > dev_priv->rps.max_freq);
	WARN_ON(val < dev_priv->rps.min_freq);

	/* min/max delay may still have been modified so be sure to
	 * write the limits value.
	 */
	if (val != dev_priv->rps.cur_freq) {
		gen6_set_rps_thresholds(dev_priv, val);

		if (IS_GEN9(dev_priv))
			I915_WRITE(GEN6_RPNSWREQ,
				   GEN9_FREQUENCY(val));
		else if (IS_HASWELL(dev_priv) || IS_BROADWELL(dev_priv))
			I915_WRITE(GEN6_RPNSWREQ,
				   HSW_FREQUENCY(val));
		else
			I915_WRITE(GEN6_RPNSWREQ,
				   GEN6_FREQUENCY(val) |
				   GEN6_OFFSET(0) |
				   GEN6_AGGRESSIVE_TURBO);
	}

	/* Make sure we continue to get interrupts
	 * until we hit the minimum or maximum frequencies.
	 */
	I915_WRITE(GEN6_RP_INTERRUPT_LIMITS, intel_rps_limits(dev_priv, val));
	I915_WRITE(GEN6_PMINTRMSK, gen6_rps_pm_mask(dev_priv, val));

	POSTING_READ(GEN6_RPNSWREQ);

	dev_priv->rps.cur_freq = val;
	trace_intel_gpu_freq_change(intel_gpu_freq(dev_priv, val));
}

static void valleyview_set_rps(struct drm_i915_private *dev_priv, u8 val)
{
	WARN_ON(!mutex_is_locked(&dev_priv->rps.hw_lock));
	WARN_ON(val > dev_priv->rps.max_freq);
	WARN_ON(val < dev_priv->rps.min_freq);

	if (WARN_ONCE(IS_CHERRYVIEW(dev_priv) && (val & 1),
		      "Odd GPU freq value\n"))
		val &= ~1;

	I915_WRITE(GEN6_PMINTRMSK, gen6_rps_pm_mask(dev_priv, val));

	if (val != dev_priv->rps.cur_freq) {
		vlv_punit_write(dev_priv, PUNIT_REG_GPU_FREQ_REQ, val);
		if (!IS_CHERRYVIEW(dev_priv))
			gen6_set_rps_thresholds(dev_priv, val);
	}

	dev_priv->rps.cur_freq = val;
	trace_intel_gpu_freq_change(intel_gpu_freq(dev_priv, val));
}

/* vlv_set_rps_idle: Set the frequency to idle, if Gfx clocks are down
 *
 * * If Gfx is Idle, then
 * 1. Forcewake Media well.
 * 2. Request idle freq.
 * 3. Release Forcewake of Media well.
*/
static void vlv_set_rps_idle(struct drm_i915_private *dev_priv)
{
	u32 val = dev_priv->rps.idle_freq;

	if (dev_priv->rps.cur_freq <= val)
		return;

	/* The punit delays the write of the frequency and voltage until it
	 * determines the GPU is awake. During normal usage we don't want to
	 * waste power changing the frequency if the GPU is sleeping (rc6).
	 * However, the GPU and driver is now idle and we do not want to delay
	 * switching to minimum voltage (reducing power whilst idle) as we do
	 * not expect to be woken in the near future and so must flush the
	 * change by waking the device.
	 *
	 * We choose to take the media powerwell (either would do to trick the
	 * punit into committing the voltage change) as that takes a lot less
	 * power than the render powerwell.
	 */
	intel_uncore_forcewake_get(dev_priv, FORCEWAKE_MEDIA);
	valleyview_set_rps(dev_priv, val);
	intel_uncore_forcewake_put(dev_priv, FORCEWAKE_MEDIA);
}

void gen6_rps_busy(struct drm_i915_private *dev_priv)
{
	mutex_lock(&dev_priv->rps.hw_lock);
	if (dev_priv->rps.enabled) {
		if (dev_priv->pm_rps_events & (GEN6_PM_RP_DOWN_EI_EXPIRED | GEN6_PM_RP_UP_EI_EXPIRED))
			gen6_rps_reset_ei(dev_priv);
		I915_WRITE(GEN6_PMINTRMSK,
			   gen6_rps_pm_mask(dev_priv, dev_priv->rps.cur_freq));

		gen6_enable_rps_interrupts(dev_priv);

		/* Ensure we start at the user's desired frequency */
		intel_set_rps(dev_priv,
			      clamp(dev_priv->rps.cur_freq,
				    dev_priv->rps.min_freq_softlimit,
				    dev_priv->rps.max_freq_softlimit));
	}
	mutex_unlock(&dev_priv->rps.hw_lock);
}

void gen6_rps_idle(struct drm_i915_private *dev_priv)
{
	/* Flush our bottom-half so that it does not race with us
	 * setting the idle frequency and so that it is bounded by
	 * our rpm wakeref. And then disable the interrupts to stop any
	 * futher RPS reclocking whilst we are asleep.
	 */
	gen6_disable_rps_interrupts(dev_priv);

	mutex_lock(&dev_priv->rps.hw_lock);
	if (dev_priv->rps.enabled) {
		if (IS_VALLEYVIEW(dev_priv) || IS_CHERRYVIEW(dev_priv))
			vlv_set_rps_idle(dev_priv);
		else
			gen6_set_rps(dev_priv, dev_priv->rps.idle_freq);
		dev_priv->rps.last_adj = 0;
		I915_WRITE(GEN6_PMINTRMSK,
			   gen6_sanitize_rps_pm_mask(dev_priv, ~0));
	}
	mutex_unlock(&dev_priv->rps.hw_lock);

	spin_lock(&dev_priv->rps.client_lock);
	while (!list_empty(&dev_priv->rps.clients))
		list_del_init(dev_priv->rps.clients.next);
	spin_unlock(&dev_priv->rps.client_lock);
}

void gen6_rps_boost(struct drm_i915_private *dev_priv,
		    struct intel_rps_client *rps,
		    unsigned long submitted)
{
	/* This is intentionally racy! We peek at the state here, then
	 * validate inside the RPS worker.
	 */
	if (!(dev_priv->gt.awake &&
	      dev_priv->rps.enabled &&
	      dev_priv->rps.cur_freq < dev_priv->rps.boost_freq))
		return;

	/* Force a RPS boost (and don't count it against the client) if
	 * the GPU is severely congested.
	 */
	if (rps && time_after(jiffies, submitted + DRM_I915_THROTTLE_JIFFIES))
		rps = NULL;

	spin_lock(&dev_priv->rps.client_lock);
	if (rps == NULL || list_empty(&rps->link)) {
		spin_lock_irq(&dev_priv->irq_lock);
		if (dev_priv->rps.interrupts_enabled) {
			dev_priv->rps.client_boost = true;
			schedule_work(&dev_priv->rps.work);
		}
		spin_unlock_irq(&dev_priv->irq_lock);

		if (rps != NULL) {
			list_add(&rps->link, &dev_priv->rps.clients);
			rps->boosts++;
		} else
			dev_priv->rps.boosts++;
	}
	spin_unlock(&dev_priv->rps.client_lock);
}

void intel_set_rps(struct drm_i915_private *dev_priv, u8 val)
{
	if (IS_VALLEYVIEW(dev_priv) || IS_CHERRYVIEW(dev_priv))
		valleyview_set_rps(dev_priv, val);
	else
		gen6_set_rps(dev_priv, val);
}

static void gen9_disable_rc6(struct drm_i915_private *dev_priv)
{
	I915_WRITE(GEN6_RC_CONTROL, 0);
	I915_WRITE(GEN9_PG_ENABLE, 0);
}

static void gen9_disable_rps(struct drm_i915_private *dev_priv)
{
	I915_WRITE(GEN6_RP_CONTROL, 0);
}

static void gen6_disable_rps(struct drm_i915_private *dev_priv)
{
	I915_WRITE(GEN6_RC_CONTROL, 0);
	I915_WRITE(GEN6_RPNSWREQ, 1 << 31);
	I915_WRITE(GEN6_RP_CONTROL, 0);
}

static void cherryview_disable_rps(struct drm_i915_private *dev_priv)
{
	I915_WRITE(GEN6_RC_CONTROL, 0);
}

static void valleyview_disable_rps(struct drm_i915_private *dev_priv)
{
	/* we're doing forcewake before Disabling RC6,
	 * This what the BIOS expects when going into suspend */
	intel_uncore_forcewake_get(dev_priv, FORCEWAKE_ALL);

	I915_WRITE(GEN6_RC_CONTROL, 0);

	intel_uncore_forcewake_put(dev_priv, FORCEWAKE_ALL);
}

static void intel_print_rc6_info(struct drm_i915_private *dev_priv, u32 mode)
{
	if (IS_VALLEYVIEW(dev_priv) || IS_CHERRYVIEW(dev_priv)) {
		if (mode & (GEN7_RC_CTL_TO_MODE | GEN6_RC_CTL_EI_MODE(1)))
			mode = GEN6_RC_CTL_RC6_ENABLE;
		else
			mode = 0;
	}
	if (HAS_RC6p(dev_priv))
		DRM_DEBUG_DRIVER("Enabling RC6 states: "
				 "RC6 %s RC6p %s RC6pp %s\n",
				 onoff(mode & GEN6_RC_CTL_RC6_ENABLE),
				 onoff(mode & GEN6_RC_CTL_RC6p_ENABLE),
				 onoff(mode & GEN6_RC_CTL_RC6pp_ENABLE));

	else
		DRM_DEBUG_DRIVER("Enabling RC6 states: RC6 %s\n",
				 onoff(mode & GEN6_RC_CTL_RC6_ENABLE));
}

static bool bxt_check_bios_rc6_setup(struct drm_i915_private *dev_priv)
{
	struct i915_ggtt *ggtt = &dev_priv->ggtt;
	bool enable_rc6 = true;
	unsigned long rc6_ctx_base;
	u32 rc_ctl;
	int rc_sw_target;

	rc_ctl = I915_READ(GEN6_RC_CONTROL);
	rc_sw_target = (I915_READ(GEN6_RC_STATE) & RC_SW_TARGET_STATE_MASK) >>
		       RC_SW_TARGET_STATE_SHIFT;
	DRM_DEBUG_DRIVER("BIOS enabled RC states: "
			 "HW_CTRL %s HW_RC6 %s SW_TARGET_STATE %x\n",
			 onoff(rc_ctl & GEN6_RC_CTL_HW_ENABLE),
			 onoff(rc_ctl & GEN6_RC_CTL_RC6_ENABLE),
			 rc_sw_target);

	if (!(I915_READ(RC6_LOCATION) & RC6_CTX_IN_DRAM)) {
		DRM_DEBUG_DRIVER("RC6 Base location not set properly.\n");
		enable_rc6 = false;
	}

	/*
	 * The exact context size is not known for BXT, so assume a page size
	 * for this check.
	 */
	rc6_ctx_base = I915_READ(RC6_CTX_BASE) & RC6_CTX_BASE_MASK;
	if (!((rc6_ctx_base >= ggtt->stolen_reserved_base) &&
	      (rc6_ctx_base + PAGE_SIZE <= ggtt->stolen_reserved_base +
					ggtt->stolen_reserved_size))) {
		DRM_DEBUG_DRIVER("RC6 Base address not as expected.\n");
		enable_rc6 = false;
	}

	if (!(((I915_READ(PWRCTX_MAXCNT_RCSUNIT) & IDLE_TIME_MASK) > 1) &&
	      ((I915_READ(PWRCTX_MAXCNT_VCSUNIT0) & IDLE_TIME_MASK) > 1) &&
	      ((I915_READ(PWRCTX_MAXCNT_BCSUNIT) & IDLE_TIME_MASK) > 1) &&
	      ((I915_READ(PWRCTX_MAXCNT_VECSUNIT) & IDLE_TIME_MASK) > 1))) {
		DRM_DEBUG_DRIVER("Engine Idle wait time not set properly.\n");
		enable_rc6 = false;
	}

	if (!I915_READ(GEN8_PUSHBUS_CONTROL) ||
	    !I915_READ(GEN8_PUSHBUS_ENABLE) ||
	    !I915_READ(GEN8_PUSHBUS_SHIFT)) {
		DRM_DEBUG_DRIVER("Pushbus not setup properly.\n");
		enable_rc6 = false;
	}

	if (!I915_READ(GEN6_GFXPAUSE)) {
		DRM_DEBUG_DRIVER("GFX pause not setup properly.\n");
		enable_rc6 = false;
	}

	if (!I915_READ(GEN8_MISC_CTRL0)) {
		DRM_DEBUG_DRIVER("GPM control not setup properly.\n");
		enable_rc6 = false;
	}

	return enable_rc6;
}

int sanitize_rc6_option(struct drm_i915_private *dev_priv, int enable_rc6)
{
	/* No RC6 before Ironlake and code is gone for ilk. */
	if (INTEL_INFO(dev_priv)->gen < 6)
		return 0;

	if (!enable_rc6)
		return 0;

	if (IS_GEN9_LP(dev_priv) && !bxt_check_bios_rc6_setup(dev_priv)) {
		DRM_INFO("RC6 disabled by BIOS\n");
		return 0;
	}

	/* Respect the kernel parameter if it is set */
	if (enable_rc6 >= 0) {
		int mask;

		if (HAS_RC6p(dev_priv))
			mask = INTEL_RC6_ENABLE | INTEL_RC6p_ENABLE |
			       INTEL_RC6pp_ENABLE;
		else
			mask = INTEL_RC6_ENABLE;

		if ((enable_rc6 & mask) != enable_rc6)
			DRM_DEBUG_DRIVER("Adjusting RC6 mask to %d "
					 "(requested %d, valid %d)\n",
					 enable_rc6 & mask, enable_rc6, mask);

		return enable_rc6 & mask;
	}

	if (IS_IVYBRIDGE(dev_priv))
		return (INTEL_RC6_ENABLE | INTEL_RC6p_ENABLE);

	return INTEL_RC6_ENABLE;
}

static void gen6_init_rps_frequencies(struct drm_i915_private *dev_priv)
{
	/* All of these values are in units of 50MHz */

	/* static values from HW: RP0 > RP1 > RPn (min_freq) */
	if (IS_GEN9_LP(dev_priv)) {
		u32 rp_state_cap = I915_READ(BXT_RP_STATE_CAP);
		dev_priv->rps.rp0_freq = (rp_state_cap >> 16) & 0xff;
		dev_priv->rps.rp1_freq = (rp_state_cap >>  8) & 0xff;
		dev_priv->rps.min_freq = (rp_state_cap >>  0) & 0xff;
	} else {
		u32 rp_state_cap = I915_READ(GEN6_RP_STATE_CAP);
		dev_priv->rps.rp0_freq = (rp_state_cap >>  0) & 0xff;
		dev_priv->rps.rp1_freq = (rp_state_cap >>  8) & 0xff;
		dev_priv->rps.min_freq = (rp_state_cap >> 16) & 0xff;
	}
	/* hw_max = RP0 until we check for overclocking */
	dev_priv->rps.max_freq = dev_priv->rps.rp0_freq;

	dev_priv->rps.efficient_freq = dev_priv->rps.rp1_freq;
	if (IS_HASWELL(dev_priv) || IS_BROADWELL(dev_priv) ||
	    IS_SKYLAKE(dev_priv) || IS_KABYLAKE(dev_priv)) {
		u32 ddcc_status = 0;

		if (sandybridge_pcode_read(dev_priv,
					   HSW_PCODE_DYNAMIC_DUTY_CYCLE_CONTROL,
					   &ddcc_status) == 0)
			dev_priv->rps.efficient_freq =
				clamp_t(u8,
					((ddcc_status >> 8) & 0xff),
					dev_priv->rps.min_freq,
					dev_priv->rps.max_freq);
	}

	if (IS_SKYLAKE(dev_priv) || IS_KABYLAKE(dev_priv)) {
		/* Store the frequency values in 16.66 MHZ units, which is
		 * the natural hardware unit for SKL
		 */
		dev_priv->rps.rp0_freq *= GEN9_FREQ_SCALER;
		dev_priv->rps.rp1_freq *= GEN9_FREQ_SCALER;
		dev_priv->rps.min_freq *= GEN9_FREQ_SCALER;
		dev_priv->rps.max_freq *= GEN9_FREQ_SCALER;
		dev_priv->rps.efficient_freq *= GEN9_FREQ_SCALER;
	}
}

static void reset_rps(struct drm_i915_private *dev_priv,
		      void (*set)(struct drm_i915_private *, u8))
{
	u8 freq = dev_priv->rps.cur_freq;

	/* force a reset */
	dev_priv->rps.power = -1;
	dev_priv->rps.cur_freq = -1;

	set(dev_priv, freq);
}

/* See the Gen9_GT_PM_Programming_Guide doc for the below */
static void gen9_enable_rps(struct drm_i915_private *dev_priv)
{
	intel_uncore_forcewake_get(dev_priv, FORCEWAKE_ALL);

	/* WaGsvDisableTurbo: Workaround to disable turbo on BXT A* */
	if (IS_BXT_REVID(dev_priv, 0, BXT_REVID_A1)) {
		/*
		 * BIOS could leave the Hw Turbo enabled, so need to explicitly
		 * clear out the Control register just to avoid inconsitency
		 * with debugfs interface, which will show  Turbo as enabled
		 * only and that is not expected by the User after adding the
		 * WaGsvDisableTurbo. Apart from this there is no problem even
		 * if the Turbo is left enabled in the Control register, as the
		 * Up/Down interrupts would remain masked.
		 */
		gen9_disable_rps(dev_priv);
		intel_uncore_forcewake_put(dev_priv, FORCEWAKE_ALL);
		return;
	}

	/* Program defaults and thresholds for RPS*/
	I915_WRITE(GEN6_RC_VIDEO_FREQ,
		GEN9_FREQUENCY(dev_priv->rps.rp1_freq));

	/* 1 second timeout*/
	I915_WRITE(GEN6_RP_DOWN_TIMEOUT,
		GT_INTERVAL_FROM_US(dev_priv, 1000000));

	I915_WRITE(GEN6_RP_IDLE_HYSTERSIS, 0xa);

	/* Leaning on the below call to gen6_set_rps to program/setup the
	 * Up/Down EI & threshold registers, as well as the RP_CONTROL,
	 * RP_INTERRUPT_LIMITS & RPNSWREQ registers */
	reset_rps(dev_priv, gen6_set_rps);

	intel_uncore_forcewake_put(dev_priv, FORCEWAKE_ALL);
}

static void gen9_enable_rc6(struct drm_i915_private *dev_priv)
{
	struct intel_engine_cs *engine;
	enum intel_engine_id id;
	uint32_t rc6_mask = 0;

	/* 1a: Software RC state - RC0 */
	I915_WRITE(GEN6_RC_STATE, 0);

	/* 1b: Get forcewake during program sequence. Although the driver
	 * hasn't enabled a state yet where we need forcewake, BIOS may have.*/
	intel_uncore_forcewake_get(dev_priv, FORCEWAKE_ALL);

	/* 2a: Disable RC states. */
	I915_WRITE(GEN6_RC_CONTROL, 0);

	/* 2b: Program RC6 thresholds.*/

	/* WaRsDoubleRc6WrlWithCoarsePowerGating: Doubling WRL only when CPG is enabled */
	if (IS_SKYLAKE(dev_priv))
		I915_WRITE(GEN6_RC6_WAKE_RATE_LIMIT, 108 << 16);
	else
		I915_WRITE(GEN6_RC6_WAKE_RATE_LIMIT, 54 << 16);
	I915_WRITE(GEN6_RC_EVALUATION_INTERVAL, 125000); /* 12500 * 1280ns */
	I915_WRITE(GEN6_RC_IDLE_HYSTERSIS, 25); /* 25 * 1280ns */
	for_each_engine(engine, dev_priv, id)
		I915_WRITE(RING_MAX_IDLE(engine->mmio_base), 10);

	if (HAS_GUC(dev_priv))
		I915_WRITE(GUC_MAX_IDLE_COUNT, 0xA);

	I915_WRITE(GEN6_RC_SLEEP, 0);

	/* 2c: Program Coarse Power Gating Policies. */
	I915_WRITE(GEN9_MEDIA_PG_IDLE_HYSTERESIS, 25);
	I915_WRITE(GEN9_RENDER_PG_IDLE_HYSTERESIS, 25);

	/* 3a: Enable RC6 */
	if (intel_enable_rc6() & INTEL_RC6_ENABLE)
		rc6_mask = GEN6_RC_CTL_RC6_ENABLE;
	DRM_INFO("RC6 %s\n", onoff(rc6_mask & GEN6_RC_CTL_RC6_ENABLE));
	/* WaRsUseTimeoutMode:bxt */
	if (IS_BXT_REVID(dev_priv, 0, BXT_REVID_A1)) {
		I915_WRITE(GEN6_RC6_THRESHOLD, 625); /* 800us */
		I915_WRITE(GEN6_RC_CONTROL, GEN6_RC_CTL_HW_ENABLE |
			   GEN7_RC_CTL_TO_MODE |
			   rc6_mask);
	} else {
		I915_WRITE(GEN6_RC6_THRESHOLD, 37500); /* 37.5/125ms per EI */
		I915_WRITE(GEN6_RC_CONTROL, GEN6_RC_CTL_HW_ENABLE |
			   GEN6_RC_CTL_EI_MODE(1) |
			   rc6_mask);
	}

	/*
	 * 3b: Enable Coarse Power Gating only when RC6 is enabled.
	 * WaRsDisableCoarsePowerGating:skl,bxt - Render/Media PG need to be disabled with RC6.
	 */
	if (NEEDS_WaRsDisableCoarsePowerGating(dev_priv))
		I915_WRITE(GEN9_PG_ENABLE, 0);
	else
		I915_WRITE(GEN9_PG_ENABLE, (rc6_mask & GEN6_RC_CTL_RC6_ENABLE) ?
				(GEN9_RENDER_PG_ENABLE | GEN9_MEDIA_PG_ENABLE) : 0);

	intel_uncore_forcewake_put(dev_priv, FORCEWAKE_ALL);
}

static void gen8_enable_rps(struct drm_i915_private *dev_priv)
{
	struct intel_engine_cs *engine;
	enum intel_engine_id id;
	uint32_t rc6_mask = 0;

	/* 1a: Software RC state - RC0 */
	I915_WRITE(GEN6_RC_STATE, 0);

	/* 1c & 1d: Get forcewake during program sequence. Although the driver
	 * hasn't enabled a state yet where we need forcewake, BIOS may have.*/
	intel_uncore_forcewake_get(dev_priv, FORCEWAKE_ALL);

	/* 2a: Disable RC states. */
	I915_WRITE(GEN6_RC_CONTROL, 0);

	/* 2b: Program RC6 thresholds.*/
	I915_WRITE(GEN6_RC6_WAKE_RATE_LIMIT, 40 << 16);
	I915_WRITE(GEN6_RC_EVALUATION_INTERVAL, 125000); /* 12500 * 1280ns */
	I915_WRITE(GEN6_RC_IDLE_HYSTERSIS, 25); /* 25 * 1280ns */
	for_each_engine(engine, dev_priv, id)
		I915_WRITE(RING_MAX_IDLE(engine->mmio_base), 10);
	I915_WRITE(GEN6_RC_SLEEP, 0);
	if (IS_BROADWELL(dev_priv))
		I915_WRITE(GEN6_RC6_THRESHOLD, 625); /* 800us/1.28 for TO */
	else
		I915_WRITE(GEN6_RC6_THRESHOLD, 50000); /* 50/125ms per EI */

	/* 3: Enable RC6 */
	if (intel_enable_rc6() & INTEL_RC6_ENABLE)
		rc6_mask = GEN6_RC_CTL_RC6_ENABLE;
	intel_print_rc6_info(dev_priv, rc6_mask);
	if (IS_BROADWELL(dev_priv))
		I915_WRITE(GEN6_RC_CONTROL, GEN6_RC_CTL_HW_ENABLE |
				GEN7_RC_CTL_TO_MODE |
				rc6_mask);
	else
		I915_WRITE(GEN6_RC_CONTROL, GEN6_RC_CTL_HW_ENABLE |
				GEN6_RC_CTL_EI_MODE(1) |
				rc6_mask);

	/* 4 Program defaults and thresholds for RPS*/
	I915_WRITE(GEN6_RPNSWREQ,
		   HSW_FREQUENCY(dev_priv->rps.rp1_freq));
	I915_WRITE(GEN6_RC_VIDEO_FREQ,
		   HSW_FREQUENCY(dev_priv->rps.rp1_freq));
	/* NB: Docs say 1s, and 1000000 - which aren't equivalent */
	I915_WRITE(GEN6_RP_DOWN_TIMEOUT, 100000000 / 128); /* 1 second timeout */

	/* Docs recommend 900MHz, and 300 MHz respectively */
	I915_WRITE(GEN6_RP_INTERRUPT_LIMITS,
		   dev_priv->rps.max_freq_softlimit << 24 |
		   dev_priv->rps.min_freq_softlimit << 16);

	I915_WRITE(GEN6_RP_UP_THRESHOLD, 7600000 / 128); /* 76ms busyness per EI, 90% */
	I915_WRITE(GEN6_RP_DOWN_THRESHOLD, 31300000 / 128); /* 313ms busyness per EI, 70%*/
	I915_WRITE(GEN6_RP_UP_EI, 66000); /* 84.48ms, XXX: random? */
	I915_WRITE(GEN6_RP_DOWN_EI, 350000); /* 448ms, XXX: random? */

	I915_WRITE(GEN6_RP_IDLE_HYSTERSIS, 10);

	/* 5: Enable RPS */
	I915_WRITE(GEN6_RP_CONTROL,
		   GEN6_RP_MEDIA_TURBO |
		   GEN6_RP_MEDIA_HW_NORMAL_MODE |
		   GEN6_RP_MEDIA_IS_GFX |
		   GEN6_RP_ENABLE |
		   GEN6_RP_UP_BUSY_AVG |
		   GEN6_RP_DOWN_IDLE_AVG);

	/* 6: Ring frequency + overclocking (our driver does this later */

	reset_rps(dev_priv, gen6_set_rps);

	intel_uncore_forcewake_put(dev_priv, FORCEWAKE_ALL);
}

static void gen6_enable_rps(struct drm_i915_private *dev_priv)
{
	struct intel_engine_cs *engine;
	enum intel_engine_id id;
	u32 rc6vids, rc6_mask = 0;
	u32 gtfifodbg;
	int rc6_mode;
	int ret;

	WARN_ON(!mutex_is_locked(&dev_priv->rps.hw_lock));

	/* Here begins a magic sequence of register writes to enable
	 * auto-downclocking.
	 *
	 * Perhaps there might be some value in exposing these to
	 * userspace...
	 */
	I915_WRITE(GEN6_RC_STATE, 0);

	/* Clear the DBG now so we don't confuse earlier errors */
	gtfifodbg = I915_READ(GTFIFODBG);
	if (gtfifodbg) {
		DRM_ERROR("GT fifo had a previous error %x\n", gtfifodbg);
		I915_WRITE(GTFIFODBG, gtfifodbg);
	}

	intel_uncore_forcewake_get(dev_priv, FORCEWAKE_ALL);

	/* disable the counters and set deterministic thresholds */
	I915_WRITE(GEN6_RC_CONTROL, 0);

	I915_WRITE(GEN6_RC1_WAKE_RATE_LIMIT, 1000 << 16);
	I915_WRITE(GEN6_RC6_WAKE_RATE_LIMIT, 40 << 16 | 30);
	I915_WRITE(GEN6_RC6pp_WAKE_RATE_LIMIT, 30);
	I915_WRITE(GEN6_RC_EVALUATION_INTERVAL, 125000);
	I915_WRITE(GEN6_RC_IDLE_HYSTERSIS, 25);

	for_each_engine(engine, dev_priv, id)
		I915_WRITE(RING_MAX_IDLE(engine->mmio_base), 10);

	I915_WRITE(GEN6_RC_SLEEP, 0);
	I915_WRITE(GEN6_RC1e_THRESHOLD, 1000);
	if (IS_IVYBRIDGE(dev_priv))
		I915_WRITE(GEN6_RC6_THRESHOLD, 125000);
	else
		I915_WRITE(GEN6_RC6_THRESHOLD, 50000);
	I915_WRITE(GEN6_RC6p_THRESHOLD, 150000);
	I915_WRITE(GEN6_RC6pp_THRESHOLD, 64000); /* unused */

	/* Check if we are enabling RC6 */
	rc6_mode = intel_enable_rc6();
	if (rc6_mode & INTEL_RC6_ENABLE)
		rc6_mask |= GEN6_RC_CTL_RC6_ENABLE;

	/* We don't use those on Haswell */
	if (!IS_HASWELL(dev_priv)) {
		if (rc6_mode & INTEL_RC6p_ENABLE)
			rc6_mask |= GEN6_RC_CTL_RC6p_ENABLE;

		if (rc6_mode & INTEL_RC6pp_ENABLE)
			rc6_mask |= GEN6_RC_CTL_RC6pp_ENABLE;
	}

	intel_print_rc6_info(dev_priv, rc6_mask);

	I915_WRITE(GEN6_RC_CONTROL,
		   rc6_mask |
		   GEN6_RC_CTL_EI_MODE(1) |
		   GEN6_RC_CTL_HW_ENABLE);

	/* Power down if completely idle for over 50ms */
	I915_WRITE(GEN6_RP_DOWN_TIMEOUT, 50000);
	I915_WRITE(GEN6_RP_IDLE_HYSTERSIS, 10);

	reset_rps(dev_priv, gen6_set_rps);

	rc6vids = 0;
	ret = sandybridge_pcode_read(dev_priv, GEN6_PCODE_READ_RC6VIDS, &rc6vids);
	if (IS_GEN6(dev_priv) && ret) {
		DRM_DEBUG_DRIVER("Couldn't check for BIOS workaround\n");
	} else if (IS_GEN6(dev_priv) && (GEN6_DECODE_RC6_VID(rc6vids & 0xff) < 450)) {
		DRM_DEBUG_DRIVER("You should update your BIOS. Correcting minimum rc6 voltage (%dmV->%dmV)\n",
			  GEN6_DECODE_RC6_VID(rc6vids & 0xff), 450);
		rc6vids &= 0xffff00;
		rc6vids |= GEN6_ENCODE_RC6_VID(450);
		ret = sandybridge_pcode_write(dev_priv, GEN6_PCODE_WRITE_RC6VIDS, rc6vids);
		if (ret)
			DRM_ERROR("Couldn't fix incorrect rc6 voltage\n");
	}

	intel_uncore_forcewake_put(dev_priv, FORCEWAKE_ALL);
}

static void gen6_update_ring_freq(struct drm_i915_private *dev_priv)
{
	int min_freq = 15;
	unsigned int gpu_freq;
	unsigned int max_ia_freq, min_ring_freq;
	unsigned int max_gpu_freq, min_gpu_freq;
	int scaling_factor = 180;
	struct cpufreq_policy *policy;

	WARN_ON(!mutex_is_locked(&dev_priv->rps.hw_lock));

	policy = cpufreq_cpu_get(0);
	if (policy) {
		max_ia_freq = policy->cpuinfo.max_freq;
		cpufreq_cpu_put(policy);
	} else {
		/*
		 * Default to measured freq if none found, PCU will ensure we
		 * don't go over
		 */
		max_ia_freq = tsc_khz;
	}

	/* Convert from kHz to MHz */
	max_ia_freq /= 1000;

	min_ring_freq = I915_READ(DCLK) & 0xf;
	/* convert DDR frequency from units of 266.6MHz to bandwidth */
	min_ring_freq = mult_frac(min_ring_freq, 8, 3);

	if (IS_SKYLAKE(dev_priv) || IS_KABYLAKE(dev_priv)) {
		/* Convert GT frequency to 50 HZ units */
		min_gpu_freq = dev_priv->rps.min_freq / GEN9_FREQ_SCALER;
		max_gpu_freq = dev_priv->rps.max_freq / GEN9_FREQ_SCALER;
	} else {
		min_gpu_freq = dev_priv->rps.min_freq;
		max_gpu_freq = dev_priv->rps.max_freq;
	}

	/*
	 * For each potential GPU frequency, load a ring frequency we'd like
	 * to use for memory access.  We do this by specifying the IA frequency
	 * the PCU should use as a reference to determine the ring frequency.
	 */
	for (gpu_freq = max_gpu_freq; gpu_freq >= min_gpu_freq; gpu_freq--) {
		int diff = max_gpu_freq - gpu_freq;
		unsigned int ia_freq = 0, ring_freq = 0;

		if (IS_SKYLAKE(dev_priv) || IS_KABYLAKE(dev_priv)) {
			/*
			 * ring_freq = 2 * GT. ring_freq is in 100MHz units
			 * No floor required for ring frequency on SKL.
			 */
			ring_freq = gpu_freq;
		} else if (INTEL_INFO(dev_priv)->gen >= 8) {
			/* max(2 * GT, DDR). NB: GT is 50MHz units */
			ring_freq = max(min_ring_freq, gpu_freq);
		} else if (IS_HASWELL(dev_priv)) {
			ring_freq = mult_frac(gpu_freq, 5, 4);
			ring_freq = max(min_ring_freq, ring_freq);
			/* leave ia_freq as the default, chosen by cpufreq */
		} else {
			/* On older processors, there is no separate ring
			 * clock domain, so in order to boost the bandwidth
			 * of the ring, we need to upclock the CPU (ia_freq).
			 *
			 * For GPU frequencies less than 750MHz,
			 * just use the lowest ring freq.
			 */
			if (gpu_freq < min_freq)
				ia_freq = 800;
			else
				ia_freq = max_ia_freq - ((diff * scaling_factor) / 2);
			ia_freq = DIV_ROUND_CLOSEST(ia_freq, 100);
		}

		sandybridge_pcode_write(dev_priv,
					GEN6_PCODE_WRITE_MIN_FREQ_TABLE,
					ia_freq << GEN6_PCODE_FREQ_IA_RATIO_SHIFT |
					ring_freq << GEN6_PCODE_FREQ_RING_RATIO_SHIFT |
					gpu_freq);
	}
}

static int cherryview_rps_max_freq(struct drm_i915_private *dev_priv)
{
	u32 val, rp0;

	val = vlv_punit_read(dev_priv, FB_GFX_FMAX_AT_VMAX_FUSE);

	switch (INTEL_INFO(dev_priv)->sseu.eu_total) {
	case 8:
		/* (2 * 4) config */
		rp0 = (val >> FB_GFX_FMAX_AT_VMAX_2SS4EU_FUSE_SHIFT);
		break;
	case 12:
		/* (2 * 6) config */
		rp0 = (val >> FB_GFX_FMAX_AT_VMAX_2SS6EU_FUSE_SHIFT);
		break;
	case 16:
		/* (2 * 8) config */
	default:
		/* Setting (2 * 8) Min RP0 for any other combination */
		rp0 = (val >> FB_GFX_FMAX_AT_VMAX_2SS8EU_FUSE_SHIFT);
		break;
	}

	rp0 = (rp0 & FB_GFX_FREQ_FUSE_MASK);

	return rp0;
}

static int cherryview_rps_rpe_freq(struct drm_i915_private *dev_priv)
{
	u32 val, rpe;

	val = vlv_punit_read(dev_priv, PUNIT_GPU_DUTYCYCLE_REG);
	rpe = (val >> PUNIT_GPU_DUTYCYCLE_RPE_FREQ_SHIFT) & PUNIT_GPU_DUTYCYCLE_RPE_FREQ_MASK;

	return rpe;
}

static int cherryview_rps_guar_freq(struct drm_i915_private *dev_priv)
{
	u32 val, rp1;

	val = vlv_punit_read(dev_priv, FB_GFX_FMAX_AT_VMAX_FUSE);
	rp1 = (val & FB_GFX_FREQ_FUSE_MASK);

	return rp1;
}

static int valleyview_rps_guar_freq(struct drm_i915_private *dev_priv)
{
	u32 val, rp1;

	val = vlv_nc_read(dev_priv, IOSF_NC_FB_GFX_FREQ_FUSE);

	rp1 = (val & FB_GFX_FGUARANTEED_FREQ_FUSE_MASK) >> FB_GFX_FGUARANTEED_FREQ_FUSE_SHIFT;

	return rp1;
}

static int valleyview_rps_max_freq(struct drm_i915_private *dev_priv)
{
	u32 val, rp0;

	val = vlv_nc_read(dev_priv, IOSF_NC_FB_GFX_FREQ_FUSE);

	rp0 = (val & FB_GFX_MAX_FREQ_FUSE_MASK) >> FB_GFX_MAX_FREQ_FUSE_SHIFT;
	/* Clamp to max */
	rp0 = min_t(u32, rp0, 0xea);

	return rp0;
}

static int valleyview_rps_rpe_freq(struct drm_i915_private *dev_priv)
{
	u32 val, rpe;

	val = vlv_nc_read(dev_priv, IOSF_NC_FB_GFX_FMAX_FUSE_LO);
	rpe = (val & FB_FMAX_VMIN_FREQ_LO_MASK) >> FB_FMAX_VMIN_FREQ_LO_SHIFT;
	val = vlv_nc_read(dev_priv, IOSF_NC_FB_GFX_FMAX_FUSE_HI);
	rpe |= (val & FB_FMAX_VMIN_FREQ_HI_MASK) << 5;

	return rpe;
}

static int valleyview_rps_min_freq(struct drm_i915_private *dev_priv)
{
	u32 val;

	val = vlv_punit_read(dev_priv, PUNIT_REG_GPU_LFM) & 0xff;
	/*
	 * According to the BYT Punit GPU turbo HAS 1.1.6.3 the minimum value
	 * for the minimum frequency in GPLL mode is 0xc1. Contrary to this on
	 * a BYT-M B0 the above register contains 0xbf. Moreover when setting
	 * a frequency Punit will not allow values below 0xc0. Clamp it 0xc0
	 * to make sure it matches what Punit accepts.
	 */
	return max_t(u32, val, 0xc0);
}

/* Check that the pctx buffer wasn't move under us. */
static void valleyview_check_pctx(struct drm_i915_private *dev_priv)
{
	unsigned long pctx_addr = I915_READ(VLV_PCBR) & ~4095;

	WARN_ON(pctx_addr != dev_priv->mm.stolen_base +
			     dev_priv->vlv_pctx->stolen->start);
}


/* Check that the pcbr address is not empty. */
static void cherryview_check_pctx(struct drm_i915_private *dev_priv)
{
	unsigned long pctx_addr = I915_READ(VLV_PCBR) & ~4095;

	WARN_ON((pctx_addr >> VLV_PCBR_ADDR_SHIFT) == 0);
}

static void cherryview_setup_pctx(struct drm_i915_private *dev_priv)
{
	struct i915_ggtt *ggtt = &dev_priv->ggtt;
	unsigned long pctx_paddr, paddr;
	u32 pcbr;
	int pctx_size = 32*1024;

	pcbr = I915_READ(VLV_PCBR);
	if ((pcbr >> VLV_PCBR_ADDR_SHIFT) == 0) {
		DRM_DEBUG_DRIVER("BIOS didn't set up PCBR, fixing up\n");
		paddr = (dev_priv->mm.stolen_base +
			 (ggtt->stolen_size - pctx_size));

		pctx_paddr = (paddr & (~4095));
		I915_WRITE(VLV_PCBR, pctx_paddr);
	}

	DRM_DEBUG_DRIVER("PCBR: 0x%08x\n", I915_READ(VLV_PCBR));
}

static void valleyview_setup_pctx(struct drm_i915_private *dev_priv)
{
	struct drm_i915_gem_object *pctx;
	unsigned long pctx_paddr;
	u32 pcbr;
	int pctx_size = 24*1024;

	pcbr = I915_READ(VLV_PCBR);
	if (pcbr) {
		/* BIOS set it up already, grab the pre-alloc'd space */
		int pcbr_offset;

		pcbr_offset = (pcbr & (~4095)) - dev_priv->mm.stolen_base;
		pctx = i915_gem_object_create_stolen_for_preallocated(dev_priv,
								      pcbr_offset,
								      I915_GTT_OFFSET_NONE,
								      pctx_size);
		goto out;
	}

	DRM_DEBUG_DRIVER("BIOS didn't set up PCBR, fixing up\n");

	/*
	 * From the Gunit register HAS:
	 * The Gfx driver is expected to program this register and ensure
	 * proper allocation within Gfx stolen memory.  For example, this
	 * register should be programmed such than the PCBR range does not
	 * overlap with other ranges, such as the frame buffer, protected
	 * memory, or any other relevant ranges.
	 */
	pctx = i915_gem_object_create_stolen(dev_priv, pctx_size);
	if (!pctx) {
		DRM_DEBUG("not enough stolen space for PCTX, disabling\n");
		goto out;
	}

	pctx_paddr = dev_priv->mm.stolen_base + pctx->stolen->start;
	I915_WRITE(VLV_PCBR, pctx_paddr);

out:
	DRM_DEBUG_DRIVER("PCBR: 0x%08x\n", I915_READ(VLV_PCBR));
	dev_priv->vlv_pctx = pctx;
}

static void valleyview_cleanup_pctx(struct drm_i915_private *dev_priv)
{
	if (WARN_ON(!dev_priv->vlv_pctx))
		return;

	i915_gem_object_put(dev_priv->vlv_pctx);
	dev_priv->vlv_pctx = NULL;
}

static void vlv_init_gpll_ref_freq(struct drm_i915_private *dev_priv)
{
	dev_priv->rps.gpll_ref_freq =
		vlv_get_cck_clock(dev_priv, "GPLL ref",
				  CCK_GPLL_CLOCK_CONTROL,
				  dev_priv->czclk_freq);

	DRM_DEBUG_DRIVER("GPLL reference freq: %d kHz\n",
			 dev_priv->rps.gpll_ref_freq);
}

static void valleyview_init_gt_powersave(struct drm_i915_private *dev_priv)
{
	u32 val;

	valleyview_setup_pctx(dev_priv);

	vlv_init_gpll_ref_freq(dev_priv);

	val = vlv_punit_read(dev_priv, PUNIT_REG_GPU_FREQ_STS);
	switch ((val >> 6) & 3) {
	case 0:
	case 1:
		dev_priv->mem_freq = 800;
		break;
	case 2:
		dev_priv->mem_freq = 1066;
		break;
	case 3:
		dev_priv->mem_freq = 1333;
		break;
	}
	DRM_DEBUG_DRIVER("DDR speed: %d MHz\n", dev_priv->mem_freq);

	dev_priv->rps.max_freq = valleyview_rps_max_freq(dev_priv);
	dev_priv->rps.rp0_freq = dev_priv->rps.max_freq;
	DRM_DEBUG_DRIVER("max GPU freq: %d MHz (%u)\n",
			 intel_gpu_freq(dev_priv, dev_priv->rps.max_freq),
			 dev_priv->rps.max_freq);

	dev_priv->rps.efficient_freq = valleyview_rps_rpe_freq(dev_priv);
	DRM_DEBUG_DRIVER("RPe GPU freq: %d MHz (%u)\n",
			 intel_gpu_freq(dev_priv, dev_priv->rps.efficient_freq),
			 dev_priv->rps.efficient_freq);

	dev_priv->rps.rp1_freq = valleyview_rps_guar_freq(dev_priv);
	DRM_DEBUG_DRIVER("RP1(Guar Freq) GPU freq: %d MHz (%u)\n",
			 intel_gpu_freq(dev_priv, dev_priv->rps.rp1_freq),
			 dev_priv->rps.rp1_freq);

	dev_priv->rps.min_freq = valleyview_rps_min_freq(dev_priv);
	DRM_DEBUG_DRIVER("min GPU freq: %d MHz (%u)\n",
			 intel_gpu_freq(dev_priv, dev_priv->rps.min_freq),
			 dev_priv->rps.min_freq);
}

static void cherryview_init_gt_powersave(struct drm_i915_private *dev_priv)
{
	u32 val;

	cherryview_setup_pctx(dev_priv);

	vlv_init_gpll_ref_freq(dev_priv);

	mutex_lock(&dev_priv->sb_lock);
	val = vlv_cck_read(dev_priv, CCK_FUSE_REG);
	mutex_unlock(&dev_priv->sb_lock);

	switch ((val >> 2) & 0x7) {
	case 3:
		dev_priv->mem_freq = 2000;
		break;
	default:
		dev_priv->mem_freq = 1600;
		break;
	}
	DRM_DEBUG_DRIVER("DDR speed: %d MHz\n", dev_priv->mem_freq);

	dev_priv->rps.max_freq = cherryview_rps_max_freq(dev_priv);
	dev_priv->rps.rp0_freq = dev_priv->rps.max_freq;
	DRM_DEBUG_DRIVER("max GPU freq: %d MHz (%u)\n",
			 intel_gpu_freq(dev_priv, dev_priv->rps.max_freq),
			 dev_priv->rps.max_freq);

	dev_priv->rps.efficient_freq = cherryview_rps_rpe_freq(dev_priv);
	DRM_DEBUG_DRIVER("RPe GPU freq: %d MHz (%u)\n",
			 intel_gpu_freq(dev_priv, dev_priv->rps.efficient_freq),
			 dev_priv->rps.efficient_freq);

	dev_priv->rps.rp1_freq = cherryview_rps_guar_freq(dev_priv);
	DRM_DEBUG_DRIVER("RP1(Guar) GPU freq: %d MHz (%u)\n",
			 intel_gpu_freq(dev_priv, dev_priv->rps.rp1_freq),
			 dev_priv->rps.rp1_freq);

	/* PUnit validated range is only [RPe, RP0] */
	dev_priv->rps.min_freq = dev_priv->rps.efficient_freq;
	DRM_DEBUG_DRIVER("min GPU freq: %d MHz (%u)\n",
			 intel_gpu_freq(dev_priv, dev_priv->rps.min_freq),
			 dev_priv->rps.min_freq);

	WARN_ONCE((dev_priv->rps.max_freq |
		   dev_priv->rps.efficient_freq |
		   dev_priv->rps.rp1_freq |
		   dev_priv->rps.min_freq) & 1,
		  "Odd GPU freq values\n");
}

static void valleyview_cleanup_gt_powersave(struct drm_i915_private *dev_priv)
{
	valleyview_cleanup_pctx(dev_priv);
}

static void cherryview_enable_rps(struct drm_i915_private *dev_priv)
{
	struct intel_engine_cs *engine;
	enum intel_engine_id id;
	u32 gtfifodbg, val, rc6_mode = 0, pcbr;

	WARN_ON(!mutex_is_locked(&dev_priv->rps.hw_lock));

	gtfifodbg = I915_READ(GTFIFODBG) & ~(GT_FIFO_SBDEDICATE_FREE_ENTRY_CHV |
					     GT_FIFO_FREE_ENTRIES_CHV);
	if (gtfifodbg) {
		DRM_DEBUG_DRIVER("GT fifo had a previous error %x\n",
				 gtfifodbg);
		I915_WRITE(GTFIFODBG, gtfifodbg);
	}

	cherryview_check_pctx(dev_priv);

	/* 1a & 1b: Get forcewake during program sequence. Although the driver
	 * hasn't enabled a state yet where we need forcewake, BIOS may have.*/
	intel_uncore_forcewake_get(dev_priv, FORCEWAKE_ALL);

	/*  Disable RC states. */
	I915_WRITE(GEN6_RC_CONTROL, 0);

	/* 2a: Program RC6 thresholds.*/
	I915_WRITE(GEN6_RC6_WAKE_RATE_LIMIT, 40 << 16);
	I915_WRITE(GEN6_RC_EVALUATION_INTERVAL, 125000); /* 12500 * 1280ns */
	I915_WRITE(GEN6_RC_IDLE_HYSTERSIS, 25); /* 25 * 1280ns */

	for_each_engine(engine, dev_priv, id)
		I915_WRITE(RING_MAX_IDLE(engine->mmio_base), 10);
	I915_WRITE(GEN6_RC_SLEEP, 0);

	/* TO threshold set to 500 us ( 0x186 * 1.28 us) */
	I915_WRITE(GEN6_RC6_THRESHOLD, 0x186);

	/* allows RC6 residency counter to work */
	I915_WRITE(VLV_COUNTER_CONTROL,
		   _MASKED_BIT_ENABLE(VLV_COUNT_RANGE_HIGH |
				      VLV_MEDIA_RC6_COUNT_EN |
				      VLV_RENDER_RC6_COUNT_EN));

	/* For now we assume BIOS is allocating and populating the PCBR  */
	pcbr = I915_READ(VLV_PCBR);

	/* 3: Enable RC6 */
	if ((intel_enable_rc6() & INTEL_RC6_ENABLE) &&
	    (pcbr >> VLV_PCBR_ADDR_SHIFT))
		rc6_mode = GEN7_RC_CTL_TO_MODE;

	I915_WRITE(GEN6_RC_CONTROL, rc6_mode);

	/* 4 Program defaults and thresholds for RPS*/
	I915_WRITE(GEN6_RP_DOWN_TIMEOUT, 1000000);
	I915_WRITE(GEN6_RP_UP_THRESHOLD, 59400);
	I915_WRITE(GEN6_RP_DOWN_THRESHOLD, 245000);
	I915_WRITE(GEN6_RP_UP_EI, 66000);
	I915_WRITE(GEN6_RP_DOWN_EI, 350000);

	I915_WRITE(GEN6_RP_IDLE_HYSTERSIS, 10);

	/* 5: Enable RPS */
	I915_WRITE(GEN6_RP_CONTROL,
		   GEN6_RP_MEDIA_HW_NORMAL_MODE |
		   GEN6_RP_MEDIA_IS_GFX |
		   GEN6_RP_ENABLE |
		   GEN6_RP_UP_BUSY_AVG |
		   GEN6_RP_DOWN_IDLE_AVG);

	/* Setting Fixed Bias */
	val = VLV_OVERRIDE_EN |
		  VLV_SOC_TDP_EN |
		  CHV_BIAS_CPU_50_SOC_50;
	vlv_punit_write(dev_priv, VLV_TURBO_SOC_OVERRIDE, val);

	val = vlv_punit_read(dev_priv, PUNIT_REG_GPU_FREQ_STS);

	/* RPS code assumes GPLL is used */
	WARN_ONCE((val & GPLLENABLE) == 0, "GPLL not enabled\n");

	DRM_DEBUG_DRIVER("GPLL enabled? %s\n", yesno(val & GPLLENABLE));
	DRM_DEBUG_DRIVER("GPU status: 0x%08x\n", val);

	reset_rps(dev_priv, valleyview_set_rps);

	intel_uncore_forcewake_put(dev_priv, FORCEWAKE_ALL);
}

static void valleyview_enable_rps(struct drm_i915_private *dev_priv)
{
	struct intel_engine_cs *engine;
	enum intel_engine_id id;
	u32 gtfifodbg, val, rc6_mode = 0;

	WARN_ON(!mutex_is_locked(&dev_priv->rps.hw_lock));

	valleyview_check_pctx(dev_priv);

	gtfifodbg = I915_READ(GTFIFODBG);
	if (gtfifodbg) {
		DRM_DEBUG_DRIVER("GT fifo had a previous error %x\n",
				 gtfifodbg);
		I915_WRITE(GTFIFODBG, gtfifodbg);
	}

	/* If VLV, Forcewake all wells, else re-direct to regular path */
	intel_uncore_forcewake_get(dev_priv, FORCEWAKE_ALL);

	/*  Disable RC states. */
	I915_WRITE(GEN6_RC_CONTROL, 0);

	I915_WRITE(GEN6_RP_DOWN_TIMEOUT, 1000000);
	I915_WRITE(GEN6_RP_UP_THRESHOLD, 59400);
	I915_WRITE(GEN6_RP_DOWN_THRESHOLD, 245000);
	I915_WRITE(GEN6_RP_UP_EI, 66000);
	I915_WRITE(GEN6_RP_DOWN_EI, 350000);

	I915_WRITE(GEN6_RP_IDLE_HYSTERSIS, 10);

	I915_WRITE(GEN6_RP_CONTROL,
		   GEN6_RP_MEDIA_TURBO |
		   GEN6_RP_MEDIA_HW_NORMAL_MODE |
		   GEN6_RP_MEDIA_IS_GFX |
		   GEN6_RP_ENABLE |
		   GEN6_RP_UP_BUSY_AVG |
		   GEN6_RP_DOWN_IDLE_CONT);

	I915_WRITE(GEN6_RC6_WAKE_RATE_LIMIT, 0x00280000);
	I915_WRITE(GEN6_RC_EVALUATION_INTERVAL, 125000);
	I915_WRITE(GEN6_RC_IDLE_HYSTERSIS, 25);

	for_each_engine(engine, dev_priv, id)
		I915_WRITE(RING_MAX_IDLE(engine->mmio_base), 10);

	I915_WRITE(GEN6_RC6_THRESHOLD, 0x557);

	/* allows RC6 residency counter to work */
	I915_WRITE(VLV_COUNTER_CONTROL,
		   _MASKED_BIT_ENABLE(VLV_MEDIA_RC0_COUNT_EN |
				      VLV_RENDER_RC0_COUNT_EN |
				      VLV_MEDIA_RC6_COUNT_EN |
				      VLV_RENDER_RC6_COUNT_EN));

	if (intel_enable_rc6() & INTEL_RC6_ENABLE)
		rc6_mode = GEN7_RC_CTL_TO_MODE | VLV_RC_CTL_CTX_RST_PARALLEL;

	intel_print_rc6_info(dev_priv, rc6_mode);

	I915_WRITE(GEN6_RC_CONTROL, rc6_mode);

	/* Setting Fixed Bias */
	val = VLV_OVERRIDE_EN |
		  VLV_SOC_TDP_EN |
		  VLV_BIAS_CPU_125_SOC_875;
	vlv_punit_write(dev_priv, VLV_TURBO_SOC_OVERRIDE, val);

	val = vlv_punit_read(dev_priv, PUNIT_REG_GPU_FREQ_STS);

	/* RPS code assumes GPLL is used */
	WARN_ONCE((val & GPLLENABLE) == 0, "GPLL not enabled\n");

	DRM_DEBUG_DRIVER("GPLL enabled? %s\n", yesno(val & GPLLENABLE));
	DRM_DEBUG_DRIVER("GPU status: 0x%08x\n", val);

	reset_rps(dev_priv, valleyview_set_rps);

	intel_uncore_forcewake_put(dev_priv, FORCEWAKE_ALL);
}

static unsigned long intel_pxfreq(u32 vidfreq)
{
	unsigned long freq;
	int div = (vidfreq & 0x3f0000) >> 16;
	int post = (vidfreq & 0x3000) >> 12;
	int pre = (vidfreq & 0x7);

	if (!pre)
		return 0;

	freq = ((div * 133333) / ((1<<post) * pre));

	return freq;
}

static const struct cparams {
	u16 i;
	u16 t;
	u16 m;
	u16 c;
} cparams[] = {
	{ 1, 1333, 301, 28664 },
	{ 1, 1066, 294, 24460 },
	{ 1, 800, 294, 25192 },
	{ 0, 1333, 276, 27605 },
	{ 0, 1066, 276, 27605 },
	{ 0, 800, 231, 23784 },
};

static unsigned long __i915_chipset_val(struct drm_i915_private *dev_priv)
{
	u64 total_count, diff, ret;
	u32 count1, count2, count3, m = 0, c = 0;
	unsigned long now = jiffies_to_msecs(jiffies), diff1;
	int i;

	assert_spin_locked(&mchdev_lock);

	diff1 = now - dev_priv->ips.last_time1;

	/* Prevent division-by-zero if we are asking too fast.
	 * Also, we don't get interesting results if we are polling
	 * faster than once in 10ms, so just return the saved value
	 * in such cases.
	 */
	if (diff1 <= 10)
		return dev_priv->ips.chipset_power;

	count1 = I915_READ(DMIEC);
	count2 = I915_READ(DDREC);
	count3 = I915_READ(CSIEC);

	total_count = count1 + count2 + count3;

	/* FIXME: handle per-counter overflow */
	if (total_count < dev_priv->ips.last_count1) {
		diff = ~0UL - dev_priv->ips.last_count1;
		diff += total_count;
	} else {
		diff = total_count - dev_priv->ips.last_count1;
	}

	for (i = 0; i < ARRAY_SIZE(cparams); i++) {
		if (cparams[i].i == dev_priv->ips.c_m &&
		    cparams[i].t == dev_priv->ips.r_t) {
			m = cparams[i].m;
			c = cparams[i].c;
			break;
		}
	}

	diff = div_u64(diff, diff1);
	ret = ((m * diff) + c);
	ret = div_u64(ret, 10);

	dev_priv->ips.last_count1 = total_count;
	dev_priv->ips.last_time1 = now;

	dev_priv->ips.chipset_power = ret;

	return ret;
}

unsigned long i915_chipset_val(struct drm_i915_private *dev_priv)
{
	unsigned long val;

	if (INTEL_INFO(dev_priv)->gen != 5)
		return 0;

	spin_lock_irq(&mchdev_lock);

	val = __i915_chipset_val(dev_priv);

	spin_unlock_irq(&mchdev_lock);

	return val;
}

unsigned long i915_mch_val(struct drm_i915_private *dev_priv)
{
	unsigned long m, x, b;
	u32 tsfs;

	tsfs = I915_READ(TSFS);

	m = ((tsfs & TSFS_SLOPE_MASK) >> TSFS_SLOPE_SHIFT);
	x = I915_READ8(TR1);

	b = tsfs & TSFS_INTR_MASK;

	return ((m * x) / 127) - b;
}

static int _pxvid_to_vd(u8 pxvid)
{
	if (pxvid == 0)
		return 0;

	if (pxvid >= 8 && pxvid < 31)
		pxvid = 31;

	return (pxvid + 2) * 125;
}

static u32 pvid_to_extvid(struct drm_i915_private *dev_priv, u8 pxvid)
{
	const int vd = _pxvid_to_vd(pxvid);
	const int vm = vd - 1125;

	if (INTEL_INFO(dev_priv)->is_mobile)
		return vm > 0 ? vm : 0;

	return vd;
}

static void __i915_update_gfx_val(struct drm_i915_private *dev_priv)
{
	u64 now, diff, diffms;
	u32 count;

	assert_spin_locked(&mchdev_lock);

	now = ktime_get_raw_ns();
	diffms = now - dev_priv->ips.last_time2;
	do_div(diffms, NSEC_PER_MSEC);

	/* Don't divide by 0 */
	if (!diffms)
		return;

	count = I915_READ(GFXEC);

	if (count < dev_priv->ips.last_count2) {
		diff = ~0UL - dev_priv->ips.last_count2;
		diff += count;
	} else {
		diff = count - dev_priv->ips.last_count2;
	}

	dev_priv->ips.last_count2 = count;
	dev_priv->ips.last_time2 = now;

	/* More magic constants... */
	diff = diff * 1181;
	diff = div_u64(diff, diffms * 10);
	dev_priv->ips.gfx_power = diff;
}

void i915_update_gfx_val(struct drm_i915_private *dev_priv)
{
	if (INTEL_INFO(dev_priv)->gen != 5)
		return;

	spin_lock_irq(&mchdev_lock);

	__i915_update_gfx_val(dev_priv);

	spin_unlock_irq(&mchdev_lock);
}

static unsigned long __i915_gfx_val(struct drm_i915_private *dev_priv)
{
	unsigned long t, corr, state1, corr2, state2;
	u32 pxvid, ext_v;

	assert_spin_locked(&mchdev_lock);

	pxvid = I915_READ(PXVFREQ(dev_priv->rps.cur_freq));
	pxvid = (pxvid >> 24) & 0x7f;
	ext_v = pvid_to_extvid(dev_priv, pxvid);

	state1 = ext_v;

	t = i915_mch_val(dev_priv);

	/* Revel in the empirically derived constants */

	/* Correction factor in 1/100000 units */
	if (t > 80)
		corr = ((t * 2349) + 135940);
	else if (t >= 50)
		corr = ((t * 964) + 29317);
	else /* < 50 */
		corr = ((t * 301) + 1004);

	corr = corr * ((150142 * state1) / 10000 - 78642);
	corr /= 100000;
	corr2 = (corr * dev_priv->ips.corr);

	state2 = (corr2 * state1) / 10000;
	state2 /= 100; /* convert to mW */

	__i915_update_gfx_val(dev_priv);

	return dev_priv->ips.gfx_power + state2;
}

unsigned long i915_gfx_val(struct drm_i915_private *dev_priv)
{
	unsigned long val;

	if (INTEL_INFO(dev_priv)->gen != 5)
		return 0;

	spin_lock_irq(&mchdev_lock);

	val = __i915_gfx_val(dev_priv);

	spin_unlock_irq(&mchdev_lock);

	return val;
}

/**
 * i915_read_mch_val - return value for IPS use
 *
 * Calculate and return a value for the IPS driver to use when deciding whether
 * we have thermal and power headroom to increase CPU or GPU power budget.
 */
unsigned long i915_read_mch_val(void)
{
	struct drm_i915_private *dev_priv;
	unsigned long chipset_val, graphics_val, ret = 0;

	spin_lock_irq(&mchdev_lock);
	if (!i915_mch_dev)
		goto out_unlock;
	dev_priv = i915_mch_dev;

	chipset_val = __i915_chipset_val(dev_priv);
	graphics_val = __i915_gfx_val(dev_priv);

	ret = chipset_val + graphics_val;

out_unlock:
	spin_unlock_irq(&mchdev_lock);

	return ret;
}
EXPORT_SYMBOL_GPL(i915_read_mch_val);

/**
 * i915_gpu_raise - raise GPU frequency limit
 *
 * Raise the limit; IPS indicates we have thermal headroom.
 */
bool i915_gpu_raise(void)
{
	struct drm_i915_private *dev_priv;
	bool ret = true;

	spin_lock_irq(&mchdev_lock);
	if (!i915_mch_dev) {
		ret = false;
		goto out_unlock;
	}
	dev_priv = i915_mch_dev;

	if (dev_priv->ips.max_delay > dev_priv->ips.fmax)
		dev_priv->ips.max_delay--;

out_unlock:
	spin_unlock_irq(&mchdev_lock);

	return ret;
}
EXPORT_SYMBOL_GPL(i915_gpu_raise);

/**
 * i915_gpu_lower - lower GPU frequency limit
 *
 * IPS indicates we're close to a thermal limit, so throttle back the GPU
 * frequency maximum.
 */
bool i915_gpu_lower(void)
{
	struct drm_i915_private *dev_priv;
	bool ret = true;

	spin_lock_irq(&mchdev_lock);
	if (!i915_mch_dev) {
		ret = false;
		goto out_unlock;
	}
	dev_priv = i915_mch_dev;

	if (dev_priv->ips.max_delay < dev_priv->ips.min_delay)
		dev_priv->ips.max_delay++;

out_unlock:
	spin_unlock_irq(&mchdev_lock);

	return ret;
}
EXPORT_SYMBOL_GPL(i915_gpu_lower);

/**
 * i915_gpu_busy - indicate GPU business to IPS
 *
 * Tell the IPS driver whether or not the GPU is busy.
 */
bool i915_gpu_busy(void)
{
	bool ret = false;

	spin_lock_irq(&mchdev_lock);
	if (i915_mch_dev)
		ret = i915_mch_dev->gt.awake;
	spin_unlock_irq(&mchdev_lock);

	return ret;
}
EXPORT_SYMBOL_GPL(i915_gpu_busy);

/**
 * i915_gpu_turbo_disable - disable graphics turbo
 *
 * Disable graphics turbo by resetting the max frequency and setting the
 * current frequency to the default.
 */
bool i915_gpu_turbo_disable(void)
{
	struct drm_i915_private *dev_priv;
	bool ret = true;

	spin_lock_irq(&mchdev_lock);
	if (!i915_mch_dev) {
		ret = false;
		goto out_unlock;
	}
	dev_priv = i915_mch_dev;

	dev_priv->ips.max_delay = dev_priv->ips.fstart;

	if (!ironlake_set_drps(dev_priv, dev_priv->ips.fstart))
		ret = false;

out_unlock:
	spin_unlock_irq(&mchdev_lock);

	return ret;
}
EXPORT_SYMBOL_GPL(i915_gpu_turbo_disable);

/**
 * Tells the intel_ips driver that the i915 driver is now loaded, if
 * IPS got loaded first.
 *
 * This awkward dance is so that neither module has to depend on the
 * other in order for IPS to do the appropriate communication of
 * GPU turbo limits to i915.
 */
static void
ips_ping_for_i915_load(void)
{
	void (*link)(void);

	link = symbol_get(ips_link_to_i915_driver);
	if (link) {
		link();
		symbol_put(ips_link_to_i915_driver);
	}
}

void intel_gpu_ips_init(struct drm_i915_private *dev_priv)
{
	/* We only register the i915 ips part with intel-ips once everything is
	 * set up, to avoid intel-ips sneaking in and reading bogus values. */
	spin_lock_irq(&mchdev_lock);
	i915_mch_dev = dev_priv;
	spin_unlock_irq(&mchdev_lock);

	ips_ping_for_i915_load();
}

void intel_gpu_ips_teardown(void)
{
	spin_lock_irq(&mchdev_lock);
	i915_mch_dev = NULL;
	spin_unlock_irq(&mchdev_lock);
}

static void intel_init_emon(struct drm_i915_private *dev_priv)
{
	u32 lcfuse;
	u8 pxw[16];
	int i;

	/* Disable to program */
	I915_WRITE(ECR, 0);
	POSTING_READ(ECR);

	/* Program energy weights for various events */
	I915_WRITE(SDEW, 0x15040d00);
	I915_WRITE(CSIEW0, 0x007f0000);
	I915_WRITE(CSIEW1, 0x1e220004);
	I915_WRITE(CSIEW2, 0x04000004);

	for (i = 0; i < 5; i++)
		I915_WRITE(PEW(i), 0);
	for (i = 0; i < 3; i++)
		I915_WRITE(DEW(i), 0);

	/* Program P-state weights to account for frequency power adjustment */
	for (i = 0; i < 16; i++) {
		u32 pxvidfreq = I915_READ(PXVFREQ(i));
		unsigned long freq = intel_pxfreq(pxvidfreq);
		unsigned long vid = (pxvidfreq & PXVFREQ_PX_MASK) >>
			PXVFREQ_PX_SHIFT;
		unsigned long val;

		val = vid * vid;
		val *= (freq / 1000);
		val *= 255;
		val /= (127*127*900);
		if (val > 0xff)
			DRM_ERROR("bad pxval: %ld\n", val);
		pxw[i] = val;
	}
	/* Render standby states get 0 weight */
	pxw[14] = 0;
	pxw[15] = 0;

	for (i = 0; i < 4; i++) {
		u32 val = (pxw[i*4] << 24) | (pxw[(i*4)+1] << 16) |
			(pxw[(i*4)+2] << 8) | (pxw[(i*4)+3]);
		I915_WRITE(PXW(i), val);
	}

	/* Adjust magic regs to magic values (more experimental results) */
	I915_WRITE(OGW0, 0);
	I915_WRITE(OGW1, 0);
	I915_WRITE(EG0, 0x00007f00);
	I915_WRITE(EG1, 0x0000000e);
	I915_WRITE(EG2, 0x000e0000);
	I915_WRITE(EG3, 0x68000300);
	I915_WRITE(EG4, 0x42000000);
	I915_WRITE(EG5, 0x00140031);
	I915_WRITE(EG6, 0);
	I915_WRITE(EG7, 0);

	for (i = 0; i < 8; i++)
		I915_WRITE(PXWL(i), 0);

	/* Enable PMON + select events */
	I915_WRITE(ECR, 0x80000019);

	lcfuse = I915_READ(LCFUSE02);

	dev_priv->ips.corr = (lcfuse & LCFUSE_HIV_MASK);
}

void intel_init_gt_powersave(struct drm_i915_private *dev_priv)
{
	/*
	 * RPM depends on RC6 to save restore the GT HW context, so make RC6 a
	 * requirement.
	 */
	if (!i915.enable_rc6) {
		DRM_INFO("RC6 disabled, disabling runtime PM support\n");
		intel_runtime_pm_get(dev_priv);
	}

	mutex_lock(&dev_priv->drm.struct_mutex);
	mutex_lock(&dev_priv->rps.hw_lock);

	/* Initialize RPS limits (for userspace) */
	if (IS_CHERRYVIEW(dev_priv))
		cherryview_init_gt_powersave(dev_priv);
	else if (IS_VALLEYVIEW(dev_priv))
		valleyview_init_gt_powersave(dev_priv);
	else if (INTEL_GEN(dev_priv) >= 6)
		gen6_init_rps_frequencies(dev_priv);

	/* Derive initial user preferences/limits from the hardware limits */
	dev_priv->rps.idle_freq = dev_priv->rps.min_freq;
	dev_priv->rps.cur_freq = dev_priv->rps.idle_freq;

	dev_priv->rps.max_freq_softlimit = dev_priv->rps.max_freq;
	dev_priv->rps.min_freq_softlimit = dev_priv->rps.min_freq;

	if (IS_HASWELL(dev_priv) || IS_BROADWELL(dev_priv))
		dev_priv->rps.min_freq_softlimit =
			max_t(int,
			      dev_priv->rps.efficient_freq,
			      intel_freq_opcode(dev_priv, 450));

	/* After setting max-softlimit, find the overclock max freq */
	if (IS_GEN6(dev_priv) ||
	    IS_IVYBRIDGE(dev_priv) || IS_HASWELL(dev_priv)) {
		u32 params = 0;

		sandybridge_pcode_read(dev_priv, GEN6_READ_OC_PARAMS, &params);
		if (params & BIT(31)) { /* OC supported */
			DRM_DEBUG_DRIVER("Overclocking supported, max: %dMHz, overclock: %dMHz\n",
					 (dev_priv->rps.max_freq & 0xff) * 50,
					 (params & 0xff) * 50);
			dev_priv->rps.max_freq = params & 0xff;
		}
	}

	/* Finally allow us to boost to max by default */
	dev_priv->rps.boost_freq = dev_priv->rps.max_freq;

	mutex_unlock(&dev_priv->rps.hw_lock);
	mutex_unlock(&dev_priv->drm.struct_mutex);

	intel_autoenable_gt_powersave(dev_priv);
}

void intel_cleanup_gt_powersave(struct drm_i915_private *dev_priv)
{
	if (IS_VALLEYVIEW(dev_priv))
		valleyview_cleanup_gt_powersave(dev_priv);

	if (!i915.enable_rc6)
		intel_runtime_pm_put(dev_priv);
}

/**
 * intel_suspend_gt_powersave - suspend PM work and helper threads
 * @dev_priv: i915 device
 *
 * We don't want to disable RC6 or other features here, we just want
 * to make sure any work we've queued has finished and won't bother
 * us while we're suspended.
 */
void intel_suspend_gt_powersave(struct drm_i915_private *dev_priv)
{
	if (INTEL_GEN(dev_priv) < 6)
		return;

	if (cancel_delayed_work_sync(&dev_priv->rps.autoenable_work))
		intel_runtime_pm_put(dev_priv);

	/* gen6_rps_idle() will be called later to disable interrupts */
}

void intel_sanitize_gt_powersave(struct drm_i915_private *dev_priv)
{
	dev_priv->rps.enabled = true; /* force disabling */
	intel_disable_gt_powersave(dev_priv);

	gen6_reset_rps_interrupts(dev_priv);
}

void intel_disable_gt_powersave(struct drm_i915_private *dev_priv)
{
	if (!READ_ONCE(dev_priv->rps.enabled))
		return;

	mutex_lock(&dev_priv->rps.hw_lock);

	if (INTEL_GEN(dev_priv) >= 9) {
		gen9_disable_rc6(dev_priv);
		gen9_disable_rps(dev_priv);
	} else if (IS_CHERRYVIEW(dev_priv)) {
		cherryview_disable_rps(dev_priv);
	} else if (IS_VALLEYVIEW(dev_priv)) {
		valleyview_disable_rps(dev_priv);
	} else if (INTEL_GEN(dev_priv) >= 6) {
		gen6_disable_rps(dev_priv);
	}  else if (IS_IRONLAKE_M(dev_priv)) {
		ironlake_disable_drps(dev_priv);
	}

	dev_priv->rps.enabled = false;
	mutex_unlock(&dev_priv->rps.hw_lock);
}

void intel_enable_gt_powersave(struct drm_i915_private *dev_priv)
{
	/* We shouldn't be disabling as we submit, so this should be less
	 * racy than it appears!
	 */
	if (READ_ONCE(dev_priv->rps.enabled))
		return;

	/* Powersaving is controlled by the host when inside a VM */
	if (intel_vgpu_active(dev_priv))
		return;

	mutex_lock(&dev_priv->rps.hw_lock);

	if (IS_CHERRYVIEW(dev_priv)) {
		cherryview_enable_rps(dev_priv);
	} else if (IS_VALLEYVIEW(dev_priv)) {
		valleyview_enable_rps(dev_priv);
	} else if (INTEL_GEN(dev_priv) >= 9) {
		gen9_enable_rc6(dev_priv);
		gen9_enable_rps(dev_priv);
		if (IS_SKYLAKE(dev_priv) || IS_KABYLAKE(dev_priv))
			gen6_update_ring_freq(dev_priv);
	} else if (IS_BROADWELL(dev_priv)) {
		gen8_enable_rps(dev_priv);
		gen6_update_ring_freq(dev_priv);
	} else if (INTEL_GEN(dev_priv) >= 6) {
		gen6_enable_rps(dev_priv);
		gen6_update_ring_freq(dev_priv);
	} else if (IS_IRONLAKE_M(dev_priv)) {
		ironlake_enable_drps(dev_priv);
		intel_init_emon(dev_priv);
	}

	WARN_ON(dev_priv->rps.max_freq < dev_priv->rps.min_freq);
	WARN_ON(dev_priv->rps.idle_freq > dev_priv->rps.max_freq);

	WARN_ON(dev_priv->rps.efficient_freq < dev_priv->rps.min_freq);
	WARN_ON(dev_priv->rps.efficient_freq > dev_priv->rps.max_freq);

	dev_priv->rps.enabled = true;
	mutex_unlock(&dev_priv->rps.hw_lock);
}

static void __intel_autoenable_gt_powersave(struct work_struct *work)
{
	struct drm_i915_private *dev_priv =
		container_of(work, typeof(*dev_priv), rps.autoenable_work.work);
	struct intel_engine_cs *rcs;
	struct drm_i915_gem_request *req;

	if (READ_ONCE(dev_priv->rps.enabled))
		goto out;

	rcs = dev_priv->engine[RCS];
	if (rcs->last_retired_context)
		goto out;

	if (!rcs->init_context)
		goto out;

	mutex_lock(&dev_priv->drm.struct_mutex);

	req = i915_gem_request_alloc(rcs, dev_priv->kernel_context);
	if (IS_ERR(req))
		goto unlock;

	if (!i915.enable_execlists && i915_switch_context(req) == 0)
		rcs->init_context(req);

	/* Mark the device busy, calling intel_enable_gt_powersave() */
	i915_add_request_no_flush(req);

unlock:
	mutex_unlock(&dev_priv->drm.struct_mutex);
out:
	intel_runtime_pm_put(dev_priv);
}

void intel_autoenable_gt_powersave(struct drm_i915_private *dev_priv)
{
	if (READ_ONCE(dev_priv->rps.enabled))
		return;

	if (IS_IRONLAKE_M(dev_priv)) {
		ironlake_enable_drps(dev_priv);
		intel_init_emon(dev_priv);
	} else if (INTEL_INFO(dev_priv)->gen >= 6) {
		/*
		 * PCU communication is slow and this doesn't need to be
		 * done at any specific time, so do this out of our fast path
		 * to make resume and init faster.
		 *
		 * We depend on the HW RC6 power context save/restore
		 * mechanism when entering D3 through runtime PM suspend. So
		 * disable RPM until RPS/RC6 is properly setup. We can only
		 * get here via the driver load/system resume/runtime resume
		 * paths, so the _noresume version is enough (and in case of
		 * runtime resume it's necessary).
		 */
		if (queue_delayed_work(dev_priv->wq,
				       &dev_priv->rps.autoenable_work,
				       round_jiffies_up_relative(HZ)))
			intel_runtime_pm_get_noresume(dev_priv);
	}
}

static void ibx_init_clock_gating(struct drm_i915_private *dev_priv)
{
	/*
	 * On Ibex Peak and Cougar Point, we need to disable clock
	 * gating for the panel power sequencer or it will fail to
	 * start up when no ports are active.
	 */
	I915_WRITE(SOUTH_DSPCLK_GATE_D, PCH_DPLSUNIT_CLOCK_GATE_DISABLE);
}

static void g4x_disable_trickle_feed(struct drm_i915_private *dev_priv)
{
	enum pipe pipe;

	for_each_pipe(dev_priv, pipe) {
		I915_WRITE(DSPCNTR(pipe),
			   I915_READ(DSPCNTR(pipe)) |
			   DISPPLANE_TRICKLE_FEED_DISABLE);

		I915_WRITE(DSPSURF(pipe), I915_READ(DSPSURF(pipe)));
		POSTING_READ(DSPSURF(pipe));
	}
}

static void ilk_init_lp_watermarks(struct drm_i915_private *dev_priv)
{
	I915_WRITE(WM3_LP_ILK, I915_READ(WM3_LP_ILK) & ~WM1_LP_SR_EN);
	I915_WRITE(WM2_LP_ILK, I915_READ(WM2_LP_ILK) & ~WM1_LP_SR_EN);
	I915_WRITE(WM1_LP_ILK, I915_READ(WM1_LP_ILK) & ~WM1_LP_SR_EN);

	/*
	 * Don't touch WM1S_LP_EN here.
	 * Doing so could cause underruns.
	 */
}

static void ironlake_init_clock_gating(struct drm_i915_private *dev_priv)
{
	uint32_t dspclk_gate = ILK_VRHUNIT_CLOCK_GATE_DISABLE;

	/*
	 * Required for FBC
	 * WaFbcDisableDpfcClockGating:ilk
	 */
	dspclk_gate |= ILK_DPFCRUNIT_CLOCK_GATE_DISABLE |
		   ILK_DPFCUNIT_CLOCK_GATE_DISABLE |
		   ILK_DPFDUNIT_CLOCK_GATE_ENABLE;

	I915_WRITE(PCH_3DCGDIS0,
		   MARIUNIT_CLOCK_GATE_DISABLE |
		   SVSMUNIT_CLOCK_GATE_DISABLE);
	I915_WRITE(PCH_3DCGDIS1,
		   VFMUNIT_CLOCK_GATE_DISABLE);

	/*
	 * According to the spec the following bits should be set in
	 * order to enable memory self-refresh
	 * The bit 22/21 of 0x42004
	 * The bit 5 of 0x42020
	 * The bit 15 of 0x45000
	 */
	I915_WRITE(ILK_DISPLAY_CHICKEN2,
		   (I915_READ(ILK_DISPLAY_CHICKEN2) |
		    ILK_DPARB_GATE | ILK_VSDPFD_FULL));
	dspclk_gate |= ILK_DPARBUNIT_CLOCK_GATE_ENABLE;
	I915_WRITE(DISP_ARB_CTL,
		   (I915_READ(DISP_ARB_CTL) |
		    DISP_FBC_WM_DIS));

	ilk_init_lp_watermarks(dev_priv);

	/*
	 * Based on the document from hardware guys the following bits
	 * should be set unconditionally in order to enable FBC.
	 * The bit 22 of 0x42000
	 * The bit 22 of 0x42004
	 * The bit 7,8,9 of 0x42020.
	 */
	if (IS_IRONLAKE_M(dev_priv)) {
		/* WaFbcAsynchFlipDisableFbcQueue:ilk */
		I915_WRITE(ILK_DISPLAY_CHICKEN1,
			   I915_READ(ILK_DISPLAY_CHICKEN1) |
			   ILK_FBCQ_DIS);
		I915_WRITE(ILK_DISPLAY_CHICKEN2,
			   I915_READ(ILK_DISPLAY_CHICKEN2) |
			   ILK_DPARB_GATE);
	}

	I915_WRITE(ILK_DSPCLK_GATE_D, dspclk_gate);

	I915_WRITE(ILK_DISPLAY_CHICKEN2,
		   I915_READ(ILK_DISPLAY_CHICKEN2) |
		   ILK_ELPIN_409_SELECT);
	I915_WRITE(_3D_CHICKEN2,
		   _3D_CHICKEN2_WM_READ_PIPELINED << 16 |
		   _3D_CHICKEN2_WM_READ_PIPELINED);

	/* WaDisableRenderCachePipelinedFlush:ilk */
	I915_WRITE(CACHE_MODE_0,
		   _MASKED_BIT_ENABLE(CM0_PIPELINED_RENDER_FLUSH_DISABLE));

	/* WaDisable_RenderCache_OperationalFlush:ilk */
	I915_WRITE(CACHE_MODE_0, _MASKED_BIT_DISABLE(RC_OP_FLUSH_ENABLE));

	g4x_disable_trickle_feed(dev_priv);

	ibx_init_clock_gating(dev_priv);
}

static void cpt_init_clock_gating(struct drm_i915_private *dev_priv)
{
	int pipe;
	uint32_t val;

	/*
	 * On Ibex Peak and Cougar Point, we need to disable clock
	 * gating for the panel power sequencer or it will fail to
	 * start up when no ports are active.
	 */
	I915_WRITE(SOUTH_DSPCLK_GATE_D, PCH_DPLSUNIT_CLOCK_GATE_DISABLE |
		   PCH_DPLUNIT_CLOCK_GATE_DISABLE |
		   PCH_CPUNIT_CLOCK_GATE_DISABLE);
	I915_WRITE(SOUTH_CHICKEN2, I915_READ(SOUTH_CHICKEN2) |
		   DPLS_EDP_PPS_FIX_DIS);
	/* The below fixes the weird display corruption, a few pixels shifted
	 * downward, on (only) LVDS of some HP laptops with IVY.
	 */
	for_each_pipe(dev_priv, pipe) {
		val = I915_READ(TRANS_CHICKEN2(pipe));
		val |= TRANS_CHICKEN2_TIMING_OVERRIDE;
		val &= ~TRANS_CHICKEN2_FDI_POLARITY_REVERSED;
		if (dev_priv->vbt.fdi_rx_polarity_inverted)
			val |= TRANS_CHICKEN2_FDI_POLARITY_REVERSED;
		val &= ~TRANS_CHICKEN2_FRAME_START_DELAY_MASK;
		val &= ~TRANS_CHICKEN2_DISABLE_DEEP_COLOR_COUNTER;
		val &= ~TRANS_CHICKEN2_DISABLE_DEEP_COLOR_MODESWITCH;
		I915_WRITE(TRANS_CHICKEN2(pipe), val);
	}
	/* WADP0ClockGatingDisable */
	for_each_pipe(dev_priv, pipe) {
		I915_WRITE(TRANS_CHICKEN1(pipe),
			   TRANS_CHICKEN1_DP0UNIT_GC_DISABLE);
	}
}

static void gen6_check_mch_setup(struct drm_i915_private *dev_priv)
{
	uint32_t tmp;

	tmp = I915_READ(MCH_SSKPD);
	if ((tmp & MCH_SSKPD_WM0_MASK) != MCH_SSKPD_WM0_VAL)
		DRM_DEBUG_KMS("Wrong MCH_SSKPD value: 0x%08x This can cause underruns.\n",
			      tmp);
}

static void gen6_init_clock_gating(struct drm_i915_private *dev_priv)
{
	uint32_t dspclk_gate = ILK_VRHUNIT_CLOCK_GATE_DISABLE;

	I915_WRITE(ILK_DSPCLK_GATE_D, dspclk_gate);

	I915_WRITE(ILK_DISPLAY_CHICKEN2,
		   I915_READ(ILK_DISPLAY_CHICKEN2) |
		   ILK_ELPIN_409_SELECT);

	/* WaDisableHiZPlanesWhenMSAAEnabled:snb */
	I915_WRITE(_3D_CHICKEN,
		   _MASKED_BIT_ENABLE(_3D_CHICKEN_HIZ_PLANE_DISABLE_MSAA_4X_SNB));

	/* WaDisable_RenderCache_OperationalFlush:snb */
	I915_WRITE(CACHE_MODE_0, _MASKED_BIT_DISABLE(RC_OP_FLUSH_ENABLE));

	/*
	 * BSpec recoomends 8x4 when MSAA is used,
	 * however in practice 16x4 seems fastest.
	 *
	 * Note that PS/WM thread counts depend on the WIZ hashing
	 * disable bit, which we don't touch here, but it's good
	 * to keep in mind (see 3DSTATE_PS and 3DSTATE_WM).
	 */
	I915_WRITE(GEN6_GT_MODE,
		   _MASKED_FIELD(GEN6_WIZ_HASHING_MASK, GEN6_WIZ_HASHING_16x4));

	ilk_init_lp_watermarks(dev_priv);

	I915_WRITE(CACHE_MODE_0,
		   _MASKED_BIT_DISABLE(CM0_STC_EVICT_DISABLE_LRA_SNB));

	I915_WRITE(GEN6_UCGCTL1,
		   I915_READ(GEN6_UCGCTL1) |
		   GEN6_BLBUNIT_CLOCK_GATE_DISABLE |
		   GEN6_CSUNIT_CLOCK_GATE_DISABLE);

	/* According to the BSpec vol1g, bit 12 (RCPBUNIT) clock
	 * gating disable must be set.  Failure to set it results in
	 * flickering pixels due to Z write ordering failures after
	 * some amount of runtime in the Mesa "fire" demo, and Unigine
	 * Sanctuary and Tropics, and apparently anything else with
	 * alpha test or pixel discard.
	 *
	 * According to the spec, bit 11 (RCCUNIT) must also be set,
	 * but we didn't debug actual testcases to find it out.
	 *
	 * WaDisableRCCUnitClockGating:snb
	 * WaDisableRCPBUnitClockGating:snb
	 */
	I915_WRITE(GEN6_UCGCTL2,
		   GEN6_RCPBUNIT_CLOCK_GATE_DISABLE |
		   GEN6_RCCUNIT_CLOCK_GATE_DISABLE);

	/* WaStripsFansDisableFastClipPerformanceFix:snb */
	I915_WRITE(_3D_CHICKEN3,
		   _MASKED_BIT_ENABLE(_3D_CHICKEN3_SF_DISABLE_FASTCLIP_CULL));

	/*
	 * Bspec says:
	 * "This bit must be set if 3DSTATE_CLIP clip mode is set to normal and
	 * 3DSTATE_SF number of SF output attributes is more than 16."
	 */
	I915_WRITE(_3D_CHICKEN3,
		   _MASKED_BIT_ENABLE(_3D_CHICKEN3_SF_DISABLE_PIPELINED_ATTR_FETCH));

	/*
	 * According to the spec the following bits should be
	 * set in order to enable memory self-refresh and fbc:
	 * The bit21 and bit22 of 0x42000
	 * The bit21 and bit22 of 0x42004
	 * The bit5 and bit7 of 0x42020
	 * The bit14 of 0x70180
	 * The bit14 of 0x71180
	 *
	 * WaFbcAsynchFlipDisableFbcQueue:snb
	 */
	I915_WRITE(ILK_DISPLAY_CHICKEN1,
		   I915_READ(ILK_DISPLAY_CHICKEN1) |
		   ILK_FBCQ_DIS | ILK_PABSTRETCH_DIS);
	I915_WRITE(ILK_DISPLAY_CHICKEN2,
		   I915_READ(ILK_DISPLAY_CHICKEN2) |
		   ILK_DPARB_GATE | ILK_VSDPFD_FULL);
	I915_WRITE(ILK_DSPCLK_GATE_D,
		   I915_READ(ILK_DSPCLK_GATE_D) |
		   ILK_DPARBUNIT_CLOCK_GATE_ENABLE  |
		   ILK_DPFDUNIT_CLOCK_GATE_ENABLE);

	g4x_disable_trickle_feed(dev_priv);

	cpt_init_clock_gating(dev_priv);

	gen6_check_mch_setup(dev_priv);
}

static void gen7_setup_fixed_func_scheduler(struct drm_i915_private *dev_priv)
{
	uint32_t reg = I915_READ(GEN7_FF_THREAD_MODE);

	/*
	 * WaVSThreadDispatchOverride:ivb,vlv
	 *
	 * This actually overrides the dispatch
	 * mode for all thread types.
	 */
	reg &= ~GEN7_FF_SCHED_MASK;
	reg |= GEN7_FF_TS_SCHED_HW;
	reg |= GEN7_FF_VS_SCHED_HW;
	reg |= GEN7_FF_DS_SCHED_HW;

	I915_WRITE(GEN7_FF_THREAD_MODE, reg);
}

static void lpt_init_clock_gating(struct drm_i915_private *dev_priv)
{
	/*
	 * TODO: this bit should only be enabled when really needed, then
	 * disabled when not needed anymore in order to save power.
	 */
	if (HAS_PCH_LPT_LP(dev_priv))
		I915_WRITE(SOUTH_DSPCLK_GATE_D,
			   I915_READ(SOUTH_DSPCLK_GATE_D) |
			   PCH_LP_PARTITION_LEVEL_DISABLE);

	/* WADPOClockGatingDisable:hsw */
	I915_WRITE(TRANS_CHICKEN1(PIPE_A),
		   I915_READ(TRANS_CHICKEN1(PIPE_A)) |
		   TRANS_CHICKEN1_DP0UNIT_GC_DISABLE);
}

static void lpt_suspend_hw(struct drm_i915_private *dev_priv)
{
	if (HAS_PCH_LPT_LP(dev_priv)) {
		uint32_t val = I915_READ(SOUTH_DSPCLK_GATE_D);

		val &= ~PCH_LP_PARTITION_LEVEL_DISABLE;
		I915_WRITE(SOUTH_DSPCLK_GATE_D, val);
	}
}

static void gen8_set_l3sqc_credits(struct drm_i915_private *dev_priv,
				   int general_prio_credits,
				   int high_prio_credits)
{
	u32 misccpctl;

	/* WaTempDisableDOPClkGating:bdw */
	misccpctl = I915_READ(GEN7_MISCCPCTL);
	I915_WRITE(GEN7_MISCCPCTL, misccpctl & ~GEN7_DOP_CLOCK_GATE_ENABLE);

	I915_WRITE(GEN8_L3SQCREG1,
		   L3_GENERAL_PRIO_CREDITS(general_prio_credits) |
		   L3_HIGH_PRIO_CREDITS(high_prio_credits));

	/*
	 * Wait at least 100 clocks before re-enabling clock gating.
	 * See the definition of L3SQCREG1 in BSpec.
	 */
	POSTING_READ(GEN8_L3SQCREG1);
	udelay(1);
	I915_WRITE(GEN7_MISCCPCTL, misccpctl);
}

static void kabylake_init_clock_gating(struct drm_i915_private *dev_priv)
{
	gen9_init_clock_gating(dev_priv);

	/* WaDisableSDEUnitClockGating:kbl */
	if (IS_KBL_REVID(dev_priv, 0, KBL_REVID_B0))
		I915_WRITE(GEN8_UCGCTL6, I915_READ(GEN8_UCGCTL6) |
			   GEN8_SDEUNIT_CLOCK_GATE_DISABLE);

	/* WaDisableGamClockGating:kbl */
	if (IS_KBL_REVID(dev_priv, 0, KBL_REVID_B0))
		I915_WRITE(GEN6_UCGCTL1, I915_READ(GEN6_UCGCTL1) |
			   GEN6_GAMUNIT_CLOCK_GATE_DISABLE);

	/* WaFbcNukeOnHostModify:kbl */
	I915_WRITE(ILK_DPFC_CHICKEN, I915_READ(ILK_DPFC_CHICKEN) |
		   ILK_DPFC_NUKE_ON_ANY_MODIFICATION);
}

static void skylake_init_clock_gating(struct drm_i915_private *dev_priv)
{
	gen9_init_clock_gating(dev_priv);

	/* WAC6entrylatency:skl */
	I915_WRITE(FBC_LLC_READ_CTRL, I915_READ(FBC_LLC_READ_CTRL) |
		   FBC_LLC_FULLY_OPEN);

	/* WaFbcNukeOnHostModify:skl */
	I915_WRITE(ILK_DPFC_CHICKEN, I915_READ(ILK_DPFC_CHICKEN) |
		   ILK_DPFC_NUKE_ON_ANY_MODIFICATION);
}

static void broadwell_init_clock_gating(struct drm_i915_private *dev_priv)
{
	enum pipe pipe;

	ilk_init_lp_watermarks(dev_priv);

	/* WaSwitchSolVfFArbitrationPriority:bdw */
	I915_WRITE(GAM_ECOCHK, I915_READ(GAM_ECOCHK) | HSW_ECOCHK_ARB_PRIO_SOL);

	/* WaPsrDPAMaskVBlankInSRD:bdw */
	I915_WRITE(CHICKEN_PAR1_1,
		   I915_READ(CHICKEN_PAR1_1) | DPA_MASK_VBLANK_SRD);

	/* WaPsrDPRSUnmaskVBlankInSRD:bdw */
	for_each_pipe(dev_priv, pipe) {
		I915_WRITE(CHICKEN_PIPESL_1(pipe),
			   I915_READ(CHICKEN_PIPESL_1(pipe)) |
			   BDW_DPRS_MASK_VBLANK_SRD);
	}

	/* WaVSRefCountFullforceMissDisable:bdw */
	/* WaDSRefCountFullforceMissDisable:bdw */
	I915_WRITE(GEN7_FF_THREAD_MODE,
		   I915_READ(GEN7_FF_THREAD_MODE) &
		   ~(GEN8_FF_DS_REF_CNT_FFME | GEN7_FF_VS_REF_CNT_FFME));

	I915_WRITE(GEN6_RC_SLEEP_PSMI_CONTROL,
		   _MASKED_BIT_ENABLE(GEN8_RC_SEMA_IDLE_MSG_DISABLE));

	/* WaDisableSDEUnitClockGating:bdw */
	I915_WRITE(GEN8_UCGCTL6, I915_READ(GEN8_UCGCTL6) |
		   GEN8_SDEUNIT_CLOCK_GATE_DISABLE);

	/* WaProgramL3SqcReg1Default:bdw */
	gen8_set_l3sqc_credits(dev_priv, 30, 2);

	/*
	 * WaGttCachingOffByDefault:bdw
	 * GTT cache may not work with big pages, so if those
	 * are ever enabled GTT cache may need to be disabled.
	 */
	I915_WRITE(HSW_GTT_CACHE_EN, GTT_CACHE_EN_ALL);

	/* WaKVMNotificationOnConfigChange:bdw */
	I915_WRITE(CHICKEN_PAR2_1, I915_READ(CHICKEN_PAR2_1)
		   | KVM_CONFIG_CHANGE_NOTIFICATION_SELECT);

	lpt_init_clock_gating(dev_priv);
}

static void haswell_init_clock_gating(struct drm_i915_private *dev_priv)
{
	ilk_init_lp_watermarks(dev_priv);

	/* L3 caching of data atomics doesn't work -- disable it. */
	I915_WRITE(HSW_SCRATCH1, HSW_SCRATCH1_L3_DATA_ATOMICS_DISABLE);
	I915_WRITE(HSW_ROW_CHICKEN3,
		   _MASKED_BIT_ENABLE(HSW_ROW_CHICKEN3_L3_GLOBAL_ATOMICS_DISABLE));

	/* This is required by WaCatErrorRejectionIssue:hsw */
	I915_WRITE(GEN7_SQ_CHICKEN_MBCUNIT_CONFIG,
			I915_READ(GEN7_SQ_CHICKEN_MBCUNIT_CONFIG) |
			GEN7_SQ_CHICKEN_MBCUNIT_SQINTMOB);

	/* WaVSRefCountFullforceMissDisable:hsw */
	I915_WRITE(GEN7_FF_THREAD_MODE,
		   I915_READ(GEN7_FF_THREAD_MODE) & ~GEN7_FF_VS_REF_CNT_FFME);

	/* WaDisable_RenderCache_OperationalFlush:hsw */
	I915_WRITE(CACHE_MODE_0_GEN7, _MASKED_BIT_DISABLE(RC_OP_FLUSH_ENABLE));

	/* enable HiZ Raw Stall Optimization */
	I915_WRITE(CACHE_MODE_0_GEN7,
		   _MASKED_BIT_DISABLE(HIZ_RAW_STALL_OPT_DISABLE));

	/* WaDisable4x2SubspanOptimization:hsw */
	I915_WRITE(CACHE_MODE_1,
		   _MASKED_BIT_ENABLE(PIXEL_SUBSPAN_COLLECT_OPT_DISABLE));

	/*
	 * BSpec recommends 8x4 when MSAA is used,
	 * however in practice 16x4 seems fastest.
	 *
	 * Note that PS/WM thread counts depend on the WIZ hashing
	 * disable bit, which we don't touch here, but it's good
	 * to keep in mind (see 3DSTATE_PS and 3DSTATE_WM).
	 */
	I915_WRITE(GEN7_GT_MODE,
		   _MASKED_FIELD(GEN6_WIZ_HASHING_MASK, GEN6_WIZ_HASHING_16x4));

	/* WaSampleCChickenBitEnable:hsw */
	I915_WRITE(HALF_SLICE_CHICKEN3,
		   _MASKED_BIT_ENABLE(HSW_SAMPLE_C_PERFORMANCE));

	/* WaSwitchSolVfFArbitrationPriority:hsw */
	I915_WRITE(GAM_ECOCHK, I915_READ(GAM_ECOCHK) | HSW_ECOCHK_ARB_PRIO_SOL);

	/* WaRsPkgCStateDisplayPMReq:hsw */
	I915_WRITE(CHICKEN_PAR1_1,
		   I915_READ(CHICKEN_PAR1_1) | FORCE_ARB_IDLE_PLANES);

	lpt_init_clock_gating(dev_priv);
}

static void ivybridge_init_clock_gating(struct drm_i915_private *dev_priv)
{
	uint32_t snpcr;

	ilk_init_lp_watermarks(dev_priv);

	I915_WRITE(ILK_DSPCLK_GATE_D, ILK_VRHUNIT_CLOCK_GATE_DISABLE);

	/* WaDisableEarlyCull:ivb */
	I915_WRITE(_3D_CHICKEN3,
		   _MASKED_BIT_ENABLE(_3D_CHICKEN_SF_DISABLE_OBJEND_CULL));

	/* WaDisableBackToBackFlipFix:ivb */
	I915_WRITE(IVB_CHICKEN3,
		   CHICKEN3_DGMG_REQ_OUT_FIX_DISABLE |
		   CHICKEN3_DGMG_DONE_FIX_DISABLE);

	/* WaDisablePSDDualDispatchEnable:ivb */
	if (IS_IVB_GT1(dev_priv))
		I915_WRITE(GEN7_HALF_SLICE_CHICKEN1,
			   _MASKED_BIT_ENABLE(GEN7_PSD_SINGLE_PORT_DISPATCH_ENABLE));

	/* WaDisable_RenderCache_OperationalFlush:ivb */
	I915_WRITE(CACHE_MODE_0_GEN7, _MASKED_BIT_DISABLE(RC_OP_FLUSH_ENABLE));

	/* Apply the WaDisableRHWOOptimizationForRenderHang:ivb workaround. */
	I915_WRITE(GEN7_COMMON_SLICE_CHICKEN1,
		   GEN7_CSC1_RHWO_OPT_DISABLE_IN_RCC);

	/* WaApplyL3ControlAndL3ChickenMode:ivb */
	I915_WRITE(GEN7_L3CNTLREG1,
			GEN7_WA_FOR_GEN7_L3_CONTROL);
	I915_WRITE(GEN7_L3_CHICKEN_MODE_REGISTER,
		   GEN7_WA_L3_CHICKEN_MODE);
	if (IS_IVB_GT1(dev_priv))
		I915_WRITE(GEN7_ROW_CHICKEN2,
			   _MASKED_BIT_ENABLE(DOP_CLOCK_GATING_DISABLE));
	else {
		/* must write both registers */
		I915_WRITE(GEN7_ROW_CHICKEN2,
			   _MASKED_BIT_ENABLE(DOP_CLOCK_GATING_DISABLE));
		I915_WRITE(GEN7_ROW_CHICKEN2_GT2,
			   _MASKED_BIT_ENABLE(DOP_CLOCK_GATING_DISABLE));
	}

	/* WaForceL3Serialization:ivb */
	I915_WRITE(GEN7_L3SQCREG4, I915_READ(GEN7_L3SQCREG4) &
		   ~L3SQ_URB_READ_CAM_MATCH_DISABLE);

	/*
	 * According to the spec, bit 13 (RCZUNIT) must be set on IVB.
	 * This implements the WaDisableRCZUnitClockGating:ivb workaround.
	 */
	I915_WRITE(GEN6_UCGCTL2,
		   GEN6_RCZUNIT_CLOCK_GATE_DISABLE);

	/* This is required by WaCatErrorRejectionIssue:ivb */
	I915_WRITE(GEN7_SQ_CHICKEN_MBCUNIT_CONFIG,
			I915_READ(GEN7_SQ_CHICKEN_MBCUNIT_CONFIG) |
			GEN7_SQ_CHICKEN_MBCUNIT_SQINTMOB);

	g4x_disable_trickle_feed(dev_priv);

	gen7_setup_fixed_func_scheduler(dev_priv);

	if (0) { /* causes HiZ corruption on ivb:gt1 */
		/* enable HiZ Raw Stall Optimization */
		I915_WRITE(CACHE_MODE_0_GEN7,
			   _MASKED_BIT_DISABLE(HIZ_RAW_STALL_OPT_DISABLE));
	}

	/* WaDisable4x2SubspanOptimization:ivb */
	I915_WRITE(CACHE_MODE_1,
		   _MASKED_BIT_ENABLE(PIXEL_SUBSPAN_COLLECT_OPT_DISABLE));

	/*
	 * BSpec recommends 8x4 when MSAA is used,
	 * however in practice 16x4 seems fastest.
	 *
	 * Note that PS/WM thread counts depend on the WIZ hashing
	 * disable bit, which we don't touch here, but it's good
	 * to keep in mind (see 3DSTATE_PS and 3DSTATE_WM).
	 */
	I915_WRITE(GEN7_GT_MODE,
		   _MASKED_FIELD(GEN6_WIZ_HASHING_MASK, GEN6_WIZ_HASHING_16x4));

	snpcr = I915_READ(GEN6_MBCUNIT_SNPCR);
	snpcr &= ~GEN6_MBC_SNPCR_MASK;
	snpcr |= GEN6_MBC_SNPCR_MED;
	I915_WRITE(GEN6_MBCUNIT_SNPCR, snpcr);

	if (!HAS_PCH_NOP(dev_priv))
		cpt_init_clock_gating(dev_priv);

	gen6_check_mch_setup(dev_priv);
}

static void valleyview_init_clock_gating(struct drm_i915_private *dev_priv)
{
	/* WaDisableEarlyCull:vlv */
	I915_WRITE(_3D_CHICKEN3,
		   _MASKED_BIT_ENABLE(_3D_CHICKEN_SF_DISABLE_OBJEND_CULL));

	/* WaDisableBackToBackFlipFix:vlv */
	I915_WRITE(IVB_CHICKEN3,
		   CHICKEN3_DGMG_REQ_OUT_FIX_DISABLE |
		   CHICKEN3_DGMG_DONE_FIX_DISABLE);

	/* WaPsdDispatchEnable:vlv */
	/* WaDisablePSDDualDispatchEnable:vlv */
	I915_WRITE(GEN7_HALF_SLICE_CHICKEN1,
		   _MASKED_BIT_ENABLE(GEN7_MAX_PS_THREAD_DEP |
				      GEN7_PSD_SINGLE_PORT_DISPATCH_ENABLE));

	/* WaDisable_RenderCache_OperationalFlush:vlv */
	I915_WRITE(CACHE_MODE_0_GEN7, _MASKED_BIT_DISABLE(RC_OP_FLUSH_ENABLE));

	/* WaForceL3Serialization:vlv */
	I915_WRITE(GEN7_L3SQCREG4, I915_READ(GEN7_L3SQCREG4) &
		   ~L3SQ_URB_READ_CAM_MATCH_DISABLE);

	/* WaDisableDopClockGating:vlv */
	I915_WRITE(GEN7_ROW_CHICKEN2,
		   _MASKED_BIT_ENABLE(DOP_CLOCK_GATING_DISABLE));

	/* This is required by WaCatErrorRejectionIssue:vlv */
	I915_WRITE(GEN7_SQ_CHICKEN_MBCUNIT_CONFIG,
		   I915_READ(GEN7_SQ_CHICKEN_MBCUNIT_CONFIG) |
		   GEN7_SQ_CHICKEN_MBCUNIT_SQINTMOB);

	gen7_setup_fixed_func_scheduler(dev_priv);

	/*
	 * According to the spec, bit 13 (RCZUNIT) must be set on IVB.
	 * This implements the WaDisableRCZUnitClockGating:vlv workaround.
	 */
	I915_WRITE(GEN6_UCGCTL2,
		   GEN6_RCZUNIT_CLOCK_GATE_DISABLE);

	/* WaDisableL3Bank2xClockGate:vlv
	 * Disabling L3 clock gating- MMIO 940c[25] = 1
	 * Set bit 25, to disable L3_BANK_2x_CLK_GATING */
	I915_WRITE(GEN7_UCGCTL4,
		   I915_READ(GEN7_UCGCTL4) | GEN7_L3BANK2X_CLOCK_GATE_DISABLE);

	/*
	 * BSpec says this must be set, even though
	 * WaDisable4x2SubspanOptimization isn't listed for VLV.
	 */
	I915_WRITE(CACHE_MODE_1,
		   _MASKED_BIT_ENABLE(PIXEL_SUBSPAN_COLLECT_OPT_DISABLE));

	/*
	 * BSpec recommends 8x4 when MSAA is used,
	 * however in practice 16x4 seems fastest.
	 *
	 * Note that PS/WM thread counts depend on the WIZ hashing
	 * disable bit, which we don't touch here, but it's good
	 * to keep in mind (see 3DSTATE_PS and 3DSTATE_WM).
	 */
	I915_WRITE(GEN7_GT_MODE,
		   _MASKED_FIELD(GEN6_WIZ_HASHING_MASK, GEN6_WIZ_HASHING_16x4));

	/*
	 * WaIncreaseL3CreditsForVLVB0:vlv
	 * This is the hardware default actually.
	 */
	I915_WRITE(GEN7_L3SQCREG1, VLV_B0_WA_L3SQCREG1_VALUE);

	/*
	 * WaDisableVLVClockGating_VBIIssue:vlv
	 * Disable clock gating on th GCFG unit to prevent a delay
	 * in the reporting of vblank events.
	 */
	I915_WRITE(VLV_GUNIT_CLOCK_GATE, GCFG_DIS);
}

static void cherryview_init_clock_gating(struct drm_i915_private *dev_priv)
{
	/* WaVSRefCountFullforceMissDisable:chv */
	/* WaDSRefCountFullforceMissDisable:chv */
	I915_WRITE(GEN7_FF_THREAD_MODE,
		   I915_READ(GEN7_FF_THREAD_MODE) &
		   ~(GEN8_FF_DS_REF_CNT_FFME | GEN7_FF_VS_REF_CNT_FFME));

	/* WaDisableSemaphoreAndSyncFlipWait:chv */
	I915_WRITE(GEN6_RC_SLEEP_PSMI_CONTROL,
		   _MASKED_BIT_ENABLE(GEN8_RC_SEMA_IDLE_MSG_DISABLE));

	/* WaDisableCSUnitClockGating:chv */
	I915_WRITE(GEN6_UCGCTL1, I915_READ(GEN6_UCGCTL1) |
		   GEN6_CSUNIT_CLOCK_GATE_DISABLE);

	/* WaDisableSDEUnitClockGating:chv */
	I915_WRITE(GEN8_UCGCTL6, I915_READ(GEN8_UCGCTL6) |
		   GEN8_SDEUNIT_CLOCK_GATE_DISABLE);

	/*
	 * WaProgramL3SqcReg1Default:chv
	 * See gfxspecs/Related Documents/Performance Guide/
	 * LSQC Setting Recommendations.
	 */
	gen8_set_l3sqc_credits(dev_priv, 38, 2);

	/*
	 * GTT cache may not work with big pages, so if those
	 * are ever enabled GTT cache may need to be disabled.
	 */
	I915_WRITE(HSW_GTT_CACHE_EN, GTT_CACHE_EN_ALL);
}

static void g4x_init_clock_gating(struct drm_i915_private *dev_priv)
{
	uint32_t dspclk_gate;

	I915_WRITE(RENCLK_GATE_D1, 0);
	I915_WRITE(RENCLK_GATE_D2, VF_UNIT_CLOCK_GATE_DISABLE |
		   GS_UNIT_CLOCK_GATE_DISABLE |
		   CL_UNIT_CLOCK_GATE_DISABLE);
	I915_WRITE(RAMCLK_GATE_D, 0);
	dspclk_gate = VRHUNIT_CLOCK_GATE_DISABLE |
		OVRUNIT_CLOCK_GATE_DISABLE |
		OVCUNIT_CLOCK_GATE_DISABLE;
	if (IS_GM45(dev_priv))
		dspclk_gate |= DSSUNIT_CLOCK_GATE_DISABLE;
	I915_WRITE(DSPCLK_GATE_D, dspclk_gate);

	/* WaDisableRenderCachePipelinedFlush */
	I915_WRITE(CACHE_MODE_0,
		   _MASKED_BIT_ENABLE(CM0_PIPELINED_RENDER_FLUSH_DISABLE));

	/* WaDisable_RenderCache_OperationalFlush:g4x */
	I915_WRITE(CACHE_MODE_0, _MASKED_BIT_DISABLE(RC_OP_FLUSH_ENABLE));

	g4x_disable_trickle_feed(dev_priv);
}

static void crestline_init_clock_gating(struct drm_i915_private *dev_priv)
{
	I915_WRITE(RENCLK_GATE_D1, I965_RCC_CLOCK_GATE_DISABLE);
	I915_WRITE(RENCLK_GATE_D2, 0);
	I915_WRITE(DSPCLK_GATE_D, 0);
	I915_WRITE(RAMCLK_GATE_D, 0);
	I915_WRITE16(DEUC, 0);
	I915_WRITE(MI_ARB_STATE,
		   _MASKED_BIT_ENABLE(MI_ARB_DISPLAY_TRICKLE_FEED_DISABLE));

	/* WaDisable_RenderCache_OperationalFlush:gen4 */
	I915_WRITE(CACHE_MODE_0, _MASKED_BIT_DISABLE(RC_OP_FLUSH_ENABLE));
}

static void broadwater_init_clock_gating(struct drm_i915_private *dev_priv)
{
	I915_WRITE(RENCLK_GATE_D1, I965_RCZ_CLOCK_GATE_DISABLE |
		   I965_RCC_CLOCK_GATE_DISABLE |
		   I965_RCPB_CLOCK_GATE_DISABLE |
		   I965_ISC_CLOCK_GATE_DISABLE |
		   I965_FBC_CLOCK_GATE_DISABLE);
	I915_WRITE(RENCLK_GATE_D2, 0);
	I915_WRITE(MI_ARB_STATE,
		   _MASKED_BIT_ENABLE(MI_ARB_DISPLAY_TRICKLE_FEED_DISABLE));

	/* WaDisable_RenderCache_OperationalFlush:gen4 */
	I915_WRITE(CACHE_MODE_0, _MASKED_BIT_DISABLE(RC_OP_FLUSH_ENABLE));
}

static void gen3_init_clock_gating(struct drm_i915_private *dev_priv)
{
	u32 dstate = I915_READ(D_STATE);

	dstate |= DSTATE_PLL_D3_OFF | DSTATE_GFX_CLOCK_GATING |
		DSTATE_DOT_CLOCK_GATING;
	I915_WRITE(D_STATE, dstate);

	if (IS_PINEVIEW(dev_priv))
		I915_WRITE(ECOSKPD, _MASKED_BIT_ENABLE(ECO_GATING_CX_ONLY));

	/* IIR "flip pending" means done if this bit is set */
	I915_WRITE(ECOSKPD, _MASKED_BIT_DISABLE(ECO_FLIP_DONE));

	/* interrupts should cause a wake up from C3 */
	I915_WRITE(INSTPM, _MASKED_BIT_ENABLE(INSTPM_AGPBUSY_INT_EN));

	/* On GEN3 we really need to make sure the ARB C3 LP bit is set */
	I915_WRITE(MI_ARB_STATE, _MASKED_BIT_ENABLE(MI_ARB_C3_LP_WRITE_ENABLE));

	I915_WRITE(MI_ARB_STATE,
		   _MASKED_BIT_ENABLE(MI_ARB_DISPLAY_TRICKLE_FEED_DISABLE));
}

static void i85x_init_clock_gating(struct drm_i915_private *dev_priv)
{
	I915_WRITE(RENCLK_GATE_D1, SV_CLOCK_GATE_DISABLE);

	/* interrupts should cause a wake up from C3 */
	I915_WRITE(MI_STATE, _MASKED_BIT_ENABLE(MI_AGPBUSY_INT_EN) |
		   _MASKED_BIT_DISABLE(MI_AGPBUSY_830_MODE));

	I915_WRITE(MEM_MODE,
		   _MASKED_BIT_ENABLE(MEM_DISPLAY_TRICKLE_FEED_DISABLE));
}

static void i830_init_clock_gating(struct drm_i915_private *dev_priv)
{
	I915_WRITE(MEM_MODE,
		   _MASKED_BIT_ENABLE(MEM_DISPLAY_A_TRICKLE_FEED_DISABLE) |
		   _MASKED_BIT_ENABLE(MEM_DISPLAY_B_TRICKLE_FEED_DISABLE));
}

void intel_init_clock_gating(struct drm_i915_private *dev_priv)
{
	dev_priv->display.init_clock_gating(dev_priv);
}

void intel_suspend_hw(struct drm_i915_private *dev_priv)
{
	if (HAS_PCH_LPT(dev_priv))
		lpt_suspend_hw(dev_priv);
}

static void nop_init_clock_gating(struct drm_i915_private *dev_priv)
{
	DRM_DEBUG_KMS("No clock gating settings or workarounds applied.\n");
}

/**
 * intel_init_clock_gating_hooks - setup the clock gating hooks
 * @dev_priv: device private
 *
 * Setup the hooks that configure which clocks of a given platform can be
 * gated and also apply various GT and display specific workarounds for these
 * platforms. Note that some GT specific workarounds are applied separately
 * when GPU contexts or batchbuffers start their execution.
 */
void intel_init_clock_gating_hooks(struct drm_i915_private *dev_priv)
{
	if (IS_SKYLAKE(dev_priv))
		dev_priv->display.init_clock_gating = skylake_init_clock_gating;
	else if (IS_KABYLAKE(dev_priv))
		dev_priv->display.init_clock_gating = kabylake_init_clock_gating;
	else if (IS_GEN9_LP(dev_priv))
		dev_priv->display.init_clock_gating = bxt_init_clock_gating;
	else if (IS_BROADWELL(dev_priv))
		dev_priv->display.init_clock_gating = broadwell_init_clock_gating;
	else if (IS_CHERRYVIEW(dev_priv))
		dev_priv->display.init_clock_gating = cherryview_init_clock_gating;
	else if (IS_HASWELL(dev_priv))
		dev_priv->display.init_clock_gating = haswell_init_clock_gating;
	else if (IS_IVYBRIDGE(dev_priv))
		dev_priv->display.init_clock_gating = ivybridge_init_clock_gating;
	else if (IS_VALLEYVIEW(dev_priv))
		dev_priv->display.init_clock_gating = valleyview_init_clock_gating;
	else if (IS_GEN6(dev_priv))
		dev_priv->display.init_clock_gating = gen6_init_clock_gating;
	else if (IS_GEN5(dev_priv))
		dev_priv->display.init_clock_gating = ironlake_init_clock_gating;
	else if (IS_G4X(dev_priv))
		dev_priv->display.init_clock_gating = g4x_init_clock_gating;
	else if (IS_I965GM(dev_priv))
		dev_priv->display.init_clock_gating = crestline_init_clock_gating;
	else if (IS_I965G(dev_priv))
		dev_priv->display.init_clock_gating = broadwater_init_clock_gating;
	else if (IS_GEN3(dev_priv))
		dev_priv->display.init_clock_gating = gen3_init_clock_gating;
	else if (IS_I85X(dev_priv) || IS_I865G(dev_priv))
		dev_priv->display.init_clock_gating = i85x_init_clock_gating;
	else if (IS_GEN2(dev_priv))
		dev_priv->display.init_clock_gating = i830_init_clock_gating;
	else {
		MISSING_CASE(INTEL_DEVID(dev_priv));
		dev_priv->display.init_clock_gating = nop_init_clock_gating;
	}
}

/* Set up chip specific power management-related functions */
void intel_init_pm(struct drm_i915_private *dev_priv)
{
	intel_fbc_init(dev_priv);

	/* For cxsr */
	if (IS_PINEVIEW(dev_priv))
		i915_pineview_get_mem_freq(dev_priv);
	else if (IS_GEN5(dev_priv))
		i915_ironlake_get_mem_freq(dev_priv);

	/* For FIFO watermark updates */
	if (INTEL_GEN(dev_priv) >= 9) {
		skl_setup_wm_latency(dev_priv);
		dev_priv->display.initial_watermarks = skl_initial_wm;
		dev_priv->display.atomic_update_watermarks = skl_atomic_update_crtc_wm;
		dev_priv->display.compute_global_watermarks = skl_compute_wm;
	} else if (HAS_PCH_SPLIT(dev_priv)) {
		ilk_setup_wm_latency(dev_priv);

		if ((IS_GEN5(dev_priv) && dev_priv->wm.pri_latency[1] &&
		     dev_priv->wm.spr_latency[1] && dev_priv->wm.cur_latency[1]) ||
		    (!IS_GEN5(dev_priv) && dev_priv->wm.pri_latency[0] &&
		     dev_priv->wm.spr_latency[0] && dev_priv->wm.cur_latency[0])) {
			dev_priv->display.compute_pipe_wm = ilk_compute_pipe_wm;
			dev_priv->display.compute_intermediate_wm =
				ilk_compute_intermediate_wm;
			dev_priv->display.initial_watermarks =
				ilk_initial_watermarks;
			dev_priv->display.optimize_watermarks =
				ilk_optimize_watermarks;
		} else {
			DRM_DEBUG_KMS("Failed to read display plane latency. "
				      "Disable CxSR\n");
		}
	} else if (IS_VALLEYVIEW(dev_priv) || IS_CHERRYVIEW(dev_priv)) {
		vlv_setup_wm_latency(dev_priv);
		dev_priv->display.update_wm = vlv_update_wm;
	} else if (IS_PINEVIEW(dev_priv)) {
		if (!intel_get_cxsr_latency(IS_PINEVIEW_G(dev_priv),
					    dev_priv->is_ddr3,
					    dev_priv->fsb_freq,
					    dev_priv->mem_freq)) {
			DRM_INFO("failed to find known CxSR latency "
				 "(found ddr%s fsb freq %d, mem freq %d), "
				 "disabling CxSR\n",
				 (dev_priv->is_ddr3 == 1) ? "3" : "2",
				 dev_priv->fsb_freq, dev_priv->mem_freq);
			/* Disable CxSR and never update its watermark again */
			intel_set_memory_cxsr(dev_priv, false);
			dev_priv->display.update_wm = NULL;
		} else
			dev_priv->display.update_wm = pineview_update_wm;
	} else if (IS_G4X(dev_priv)) {
		dev_priv->display.update_wm = g4x_update_wm;
	} else if (IS_GEN4(dev_priv)) {
		dev_priv->display.update_wm = i965_update_wm;
	} else if (IS_GEN3(dev_priv)) {
		dev_priv->display.update_wm = i9xx_update_wm;
		dev_priv->display.get_fifo_size = i9xx_get_fifo_size;
	} else if (IS_GEN2(dev_priv)) {
		if (INTEL_INFO(dev_priv)->num_pipes == 1) {
			dev_priv->display.update_wm = i845_update_wm;
			dev_priv->display.get_fifo_size = i845_get_fifo_size;
		} else {
			dev_priv->display.update_wm = i9xx_update_wm;
			dev_priv->display.get_fifo_size = i830_get_fifo_size;
		}
	} else {
		DRM_ERROR("unexpected fall-through in intel_init_pm\n");
	}
}

static inline int gen6_check_mailbox_status(struct drm_i915_private *dev_priv)
{
	uint32_t flags =
		I915_READ_FW(GEN6_PCODE_MAILBOX) & GEN6_PCODE_ERROR_MASK;

	switch (flags) {
	case GEN6_PCODE_SUCCESS:
		return 0;
	case GEN6_PCODE_UNIMPLEMENTED_CMD:
	case GEN6_PCODE_ILLEGAL_CMD:
		return -ENXIO;
	case GEN6_PCODE_MIN_FREQ_TABLE_GT_RATIO_OUT_OF_RANGE:
	case GEN7_PCODE_MIN_FREQ_TABLE_GT_RATIO_OUT_OF_RANGE:
		return -EOVERFLOW;
	case GEN6_PCODE_TIMEOUT:
		return -ETIMEDOUT;
	default:
		MISSING_CASE(flags)
		return 0;
	}
}

static inline int gen7_check_mailbox_status(struct drm_i915_private *dev_priv)
{
	uint32_t flags =
		I915_READ_FW(GEN6_PCODE_MAILBOX) & GEN6_PCODE_ERROR_MASK;

	switch (flags) {
	case GEN6_PCODE_SUCCESS:
		return 0;
	case GEN6_PCODE_ILLEGAL_CMD:
		return -ENXIO;
	case GEN7_PCODE_TIMEOUT:
		return -ETIMEDOUT;
	case GEN7_PCODE_ILLEGAL_DATA:
		return -EINVAL;
	case GEN7_PCODE_MIN_FREQ_TABLE_GT_RATIO_OUT_OF_RANGE:
		return -EOVERFLOW;
	default:
		MISSING_CASE(flags);
		return 0;
	}
}

int sandybridge_pcode_read(struct drm_i915_private *dev_priv, u32 mbox, u32 *val)
{
	int status;

	WARN_ON(!mutex_is_locked(&dev_priv->rps.hw_lock));

	/* GEN6_PCODE_* are outside of the forcewake domain, we can
	 * use te fw I915_READ variants to reduce the amount of work
	 * required when reading/writing.
	 */

	if (I915_READ_FW(GEN6_PCODE_MAILBOX) & GEN6_PCODE_READY) {
		DRM_DEBUG_DRIVER("warning: pcode (read) mailbox access failed\n");
		return -EAGAIN;
	}

	I915_WRITE_FW(GEN6_PCODE_DATA, *val);
	I915_WRITE_FW(GEN6_PCODE_DATA1, 0);
	I915_WRITE_FW(GEN6_PCODE_MAILBOX, GEN6_PCODE_READY | mbox);

	if (intel_wait_for_register_fw(dev_priv,
				       GEN6_PCODE_MAILBOX, GEN6_PCODE_READY, 0,
				       500)) {
		DRM_ERROR("timeout waiting for pcode read (%d) to finish\n", mbox);
		return -ETIMEDOUT;
	}

	*val = I915_READ_FW(GEN6_PCODE_DATA);
	I915_WRITE_FW(GEN6_PCODE_DATA, 0);

	if (INTEL_GEN(dev_priv) > 6)
		status = gen7_check_mailbox_status(dev_priv);
	else
		status = gen6_check_mailbox_status(dev_priv);

	if (status) {
		DRM_DEBUG_DRIVER("warning: pcode (read) mailbox access failed: %d\n",
				 status);
		return status;
	}

	return 0;
}

int sandybridge_pcode_write(struct drm_i915_private *dev_priv,
			    u32 mbox, u32 val)
{
	int status;

	WARN_ON(!mutex_is_locked(&dev_priv->rps.hw_lock));

	/* GEN6_PCODE_* are outside of the forcewake domain, we can
	 * use te fw I915_READ variants to reduce the amount of work
	 * required when reading/writing.
	 */

	if (I915_READ_FW(GEN6_PCODE_MAILBOX) & GEN6_PCODE_READY) {
		DRM_DEBUG_DRIVER("warning: pcode (write) mailbox access failed\n");
		return -EAGAIN;
	}

	I915_WRITE_FW(GEN6_PCODE_DATA, val);
	I915_WRITE_FW(GEN6_PCODE_DATA1, 0);
	I915_WRITE_FW(GEN6_PCODE_MAILBOX, GEN6_PCODE_READY | mbox);

	if (intel_wait_for_register_fw(dev_priv,
				       GEN6_PCODE_MAILBOX, GEN6_PCODE_READY, 0,
				       500)) {
		DRM_ERROR("timeout waiting for pcode write (%d) to finish\n", mbox);
		return -ETIMEDOUT;
	}

	I915_WRITE_FW(GEN6_PCODE_DATA, 0);

	if (INTEL_GEN(dev_priv) > 6)
		status = gen7_check_mailbox_status(dev_priv);
	else
		status = gen6_check_mailbox_status(dev_priv);

	if (status) {
		DRM_DEBUG_DRIVER("warning: pcode (write) mailbox access failed: %d\n",
				 status);
		return status;
	}

	return 0;
}

static bool skl_pcode_try_request(struct drm_i915_private *dev_priv, u32 mbox,
				  u32 request, u32 reply_mask, u32 reply,
				  u32 *status)
{
	u32 val = request;

	*status = sandybridge_pcode_read(dev_priv, mbox, &val);

	return *status || ((val & reply_mask) == reply);
}

/**
 * skl_pcode_request - send PCODE request until acknowledgment
 * @dev_priv: device private
 * @mbox: PCODE mailbox ID the request is targeted for
 * @request: request ID
 * @reply_mask: mask used to check for request acknowledgment
 * @reply: value used to check for request acknowledgment
 * @timeout_base_ms: timeout for polling with preemption enabled
 *
 * Keep resending the @request to @mbox until PCODE acknowledges it, PCODE
 * reports an error or an overall timeout of @timeout_base_ms+10 ms expires.
 * The request is acknowledged once the PCODE reply dword equals @reply after
 * applying @reply_mask. Polling is first attempted with preemption enabled
 * for @timeout_base_ms and if this times out for another 10 ms with
 * preemption disabled.
 *
 * Returns 0 on success, %-ETIMEDOUT in case of a timeout, <0 in case of some
 * other error as reported by PCODE.
 */
int skl_pcode_request(struct drm_i915_private *dev_priv, u32 mbox, u32 request,
		      u32 reply_mask, u32 reply, int timeout_base_ms)
{
	u32 status;
	int ret;

	WARN_ON(!mutex_is_locked(&dev_priv->rps.hw_lock));

#define COND skl_pcode_try_request(dev_priv, mbox, request, reply_mask, reply, \
				   &status)

	/*
	 * Prime the PCODE by doing a request first. Normally it guarantees
	 * that a subsequent request, at most @timeout_base_ms later, succeeds.
	 * _wait_for() doesn't guarantee when its passed condition is evaluated
	 * first, so send the first request explicitly.
	 */
	if (COND) {
		ret = 0;
		goto out;
	}
	ret = _wait_for(COND, timeout_base_ms * 1000, 10);
	if (!ret)
		goto out;

	/*
	 * The above can time out if the number of requests was low (2 in the
	 * worst case) _and_ PCODE was busy for some reason even after a
	 * (queued) request and @timeout_base_ms delay. As a workaround retry
	 * the poll with preemption disabled to maximize the number of
	 * requests. Increase the timeout from @timeout_base_ms to 10ms to
	 * account for interrupts that could reduce the number of these
	 * requests.
	 */
	DRM_DEBUG_KMS("PCODE timeout, retrying with preemption disabled\n");
	WARN_ON_ONCE(timeout_base_ms > 3);
	preempt_disable();
	ret = wait_for_atomic(COND, 10);
	preempt_enable();

out:
	return ret ? ret : status;
#undef COND
}

static int byt_gpu_freq(struct drm_i915_private *dev_priv, int val)
{
	/*
	 * N = val - 0xb7
	 * Slow = Fast = GPLL ref * N
	 */
	return DIV_ROUND_CLOSEST(dev_priv->rps.gpll_ref_freq * (val - 0xb7), 1000);
}

static int byt_freq_opcode(struct drm_i915_private *dev_priv, int val)
{
	return DIV_ROUND_CLOSEST(1000 * val, dev_priv->rps.gpll_ref_freq) + 0xb7;
}

static int chv_gpu_freq(struct drm_i915_private *dev_priv, int val)
{
	/*
	 * N = val / 2
	 * CU (slow) = CU2x (fast) / 2 = GPLL ref * N / 2
	 */
	return DIV_ROUND_CLOSEST(dev_priv->rps.gpll_ref_freq * val, 2 * 2 * 1000);
}

static int chv_freq_opcode(struct drm_i915_private *dev_priv, int val)
{
	/* CHV needs even values */
	return DIV_ROUND_CLOSEST(2 * 1000 * val, dev_priv->rps.gpll_ref_freq) * 2;
}

int intel_gpu_freq(struct drm_i915_private *dev_priv, int val)
{
	if (IS_GEN9(dev_priv))
		return DIV_ROUND_CLOSEST(val * GT_FREQUENCY_MULTIPLIER,
					 GEN9_FREQ_SCALER);
	else if (IS_CHERRYVIEW(dev_priv))
		return chv_gpu_freq(dev_priv, val);
	else if (IS_VALLEYVIEW(dev_priv))
		return byt_gpu_freq(dev_priv, val);
	else
		return val * GT_FREQUENCY_MULTIPLIER;
}

int intel_freq_opcode(struct drm_i915_private *dev_priv, int val)
{
	if (IS_GEN9(dev_priv))
		return DIV_ROUND_CLOSEST(val * GEN9_FREQ_SCALER,
					 GT_FREQUENCY_MULTIPLIER);
	else if (IS_CHERRYVIEW(dev_priv))
		return chv_freq_opcode(dev_priv, val);
	else if (IS_VALLEYVIEW(dev_priv))
		return byt_freq_opcode(dev_priv, val);
	else
		return DIV_ROUND_CLOSEST(val, GT_FREQUENCY_MULTIPLIER);
}

struct request_boost {
	struct work_struct work;
	struct drm_i915_gem_request *req;
};

static void __intel_rps_boost_work(struct work_struct *work)
{
	struct request_boost *boost = container_of(work, struct request_boost, work);
	struct drm_i915_gem_request *req = boost->req;

	if (!i915_gem_request_completed(req))
		gen6_rps_boost(req->i915, NULL, req->emitted_jiffies);

	i915_gem_request_put(req);
	kfree(boost);
}

void intel_queue_rps_boost_for_request(struct drm_i915_gem_request *req)
{
	struct request_boost *boost;

	if (req == NULL || INTEL_GEN(req->i915) < 6)
		return;

	if (i915_gem_request_completed(req))
		return;

	boost = kmalloc(sizeof(*boost), GFP_ATOMIC);
	if (boost == NULL)
		return;

	boost->req = i915_gem_request_get(req);

	INIT_WORK(&boost->work, __intel_rps_boost_work);
	queue_work(req->i915->wq, &boost->work);
}

void intel_pm_setup(struct drm_i915_private *dev_priv)
{
	mutex_init(&dev_priv->rps.hw_lock);
	spin_lock_init(&dev_priv->rps.client_lock);

	INIT_DELAYED_WORK(&dev_priv->rps.autoenable_work,
			  __intel_autoenable_gt_powersave);
	INIT_LIST_HEAD(&dev_priv->rps.clients);

	dev_priv->pm.suspended = false;
	atomic_set(&dev_priv->pm.wakeref_count, 0);
}<|MERGE_RESOLUTION|>--- conflicted
+++ resolved
@@ -994,17 +994,10 @@
 	if (!plane_state->base.visible)
 		return 0;
 
-<<<<<<< HEAD
-	cpp = drm_format_plane_cpp(plane_state->base.fb->pixel_format, 0);
+	cpp = plane_state->base.fb->format->cpp[0];
 	clock = adjusted_mode->crtc_clock;
 	htotal = adjusted_mode->crtc_htotal;
 	width = crtc_state->pipe_src_w;
-=======
-	cpp = state->base.fb->format->cpp[0];
-	clock = crtc->config->base.adjusted_mode.crtc_clock;
-	htotal = crtc->config->base.adjusted_mode.crtc_htotal;
-	width = crtc->config->pipe_src_w;
->>>>>>> 9b8b75de
 	if (WARN_ON(htotal == 0))
 		htotal = 1;
 
