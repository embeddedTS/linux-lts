/*
 * Copyright 2006 Dave Airlie <airlied@linux.ie>
 * Copyright © 2006-2009 Intel Corporation
 *
 * Permission is hereby granted, free of charge, to any person obtaining a
 * copy of this software and associated documentation files (the "Software"),
 * to deal in the Software without restriction, including without limitation
 * the rights to use, copy, modify, merge, publish, distribute, sublicense,
 * and/or sell copies of the Software, and to permit persons to whom the
 * Software is furnished to do so, subject to the following conditions:
 *
 * The above copyright notice and this permission notice (including the next
 * paragraph) shall be included in all copies or substantial portions of the
 * Software.
 *
 * THE SOFTWARE IS PROVIDED "AS IS", WITHOUT WARRANTY OF ANY KIND, EXPRESS OR
 * IMPLIED, INCLUDING BUT NOT LIMITED TO THE WARRANTIES OF MERCHANTABILITY,
 * FITNESS FOR A PARTICULAR PURPOSE AND NONINFRINGEMENT.  IN NO EVENT SHALL
 * THE AUTHORS OR COPYRIGHT HOLDERS BE LIABLE FOR ANY CLAIM, DAMAGES OR OTHER
 * LIABILITY, WHETHER IN AN ACTION OF CONTRACT, TORT OR OTHERWISE, ARISING
 * FROM, OUT OF OR IN CONNECTION WITH THE SOFTWARE OR THE USE OR OTHER
 * DEALINGS IN THE SOFTWARE.
 *
 * Authors:
 *	Eric Anholt <eric@anholt.net>
 *	Jesse Barnes <jesse.barnes@intel.com>
 */

#include <linux/delay.h>
#include <linux/hdmi.h>
#include <linux/i2c.h>
#include <linux/slab.h>

#include <drm/drm_atomic_helper.h>
#include <drm/drm_crtc.h>
#include <drm/drm_edid.h>
#include <drm/drm_hdcp.h>
#include <drm/drm_scdc_helper.h>
#include <drm/intel_lpe_audio.h>

#include "i915_debugfs.h"
#include "i915_drv.h"
#include "intel_atomic.h"
#include "intel_connector.h"
#include "intel_ddi.h"
#include "intel_de.h"
#include "intel_display_types.h"
#include "intel_dp.h"
#include "intel_gmbus.h"
#include "intel_hdcp.h"
#include "intel_hdmi.h"
#include "intel_lspcon.h"
#include "intel_panel.h"
#include "intel_snps_phy.h"

static struct drm_i915_private *intel_hdmi_to_i915(struct intel_hdmi *intel_hdmi)
{
	return to_i915(hdmi_to_dig_port(intel_hdmi)->base.base.dev);
}

static void
assert_hdmi_port_disabled(struct intel_hdmi *intel_hdmi)
{
	struct drm_i915_private *dev_priv = intel_hdmi_to_i915(intel_hdmi);
	u32 enabled_bits;

	enabled_bits = HAS_DDI(dev_priv) ? DDI_BUF_CTL_ENABLE : SDVO_ENABLE;

	drm_WARN(&dev_priv->drm,
		 intel_de_read(dev_priv, intel_hdmi->hdmi_reg) & enabled_bits,
		 "HDMI port enabled, expecting disabled\n");
}

static void
assert_hdmi_transcoder_func_disabled(struct drm_i915_private *dev_priv,
				     enum transcoder cpu_transcoder)
{
	drm_WARN(&dev_priv->drm,
		 intel_de_read(dev_priv, TRANS_DDI_FUNC_CTL(cpu_transcoder)) &
		 TRANS_DDI_FUNC_ENABLE,
		 "HDMI transcoder function enabled, expecting disabled\n");
}

static u32 g4x_infoframe_index(unsigned int type)
{
	switch (type) {
	case HDMI_PACKET_TYPE_GAMUT_METADATA:
		return VIDEO_DIP_SELECT_GAMUT;
	case HDMI_INFOFRAME_TYPE_AVI:
		return VIDEO_DIP_SELECT_AVI;
	case HDMI_INFOFRAME_TYPE_SPD:
		return VIDEO_DIP_SELECT_SPD;
	case HDMI_INFOFRAME_TYPE_VENDOR:
		return VIDEO_DIP_SELECT_VENDOR;
	default:
		MISSING_CASE(type);
		return 0;
	}
}

static u32 g4x_infoframe_enable(unsigned int type)
{
	switch (type) {
	case HDMI_PACKET_TYPE_GENERAL_CONTROL:
		return VIDEO_DIP_ENABLE_GCP;
	case HDMI_PACKET_TYPE_GAMUT_METADATA:
		return VIDEO_DIP_ENABLE_GAMUT;
	case DP_SDP_VSC:
		return 0;
	case HDMI_INFOFRAME_TYPE_AVI:
		return VIDEO_DIP_ENABLE_AVI;
	case HDMI_INFOFRAME_TYPE_SPD:
		return VIDEO_DIP_ENABLE_SPD;
	case HDMI_INFOFRAME_TYPE_VENDOR:
		return VIDEO_DIP_ENABLE_VENDOR;
	case HDMI_INFOFRAME_TYPE_DRM:
		return 0;
	default:
		MISSING_CASE(type);
		return 0;
	}
}

static u32 hsw_infoframe_enable(unsigned int type)
{
	switch (type) {
	case HDMI_PACKET_TYPE_GENERAL_CONTROL:
		return VIDEO_DIP_ENABLE_GCP_HSW;
	case HDMI_PACKET_TYPE_GAMUT_METADATA:
		return VIDEO_DIP_ENABLE_GMP_HSW;
	case DP_SDP_VSC:
		return VIDEO_DIP_ENABLE_VSC_HSW;
	case DP_SDP_PPS:
		return VDIP_ENABLE_PPS;
	case HDMI_INFOFRAME_TYPE_AVI:
		return VIDEO_DIP_ENABLE_AVI_HSW;
	case HDMI_INFOFRAME_TYPE_SPD:
		return VIDEO_DIP_ENABLE_SPD_HSW;
	case HDMI_INFOFRAME_TYPE_VENDOR:
		return VIDEO_DIP_ENABLE_VS_HSW;
	case HDMI_INFOFRAME_TYPE_DRM:
		return VIDEO_DIP_ENABLE_DRM_GLK;
	default:
		MISSING_CASE(type);
		return 0;
	}
}

static i915_reg_t
hsw_dip_data_reg(struct drm_i915_private *dev_priv,
		 enum transcoder cpu_transcoder,
		 unsigned int type,
		 int i)
{
	switch (type) {
	case HDMI_PACKET_TYPE_GAMUT_METADATA:
		return HSW_TVIDEO_DIP_GMP_DATA(cpu_transcoder, i);
	case DP_SDP_VSC:
		return HSW_TVIDEO_DIP_VSC_DATA(cpu_transcoder, i);
	case DP_SDP_PPS:
		return ICL_VIDEO_DIP_PPS_DATA(cpu_transcoder, i);
	case HDMI_INFOFRAME_TYPE_AVI:
		return HSW_TVIDEO_DIP_AVI_DATA(cpu_transcoder, i);
	case HDMI_INFOFRAME_TYPE_SPD:
		return HSW_TVIDEO_DIP_SPD_DATA(cpu_transcoder, i);
	case HDMI_INFOFRAME_TYPE_VENDOR:
		return HSW_TVIDEO_DIP_VS_DATA(cpu_transcoder, i);
	case HDMI_INFOFRAME_TYPE_DRM:
		return GLK_TVIDEO_DIP_DRM_DATA(cpu_transcoder, i);
	default:
		MISSING_CASE(type);
		return INVALID_MMIO_REG;
	}
}

static int hsw_dip_data_size(struct drm_i915_private *dev_priv,
			     unsigned int type)
{
	switch (type) {
	case DP_SDP_VSC:
		return VIDEO_DIP_VSC_DATA_SIZE;
	case DP_SDP_PPS:
		return VIDEO_DIP_PPS_DATA_SIZE;
	case HDMI_PACKET_TYPE_GAMUT_METADATA:
		if (DISPLAY_VER(dev_priv) >= 11)
			return VIDEO_DIP_GMP_DATA_SIZE;
		else
			return VIDEO_DIP_DATA_SIZE;
	default:
		return VIDEO_DIP_DATA_SIZE;
	}
}

static void g4x_write_infoframe(struct intel_encoder *encoder,
				const struct intel_crtc_state *crtc_state,
				unsigned int type,
				const void *frame, ssize_t len)
{
	const u32 *data = frame;
	struct drm_i915_private *dev_priv = to_i915(encoder->base.dev);
	u32 val = intel_de_read(dev_priv, VIDEO_DIP_CTL);
	int i;

	drm_WARN(&dev_priv->drm, !(val & VIDEO_DIP_ENABLE),
		 "Writing DIP with CTL reg disabled\n");

	val &= ~(VIDEO_DIP_SELECT_MASK | 0xf); /* clear DIP data offset */
	val |= g4x_infoframe_index(type);

	val &= ~g4x_infoframe_enable(type);

	intel_de_write(dev_priv, VIDEO_DIP_CTL, val);

	for (i = 0; i < len; i += 4) {
		intel_de_write(dev_priv, VIDEO_DIP_DATA, *data);
		data++;
	}
	/* Write every possible data byte to force correct ECC calculation. */
	for (; i < VIDEO_DIP_DATA_SIZE; i += 4)
		intel_de_write(dev_priv, VIDEO_DIP_DATA, 0);

	val |= g4x_infoframe_enable(type);
	val &= ~VIDEO_DIP_FREQ_MASK;
	val |= VIDEO_DIP_FREQ_VSYNC;

	intel_de_write(dev_priv, VIDEO_DIP_CTL, val);
	intel_de_posting_read(dev_priv, VIDEO_DIP_CTL);
}

static void g4x_read_infoframe(struct intel_encoder *encoder,
			       const struct intel_crtc_state *crtc_state,
			       unsigned int type,
			       void *frame, ssize_t len)
{
	struct drm_i915_private *dev_priv = to_i915(encoder->base.dev);
	u32 val, *data = frame;
	int i;

	val = intel_de_read(dev_priv, VIDEO_DIP_CTL);

	val &= ~(VIDEO_DIP_SELECT_MASK | 0xf); /* clear DIP data offset */
	val |= g4x_infoframe_index(type);

	intel_de_write(dev_priv, VIDEO_DIP_CTL, val);

	for (i = 0; i < len; i += 4)
		*data++ = intel_de_read(dev_priv, VIDEO_DIP_DATA);
}

static u32 g4x_infoframes_enabled(struct intel_encoder *encoder,
				  const struct intel_crtc_state *pipe_config)
{
	struct drm_i915_private *dev_priv = to_i915(encoder->base.dev);
	u32 val = intel_de_read(dev_priv, VIDEO_DIP_CTL);

	if ((val & VIDEO_DIP_ENABLE) == 0)
		return 0;

	if ((val & VIDEO_DIP_PORT_MASK) != VIDEO_DIP_PORT(encoder->port))
		return 0;

	return val & (VIDEO_DIP_ENABLE_AVI |
		      VIDEO_DIP_ENABLE_VENDOR | VIDEO_DIP_ENABLE_SPD);
}

static void ibx_write_infoframe(struct intel_encoder *encoder,
				const struct intel_crtc_state *crtc_state,
				unsigned int type,
				const void *frame, ssize_t len)
{
	const u32 *data = frame;
	struct drm_i915_private *dev_priv = to_i915(encoder->base.dev);
	struct intel_crtc *crtc = to_intel_crtc(crtc_state->uapi.crtc);
	i915_reg_t reg = TVIDEO_DIP_CTL(crtc->pipe);
	u32 val = intel_de_read(dev_priv, reg);
	int i;

	drm_WARN(&dev_priv->drm, !(val & VIDEO_DIP_ENABLE),
		 "Writing DIP with CTL reg disabled\n");

	val &= ~(VIDEO_DIP_SELECT_MASK | 0xf); /* clear DIP data offset */
	val |= g4x_infoframe_index(type);

	val &= ~g4x_infoframe_enable(type);

	intel_de_write(dev_priv, reg, val);

	for (i = 0; i < len; i += 4) {
		intel_de_write(dev_priv, TVIDEO_DIP_DATA(crtc->pipe),
			       *data);
		data++;
	}
	/* Write every possible data byte to force correct ECC calculation. */
	for (; i < VIDEO_DIP_DATA_SIZE; i += 4)
		intel_de_write(dev_priv, TVIDEO_DIP_DATA(crtc->pipe), 0);

	val |= g4x_infoframe_enable(type);
	val &= ~VIDEO_DIP_FREQ_MASK;
	val |= VIDEO_DIP_FREQ_VSYNC;

	intel_de_write(dev_priv, reg, val);
	intel_de_posting_read(dev_priv, reg);
}

static void ibx_read_infoframe(struct intel_encoder *encoder,
			       const struct intel_crtc_state *crtc_state,
			       unsigned int type,
			       void *frame, ssize_t len)
{
	struct drm_i915_private *dev_priv = to_i915(encoder->base.dev);
	struct intel_crtc *crtc = to_intel_crtc(crtc_state->uapi.crtc);
	u32 val, *data = frame;
	int i;

	val = intel_de_read(dev_priv, TVIDEO_DIP_CTL(crtc->pipe));

	val &= ~(VIDEO_DIP_SELECT_MASK | 0xf); /* clear DIP data offset */
	val |= g4x_infoframe_index(type);

	intel_de_write(dev_priv, TVIDEO_DIP_CTL(crtc->pipe), val);

	for (i = 0; i < len; i += 4)
		*data++ = intel_de_read(dev_priv, TVIDEO_DIP_DATA(crtc->pipe));
}

static u32 ibx_infoframes_enabled(struct intel_encoder *encoder,
				  const struct intel_crtc_state *pipe_config)
{
	struct drm_i915_private *dev_priv = to_i915(encoder->base.dev);
	enum pipe pipe = to_intel_crtc(pipe_config->uapi.crtc)->pipe;
	i915_reg_t reg = TVIDEO_DIP_CTL(pipe);
	u32 val = intel_de_read(dev_priv, reg);

	if ((val & VIDEO_DIP_ENABLE) == 0)
		return 0;

	if ((val & VIDEO_DIP_PORT_MASK) != VIDEO_DIP_PORT(encoder->port))
		return 0;

	return val & (VIDEO_DIP_ENABLE_AVI |
		      VIDEO_DIP_ENABLE_VENDOR | VIDEO_DIP_ENABLE_GAMUT |
		      VIDEO_DIP_ENABLE_SPD | VIDEO_DIP_ENABLE_GCP);
}

static void cpt_write_infoframe(struct intel_encoder *encoder,
				const struct intel_crtc_state *crtc_state,
				unsigned int type,
				const void *frame, ssize_t len)
{
	const u32 *data = frame;
	struct drm_i915_private *dev_priv = to_i915(encoder->base.dev);
	struct intel_crtc *crtc = to_intel_crtc(crtc_state->uapi.crtc);
	i915_reg_t reg = TVIDEO_DIP_CTL(crtc->pipe);
	u32 val = intel_de_read(dev_priv, reg);
	int i;

	drm_WARN(&dev_priv->drm, !(val & VIDEO_DIP_ENABLE),
		 "Writing DIP with CTL reg disabled\n");

	val &= ~(VIDEO_DIP_SELECT_MASK | 0xf); /* clear DIP data offset */
	val |= g4x_infoframe_index(type);

	/* The DIP control register spec says that we need to update the AVI
	 * infoframe without clearing its enable bit */
	if (type != HDMI_INFOFRAME_TYPE_AVI)
		val &= ~g4x_infoframe_enable(type);

	intel_de_write(dev_priv, reg, val);

	for (i = 0; i < len; i += 4) {
		intel_de_write(dev_priv, TVIDEO_DIP_DATA(crtc->pipe),
			       *data);
		data++;
	}
	/* Write every possible data byte to force correct ECC calculation. */
	for (; i < VIDEO_DIP_DATA_SIZE; i += 4)
		intel_de_write(dev_priv, TVIDEO_DIP_DATA(crtc->pipe), 0);

	val |= g4x_infoframe_enable(type);
	val &= ~VIDEO_DIP_FREQ_MASK;
	val |= VIDEO_DIP_FREQ_VSYNC;

	intel_de_write(dev_priv, reg, val);
	intel_de_posting_read(dev_priv, reg);
}

static void cpt_read_infoframe(struct intel_encoder *encoder,
			       const struct intel_crtc_state *crtc_state,
			       unsigned int type,
			       void *frame, ssize_t len)
{
	struct drm_i915_private *dev_priv = to_i915(encoder->base.dev);
	struct intel_crtc *crtc = to_intel_crtc(crtc_state->uapi.crtc);
	u32 val, *data = frame;
	int i;

	val = intel_de_read(dev_priv, TVIDEO_DIP_CTL(crtc->pipe));

	val &= ~(VIDEO_DIP_SELECT_MASK | 0xf); /* clear DIP data offset */
	val |= g4x_infoframe_index(type);

	intel_de_write(dev_priv, TVIDEO_DIP_CTL(crtc->pipe), val);

	for (i = 0; i < len; i += 4)
		*data++ = intel_de_read(dev_priv, TVIDEO_DIP_DATA(crtc->pipe));
}

static u32 cpt_infoframes_enabled(struct intel_encoder *encoder,
				  const struct intel_crtc_state *pipe_config)
{
	struct drm_i915_private *dev_priv = to_i915(encoder->base.dev);
	enum pipe pipe = to_intel_crtc(pipe_config->uapi.crtc)->pipe;
	u32 val = intel_de_read(dev_priv, TVIDEO_DIP_CTL(pipe));

	if ((val & VIDEO_DIP_ENABLE) == 0)
		return 0;

	return val & (VIDEO_DIP_ENABLE_AVI |
		      VIDEO_DIP_ENABLE_VENDOR | VIDEO_DIP_ENABLE_GAMUT |
		      VIDEO_DIP_ENABLE_SPD | VIDEO_DIP_ENABLE_GCP);
}

static void vlv_write_infoframe(struct intel_encoder *encoder,
				const struct intel_crtc_state *crtc_state,
				unsigned int type,
				const void *frame, ssize_t len)
{
	const u32 *data = frame;
	struct drm_i915_private *dev_priv = to_i915(encoder->base.dev);
	struct intel_crtc *crtc = to_intel_crtc(crtc_state->uapi.crtc);
	i915_reg_t reg = VLV_TVIDEO_DIP_CTL(crtc->pipe);
	u32 val = intel_de_read(dev_priv, reg);
	int i;

	drm_WARN(&dev_priv->drm, !(val & VIDEO_DIP_ENABLE),
		 "Writing DIP with CTL reg disabled\n");

	val &= ~(VIDEO_DIP_SELECT_MASK | 0xf); /* clear DIP data offset */
	val |= g4x_infoframe_index(type);

	val &= ~g4x_infoframe_enable(type);

	intel_de_write(dev_priv, reg, val);

	for (i = 0; i < len; i += 4) {
		intel_de_write(dev_priv,
			       VLV_TVIDEO_DIP_DATA(crtc->pipe), *data);
		data++;
	}
	/* Write every possible data byte to force correct ECC calculation. */
	for (; i < VIDEO_DIP_DATA_SIZE; i += 4)
		intel_de_write(dev_priv,
			       VLV_TVIDEO_DIP_DATA(crtc->pipe), 0);

	val |= g4x_infoframe_enable(type);
	val &= ~VIDEO_DIP_FREQ_MASK;
	val |= VIDEO_DIP_FREQ_VSYNC;

	intel_de_write(dev_priv, reg, val);
	intel_de_posting_read(dev_priv, reg);
}

static void vlv_read_infoframe(struct intel_encoder *encoder,
			       const struct intel_crtc_state *crtc_state,
			       unsigned int type,
			       void *frame, ssize_t len)
{
	struct drm_i915_private *dev_priv = to_i915(encoder->base.dev);
	struct intel_crtc *crtc = to_intel_crtc(crtc_state->uapi.crtc);
	u32 val, *data = frame;
	int i;

	val = intel_de_read(dev_priv, VLV_TVIDEO_DIP_CTL(crtc->pipe));

	val &= ~(VIDEO_DIP_SELECT_MASK | 0xf); /* clear DIP data offset */
	val |= g4x_infoframe_index(type);

	intel_de_write(dev_priv, VLV_TVIDEO_DIP_CTL(crtc->pipe), val);

	for (i = 0; i < len; i += 4)
		*data++ = intel_de_read(dev_priv,
				        VLV_TVIDEO_DIP_DATA(crtc->pipe));
}

static u32 vlv_infoframes_enabled(struct intel_encoder *encoder,
				  const struct intel_crtc_state *pipe_config)
{
	struct drm_i915_private *dev_priv = to_i915(encoder->base.dev);
	enum pipe pipe = to_intel_crtc(pipe_config->uapi.crtc)->pipe;
	u32 val = intel_de_read(dev_priv, VLV_TVIDEO_DIP_CTL(pipe));

	if ((val & VIDEO_DIP_ENABLE) == 0)
		return 0;

	if ((val & VIDEO_DIP_PORT_MASK) != VIDEO_DIP_PORT(encoder->port))
		return 0;

	return val & (VIDEO_DIP_ENABLE_AVI |
		      VIDEO_DIP_ENABLE_VENDOR | VIDEO_DIP_ENABLE_GAMUT |
		      VIDEO_DIP_ENABLE_SPD | VIDEO_DIP_ENABLE_GCP);
}

void hsw_write_infoframe(struct intel_encoder *encoder,
			 const struct intel_crtc_state *crtc_state,
			 unsigned int type,
			 const void *frame, ssize_t len)
{
	const u32 *data = frame;
	struct drm_i915_private *dev_priv = to_i915(encoder->base.dev);
	enum transcoder cpu_transcoder = crtc_state->cpu_transcoder;
	i915_reg_t ctl_reg = HSW_TVIDEO_DIP_CTL(cpu_transcoder);
	int data_size;
	int i;
	u32 val = intel_de_read(dev_priv, ctl_reg);

	data_size = hsw_dip_data_size(dev_priv, type);

	drm_WARN_ON(&dev_priv->drm, len > data_size);

	val &= ~hsw_infoframe_enable(type);
	intel_de_write(dev_priv, ctl_reg, val);

	for (i = 0; i < len; i += 4) {
		intel_de_write(dev_priv,
			       hsw_dip_data_reg(dev_priv, cpu_transcoder, type, i >> 2),
			       *data);
		data++;
	}
	/* Write every possible data byte to force correct ECC calculation. */
	for (; i < data_size; i += 4)
		intel_de_write(dev_priv,
			       hsw_dip_data_reg(dev_priv, cpu_transcoder, type, i >> 2),
			       0);

	/* Wa_14013475917 */
	if (DISPLAY_VER(dev_priv) == 13 && crtc_state->has_psr &&
	    type == DP_SDP_VSC)
		return;

	val |= hsw_infoframe_enable(type);
	intel_de_write(dev_priv, ctl_reg, val);
	intel_de_posting_read(dev_priv, ctl_reg);
}

void hsw_read_infoframe(struct intel_encoder *encoder,
			const struct intel_crtc_state *crtc_state,
			unsigned int type, void *frame, ssize_t len)
{
	struct drm_i915_private *dev_priv = to_i915(encoder->base.dev);
	enum transcoder cpu_transcoder = crtc_state->cpu_transcoder;
	u32 *data = frame;
	int i;

	for (i = 0; i < len; i += 4)
		*data++ = intel_de_read(dev_priv,
				        hsw_dip_data_reg(dev_priv, cpu_transcoder, type, i >> 2));
}

static u32 hsw_infoframes_enabled(struct intel_encoder *encoder,
				  const struct intel_crtc_state *pipe_config)
{
	struct drm_i915_private *dev_priv = to_i915(encoder->base.dev);
	u32 val = intel_de_read(dev_priv,
				HSW_TVIDEO_DIP_CTL(pipe_config->cpu_transcoder));
	u32 mask;

	mask = (VIDEO_DIP_ENABLE_VSC_HSW | VIDEO_DIP_ENABLE_AVI_HSW |
		VIDEO_DIP_ENABLE_GCP_HSW | VIDEO_DIP_ENABLE_VS_HSW |
		VIDEO_DIP_ENABLE_GMP_HSW | VIDEO_DIP_ENABLE_SPD_HSW);

	if (DISPLAY_VER(dev_priv) >= 10)
		mask |= VIDEO_DIP_ENABLE_DRM_GLK;

	return val & mask;
}

static const u8 infoframe_type_to_idx[] = {
	HDMI_PACKET_TYPE_GENERAL_CONTROL,
	HDMI_PACKET_TYPE_GAMUT_METADATA,
	DP_SDP_VSC,
	HDMI_INFOFRAME_TYPE_AVI,
	HDMI_INFOFRAME_TYPE_SPD,
	HDMI_INFOFRAME_TYPE_VENDOR,
	HDMI_INFOFRAME_TYPE_DRM,
};

u32 intel_hdmi_infoframe_enable(unsigned int type)
{
	int i;

	for (i = 0; i < ARRAY_SIZE(infoframe_type_to_idx); i++) {
		if (infoframe_type_to_idx[i] == type)
			return BIT(i);
	}

	return 0;
}

u32 intel_hdmi_infoframes_enabled(struct intel_encoder *encoder,
				  const struct intel_crtc_state *crtc_state)
{
	struct drm_i915_private *dev_priv = to_i915(encoder->base.dev);
	struct intel_digital_port *dig_port = enc_to_dig_port(encoder);
	u32 val, ret = 0;
	int i;

	val = dig_port->infoframes_enabled(encoder, crtc_state);

	/* map from hardware bits to dip idx */
	for (i = 0; i < ARRAY_SIZE(infoframe_type_to_idx); i++) {
		unsigned int type = infoframe_type_to_idx[i];

		if (HAS_DDI(dev_priv)) {
			if (val & hsw_infoframe_enable(type))
				ret |= BIT(i);
		} else {
			if (val & g4x_infoframe_enable(type))
				ret |= BIT(i);
		}
	}

	return ret;
}

/*
 * The data we write to the DIP data buffer registers is 1 byte bigger than the
 * HDMI infoframe size because of an ECC/reserved byte at position 3 (starting
 * at 0). It's also a byte used by DisplayPort so the same DIP registers can be
 * used for both technologies.
 *
 * DW0: Reserved/ECC/DP | HB2 | HB1 | HB0
 * DW1:       DB3       | DB2 | DB1 | DB0
 * DW2:       DB7       | DB6 | DB5 | DB4
 * DW3: ...
 *
 * (HB is Header Byte, DB is Data Byte)
 *
 * The hdmi pack() functions don't know about that hardware specific hole so we
 * trick them by giving an offset into the buffer and moving back the header
 * bytes by one.
 */
static void intel_write_infoframe(struct intel_encoder *encoder,
				  const struct intel_crtc_state *crtc_state,
				  enum hdmi_infoframe_type type,
				  const union hdmi_infoframe *frame)
{
	struct intel_digital_port *dig_port = enc_to_dig_port(encoder);
	u8 buffer[VIDEO_DIP_DATA_SIZE];
	ssize_t len;

	if ((crtc_state->infoframes.enable &
	     intel_hdmi_infoframe_enable(type)) == 0)
		return;

	if (drm_WARN_ON(encoder->base.dev, frame->any.type != type))
		return;

	/* see comment above for the reason for this offset */
	len = hdmi_infoframe_pack_only(frame, buffer + 1, sizeof(buffer) - 1);
	if (drm_WARN_ON(encoder->base.dev, len < 0))
		return;

	/* Insert the 'hole' (see big comment above) at position 3 */
	memmove(&buffer[0], &buffer[1], 3);
	buffer[3] = 0;
	len++;

	dig_port->write_infoframe(encoder, crtc_state, type, buffer, len);
}

void intel_read_infoframe(struct intel_encoder *encoder,
			  const struct intel_crtc_state *crtc_state,
			  enum hdmi_infoframe_type type,
			  union hdmi_infoframe *frame)
{
	struct intel_digital_port *dig_port = enc_to_dig_port(encoder);
	u8 buffer[VIDEO_DIP_DATA_SIZE];
	int ret;

	if ((crtc_state->infoframes.enable &
	     intel_hdmi_infoframe_enable(type)) == 0)
		return;

	dig_port->read_infoframe(encoder, crtc_state,
				       type, buffer, sizeof(buffer));

	/* Fill the 'hole' (see big comment above) at position 3 */
	memmove(&buffer[1], &buffer[0], 3);

	/* see comment above for the reason for this offset */
	ret = hdmi_infoframe_unpack(frame, buffer + 1, sizeof(buffer) - 1);
	if (ret) {
		drm_dbg_kms(encoder->base.dev,
			    "Failed to unpack infoframe type 0x%02x\n", type);
		return;
	}

	if (frame->any.type != type)
		drm_dbg_kms(encoder->base.dev,
			    "Found the wrong infoframe type 0x%x (expected 0x%02x)\n",
			    frame->any.type, type);
}

static bool
intel_hdmi_compute_avi_infoframe(struct intel_encoder *encoder,
				 struct intel_crtc_state *crtc_state,
				 struct drm_connector_state *conn_state)
{
	struct hdmi_avi_infoframe *frame = &crtc_state->infoframes.avi.avi;
	const struct drm_display_mode *adjusted_mode =
		&crtc_state->hw.adjusted_mode;
	struct drm_connector *connector = conn_state->connector;
	int ret;

	if (!crtc_state->has_infoframe)
		return true;

	crtc_state->infoframes.enable |=
		intel_hdmi_infoframe_enable(HDMI_INFOFRAME_TYPE_AVI);

	ret = drm_hdmi_avi_infoframe_from_display_mode(frame, connector,
						       adjusted_mode);
	if (ret)
		return false;

	if (crtc_state->output_format == INTEL_OUTPUT_FORMAT_YCBCR420)
		frame->colorspace = HDMI_COLORSPACE_YUV420;
	else if (crtc_state->output_format == INTEL_OUTPUT_FORMAT_YCBCR444)
		frame->colorspace = HDMI_COLORSPACE_YUV444;
	else
		frame->colorspace = HDMI_COLORSPACE_RGB;

	drm_hdmi_avi_infoframe_colorspace(frame, conn_state);

	/* nonsense combination */
	drm_WARN_ON(encoder->base.dev, crtc_state->limited_color_range &&
		    crtc_state->output_format != INTEL_OUTPUT_FORMAT_RGB);

	if (crtc_state->output_format == INTEL_OUTPUT_FORMAT_RGB) {
		drm_hdmi_avi_infoframe_quant_range(frame, connector,
						   adjusted_mode,
						   crtc_state->limited_color_range ?
						   HDMI_QUANTIZATION_RANGE_LIMITED :
						   HDMI_QUANTIZATION_RANGE_FULL);
	} else {
		frame->quantization_range = HDMI_QUANTIZATION_RANGE_DEFAULT;
		frame->ycc_quantization_range = HDMI_YCC_QUANTIZATION_RANGE_LIMITED;
	}

	drm_hdmi_avi_infoframe_content_type(frame, conn_state);

	/* TODO: handle pixel repetition for YCBCR420 outputs */

	ret = hdmi_avi_infoframe_check(frame);
	if (drm_WARN_ON(encoder->base.dev, ret))
		return false;

	return true;
}

static bool
intel_hdmi_compute_spd_infoframe(struct intel_encoder *encoder,
				 struct intel_crtc_state *crtc_state,
				 struct drm_connector_state *conn_state)
{
	struct hdmi_spd_infoframe *frame = &crtc_state->infoframes.spd.spd;
	int ret;

	if (!crtc_state->has_infoframe)
		return true;

	crtc_state->infoframes.enable |=
		intel_hdmi_infoframe_enable(HDMI_INFOFRAME_TYPE_SPD);

	ret = hdmi_spd_infoframe_init(frame, "Intel", "Integrated gfx");
	if (drm_WARN_ON(encoder->base.dev, ret))
		return false;

	frame->sdi = HDMI_SPD_SDI_PC;

	ret = hdmi_spd_infoframe_check(frame);
	if (drm_WARN_ON(encoder->base.dev, ret))
		return false;

	return true;
}

static bool
intel_hdmi_compute_hdmi_infoframe(struct intel_encoder *encoder,
				  struct intel_crtc_state *crtc_state,
				  struct drm_connector_state *conn_state)
{
	struct hdmi_vendor_infoframe *frame =
		&crtc_state->infoframes.hdmi.vendor.hdmi;
	const struct drm_display_info *info =
		&conn_state->connector->display_info;
	int ret;

	if (!crtc_state->has_infoframe || !info->has_hdmi_infoframe)
		return true;

	crtc_state->infoframes.enable |=
		intel_hdmi_infoframe_enable(HDMI_INFOFRAME_TYPE_VENDOR);

	ret = drm_hdmi_vendor_infoframe_from_display_mode(frame,
							  conn_state->connector,
							  &crtc_state->hw.adjusted_mode);
	if (drm_WARN_ON(encoder->base.dev, ret))
		return false;

	ret = hdmi_vendor_infoframe_check(frame);
	if (drm_WARN_ON(encoder->base.dev, ret))
		return false;

	return true;
}

static bool
intel_hdmi_compute_drm_infoframe(struct intel_encoder *encoder,
				 struct intel_crtc_state *crtc_state,
				 struct drm_connector_state *conn_state)
{
	struct hdmi_drm_infoframe *frame = &crtc_state->infoframes.drm.drm;
	struct drm_i915_private *dev_priv = to_i915(encoder->base.dev);
	int ret;

	if (DISPLAY_VER(dev_priv) < 10)
		return true;

	if (!crtc_state->has_infoframe)
		return true;

	if (!conn_state->hdr_output_metadata)
		return true;

	crtc_state->infoframes.enable |=
		intel_hdmi_infoframe_enable(HDMI_INFOFRAME_TYPE_DRM);

	ret = drm_hdmi_infoframe_set_hdr_metadata(frame, conn_state);
	if (ret < 0) {
		drm_dbg_kms(&dev_priv->drm,
			    "couldn't set HDR metadata in infoframe\n");
		return false;
	}

	ret = hdmi_drm_infoframe_check(frame);
	if (drm_WARN_ON(&dev_priv->drm, ret))
		return false;

	return true;
}

static void g4x_set_infoframes(struct intel_encoder *encoder,
			       bool enable,
			       const struct intel_crtc_state *crtc_state,
			       const struct drm_connector_state *conn_state)
{
	struct drm_i915_private *dev_priv = to_i915(encoder->base.dev);
	struct intel_digital_port *dig_port = enc_to_dig_port(encoder);
	struct intel_hdmi *intel_hdmi = &dig_port->hdmi;
	i915_reg_t reg = VIDEO_DIP_CTL;
	u32 val = intel_de_read(dev_priv, reg);
	u32 port = VIDEO_DIP_PORT(encoder->port);

	assert_hdmi_port_disabled(intel_hdmi);

	/* If the registers were not initialized yet, they might be zeroes,
	 * which means we're selecting the AVI DIP and we're setting its
	 * frequency to once. This seems to really confuse the HW and make
	 * things stop working (the register spec says the AVI always needs to
	 * be sent every VSync). So here we avoid writing to the register more
	 * than we need and also explicitly select the AVI DIP and explicitly
	 * set its frequency to every VSync. Avoiding to write it twice seems to
	 * be enough to solve the problem, but being defensive shouldn't hurt us
	 * either. */
	val |= VIDEO_DIP_SELECT_AVI | VIDEO_DIP_FREQ_VSYNC;

	if (!enable) {
		if (!(val & VIDEO_DIP_ENABLE))
			return;
		if (port != (val & VIDEO_DIP_PORT_MASK)) {
			drm_dbg_kms(&dev_priv->drm,
				    "video DIP still enabled on port %c\n",
				    (val & VIDEO_DIP_PORT_MASK) >> 29);
			return;
		}
		val &= ~(VIDEO_DIP_ENABLE | VIDEO_DIP_ENABLE_AVI |
			 VIDEO_DIP_ENABLE_VENDOR | VIDEO_DIP_ENABLE_SPD);
		intel_de_write(dev_priv, reg, val);
		intel_de_posting_read(dev_priv, reg);
		return;
	}

	if (port != (val & VIDEO_DIP_PORT_MASK)) {
		if (val & VIDEO_DIP_ENABLE) {
			drm_dbg_kms(&dev_priv->drm,
				    "video DIP already enabled on port %c\n",
				    (val & VIDEO_DIP_PORT_MASK) >> 29);
			return;
		}
		val &= ~VIDEO_DIP_PORT_MASK;
		val |= port;
	}

	val |= VIDEO_DIP_ENABLE;
	val &= ~(VIDEO_DIP_ENABLE_AVI |
		 VIDEO_DIP_ENABLE_VENDOR | VIDEO_DIP_ENABLE_SPD);

	intel_de_write(dev_priv, reg, val);
	intel_de_posting_read(dev_priv, reg);

	intel_write_infoframe(encoder, crtc_state,
			      HDMI_INFOFRAME_TYPE_AVI,
			      &crtc_state->infoframes.avi);
	intel_write_infoframe(encoder, crtc_state,
			      HDMI_INFOFRAME_TYPE_SPD,
			      &crtc_state->infoframes.spd);
	intel_write_infoframe(encoder, crtc_state,
			      HDMI_INFOFRAME_TYPE_VENDOR,
			      &crtc_state->infoframes.hdmi);
}

/*
 * Determine if default_phase=1 can be indicated in the GCP infoframe.
 *
 * From HDMI specification 1.4a:
 * - The first pixel of each Video Data Period shall always have a pixel packing phase of 0
 * - The first pixel following each Video Data Period shall have a pixel packing phase of 0
 * - The PP bits shall be constant for all GCPs and will be equal to the last packing phase
 * - The first pixel following every transition of HSYNC or VSYNC shall have a pixel packing
 *   phase of 0
 */
static bool gcp_default_phase_possible(int pipe_bpp,
				       const struct drm_display_mode *mode)
{
	unsigned int pixels_per_group;

	switch (pipe_bpp) {
	case 30:
		/* 4 pixels in 5 clocks */
		pixels_per_group = 4;
		break;
	case 36:
		/* 2 pixels in 3 clocks */
		pixels_per_group = 2;
		break;
	case 48:
		/* 1 pixel in 2 clocks */
		pixels_per_group = 1;
		break;
	default:
		/* phase information not relevant for 8bpc */
		return false;
	}

	return mode->crtc_hdisplay % pixels_per_group == 0 &&
		mode->crtc_htotal % pixels_per_group == 0 &&
		mode->crtc_hblank_start % pixels_per_group == 0 &&
		mode->crtc_hblank_end % pixels_per_group == 0 &&
		mode->crtc_hsync_start % pixels_per_group == 0 &&
		mode->crtc_hsync_end % pixels_per_group == 0 &&
		((mode->flags & DRM_MODE_FLAG_INTERLACE) == 0 ||
		 mode->crtc_htotal/2 % pixels_per_group == 0);
}

static bool intel_hdmi_set_gcp_infoframe(struct intel_encoder *encoder,
					 const struct intel_crtc_state *crtc_state,
					 const struct drm_connector_state *conn_state)
{
	struct drm_i915_private *dev_priv = to_i915(encoder->base.dev);
	struct intel_crtc *crtc = to_intel_crtc(crtc_state->uapi.crtc);
	i915_reg_t reg;

	if ((crtc_state->infoframes.enable &
	     intel_hdmi_infoframe_enable(HDMI_PACKET_TYPE_GENERAL_CONTROL)) == 0)
		return false;

	if (HAS_DDI(dev_priv))
		reg = HSW_TVIDEO_DIP_GCP(crtc_state->cpu_transcoder);
	else if (IS_VALLEYVIEW(dev_priv) || IS_CHERRYVIEW(dev_priv))
		reg = VLV_TVIDEO_DIP_GCP(crtc->pipe);
	else if (HAS_PCH_SPLIT(dev_priv))
		reg = TVIDEO_DIP_GCP(crtc->pipe);
	else
		return false;

	intel_de_write(dev_priv, reg, crtc_state->infoframes.gcp);

	return true;
}

void intel_hdmi_read_gcp_infoframe(struct intel_encoder *encoder,
				   struct intel_crtc_state *crtc_state)
{
	struct drm_i915_private *dev_priv = to_i915(encoder->base.dev);
	struct intel_crtc *crtc = to_intel_crtc(crtc_state->uapi.crtc);
	i915_reg_t reg;

	if ((crtc_state->infoframes.enable &
	     intel_hdmi_infoframe_enable(HDMI_PACKET_TYPE_GENERAL_CONTROL)) == 0)
		return;

	if (HAS_DDI(dev_priv))
		reg = HSW_TVIDEO_DIP_GCP(crtc_state->cpu_transcoder);
	else if (IS_VALLEYVIEW(dev_priv) || IS_CHERRYVIEW(dev_priv))
		reg = VLV_TVIDEO_DIP_GCP(crtc->pipe);
	else if (HAS_PCH_SPLIT(dev_priv))
		reg = TVIDEO_DIP_GCP(crtc->pipe);
	else
		return;

	crtc_state->infoframes.gcp = intel_de_read(dev_priv, reg);
}

static void intel_hdmi_compute_gcp_infoframe(struct intel_encoder *encoder,
					     struct intel_crtc_state *crtc_state,
					     struct drm_connector_state *conn_state)
{
	struct drm_i915_private *dev_priv = to_i915(encoder->base.dev);

	if (IS_G4X(dev_priv) || !crtc_state->has_infoframe)
		return;

	crtc_state->infoframes.enable |=
		intel_hdmi_infoframe_enable(HDMI_PACKET_TYPE_GENERAL_CONTROL);

	/* Indicate color indication for deep color mode */
	if (crtc_state->pipe_bpp > 24)
		crtc_state->infoframes.gcp |= GCP_COLOR_INDICATION;

	/* Enable default_phase whenever the display mode is suitably aligned */
	if (gcp_default_phase_possible(crtc_state->pipe_bpp,
				       &crtc_state->hw.adjusted_mode))
		crtc_state->infoframes.gcp |= GCP_DEFAULT_PHASE_ENABLE;
}

static void ibx_set_infoframes(struct intel_encoder *encoder,
			       bool enable,
			       const struct intel_crtc_state *crtc_state,
			       const struct drm_connector_state *conn_state)
{
	struct drm_i915_private *dev_priv = to_i915(encoder->base.dev);
	struct intel_crtc *crtc = to_intel_crtc(crtc_state->uapi.crtc);
	struct intel_digital_port *dig_port = enc_to_dig_port(encoder);
	struct intel_hdmi *intel_hdmi = &dig_port->hdmi;
	i915_reg_t reg = TVIDEO_DIP_CTL(crtc->pipe);
	u32 val = intel_de_read(dev_priv, reg);
	u32 port = VIDEO_DIP_PORT(encoder->port);

	assert_hdmi_port_disabled(intel_hdmi);

	/* See the big comment in g4x_set_infoframes() */
	val |= VIDEO_DIP_SELECT_AVI | VIDEO_DIP_FREQ_VSYNC;

	if (!enable) {
		if (!(val & VIDEO_DIP_ENABLE))
			return;
		val &= ~(VIDEO_DIP_ENABLE | VIDEO_DIP_ENABLE_AVI |
			 VIDEO_DIP_ENABLE_VENDOR | VIDEO_DIP_ENABLE_GAMUT |
			 VIDEO_DIP_ENABLE_SPD | VIDEO_DIP_ENABLE_GCP);
		intel_de_write(dev_priv, reg, val);
		intel_de_posting_read(dev_priv, reg);
		return;
	}

	if (port != (val & VIDEO_DIP_PORT_MASK)) {
		drm_WARN(&dev_priv->drm, val & VIDEO_DIP_ENABLE,
			 "DIP already enabled on port %c\n",
			 (val & VIDEO_DIP_PORT_MASK) >> 29);
		val &= ~VIDEO_DIP_PORT_MASK;
		val |= port;
	}

	val |= VIDEO_DIP_ENABLE;
	val &= ~(VIDEO_DIP_ENABLE_AVI |
		 VIDEO_DIP_ENABLE_VENDOR | VIDEO_DIP_ENABLE_GAMUT |
		 VIDEO_DIP_ENABLE_SPD | VIDEO_DIP_ENABLE_GCP);

	if (intel_hdmi_set_gcp_infoframe(encoder, crtc_state, conn_state))
		val |= VIDEO_DIP_ENABLE_GCP;

	intel_de_write(dev_priv, reg, val);
	intel_de_posting_read(dev_priv, reg);

	intel_write_infoframe(encoder, crtc_state,
			      HDMI_INFOFRAME_TYPE_AVI,
			      &crtc_state->infoframes.avi);
	intel_write_infoframe(encoder, crtc_state,
			      HDMI_INFOFRAME_TYPE_SPD,
			      &crtc_state->infoframes.spd);
	intel_write_infoframe(encoder, crtc_state,
			      HDMI_INFOFRAME_TYPE_VENDOR,
			      &crtc_state->infoframes.hdmi);
}

static void cpt_set_infoframes(struct intel_encoder *encoder,
			       bool enable,
			       const struct intel_crtc_state *crtc_state,
			       const struct drm_connector_state *conn_state)
{
	struct drm_i915_private *dev_priv = to_i915(encoder->base.dev);
	struct intel_crtc *crtc = to_intel_crtc(crtc_state->uapi.crtc);
	struct intel_hdmi *intel_hdmi = enc_to_intel_hdmi(encoder);
	i915_reg_t reg = TVIDEO_DIP_CTL(crtc->pipe);
	u32 val = intel_de_read(dev_priv, reg);

	assert_hdmi_port_disabled(intel_hdmi);

	/* See the big comment in g4x_set_infoframes() */
	val |= VIDEO_DIP_SELECT_AVI | VIDEO_DIP_FREQ_VSYNC;

	if (!enable) {
		if (!(val & VIDEO_DIP_ENABLE))
			return;
		val &= ~(VIDEO_DIP_ENABLE | VIDEO_DIP_ENABLE_AVI |
			 VIDEO_DIP_ENABLE_VENDOR | VIDEO_DIP_ENABLE_GAMUT |
			 VIDEO_DIP_ENABLE_SPD | VIDEO_DIP_ENABLE_GCP);
		intel_de_write(dev_priv, reg, val);
		intel_de_posting_read(dev_priv, reg);
		return;
	}

	/* Set both together, unset both together: see the spec. */
	val |= VIDEO_DIP_ENABLE | VIDEO_DIP_ENABLE_AVI;
	val &= ~(VIDEO_DIP_ENABLE_VENDOR | VIDEO_DIP_ENABLE_GAMUT |
		 VIDEO_DIP_ENABLE_SPD | VIDEO_DIP_ENABLE_GCP);

	if (intel_hdmi_set_gcp_infoframe(encoder, crtc_state, conn_state))
		val |= VIDEO_DIP_ENABLE_GCP;

	intel_de_write(dev_priv, reg, val);
	intel_de_posting_read(dev_priv, reg);

	intel_write_infoframe(encoder, crtc_state,
			      HDMI_INFOFRAME_TYPE_AVI,
			      &crtc_state->infoframes.avi);
	intel_write_infoframe(encoder, crtc_state,
			      HDMI_INFOFRAME_TYPE_SPD,
			      &crtc_state->infoframes.spd);
	intel_write_infoframe(encoder, crtc_state,
			      HDMI_INFOFRAME_TYPE_VENDOR,
			      &crtc_state->infoframes.hdmi);
}

static void vlv_set_infoframes(struct intel_encoder *encoder,
			       bool enable,
			       const struct intel_crtc_state *crtc_state,
			       const struct drm_connector_state *conn_state)
{
	struct drm_i915_private *dev_priv = to_i915(encoder->base.dev);
	struct intel_crtc *crtc = to_intel_crtc(crtc_state->uapi.crtc);
	struct intel_hdmi *intel_hdmi = enc_to_intel_hdmi(encoder);
	i915_reg_t reg = VLV_TVIDEO_DIP_CTL(crtc->pipe);
	u32 val = intel_de_read(dev_priv, reg);
	u32 port = VIDEO_DIP_PORT(encoder->port);

	assert_hdmi_port_disabled(intel_hdmi);

	/* See the big comment in g4x_set_infoframes() */
	val |= VIDEO_DIP_SELECT_AVI | VIDEO_DIP_FREQ_VSYNC;

	if (!enable) {
		if (!(val & VIDEO_DIP_ENABLE))
			return;
		val &= ~(VIDEO_DIP_ENABLE | VIDEO_DIP_ENABLE_AVI |
			 VIDEO_DIP_ENABLE_VENDOR | VIDEO_DIP_ENABLE_GAMUT |
			 VIDEO_DIP_ENABLE_SPD | VIDEO_DIP_ENABLE_GCP);
		intel_de_write(dev_priv, reg, val);
		intel_de_posting_read(dev_priv, reg);
		return;
	}

	if (port != (val & VIDEO_DIP_PORT_MASK)) {
		drm_WARN(&dev_priv->drm, val & VIDEO_DIP_ENABLE,
			 "DIP already enabled on port %c\n",
			 (val & VIDEO_DIP_PORT_MASK) >> 29);
		val &= ~VIDEO_DIP_PORT_MASK;
		val |= port;
	}

	val |= VIDEO_DIP_ENABLE;
	val &= ~(VIDEO_DIP_ENABLE_AVI |
		 VIDEO_DIP_ENABLE_VENDOR | VIDEO_DIP_ENABLE_GAMUT |
		 VIDEO_DIP_ENABLE_SPD | VIDEO_DIP_ENABLE_GCP);

	if (intel_hdmi_set_gcp_infoframe(encoder, crtc_state, conn_state))
		val |= VIDEO_DIP_ENABLE_GCP;

	intel_de_write(dev_priv, reg, val);
	intel_de_posting_read(dev_priv, reg);

	intel_write_infoframe(encoder, crtc_state,
			      HDMI_INFOFRAME_TYPE_AVI,
			      &crtc_state->infoframes.avi);
	intel_write_infoframe(encoder, crtc_state,
			      HDMI_INFOFRAME_TYPE_SPD,
			      &crtc_state->infoframes.spd);
	intel_write_infoframe(encoder, crtc_state,
			      HDMI_INFOFRAME_TYPE_VENDOR,
			      &crtc_state->infoframes.hdmi);
}

static void hsw_set_infoframes(struct intel_encoder *encoder,
			       bool enable,
			       const struct intel_crtc_state *crtc_state,
			       const struct drm_connector_state *conn_state)
{
	struct drm_i915_private *dev_priv = to_i915(encoder->base.dev);
	i915_reg_t reg = HSW_TVIDEO_DIP_CTL(crtc_state->cpu_transcoder);
	u32 val = intel_de_read(dev_priv, reg);

	assert_hdmi_transcoder_func_disabled(dev_priv,
					     crtc_state->cpu_transcoder);

	val &= ~(VIDEO_DIP_ENABLE_VSC_HSW | VIDEO_DIP_ENABLE_AVI_HSW |
		 VIDEO_DIP_ENABLE_GCP_HSW | VIDEO_DIP_ENABLE_VS_HSW |
		 VIDEO_DIP_ENABLE_GMP_HSW | VIDEO_DIP_ENABLE_SPD_HSW |
		 VIDEO_DIP_ENABLE_DRM_GLK);

	if (!enable) {
		intel_de_write(dev_priv, reg, val);
		intel_de_posting_read(dev_priv, reg);
		return;
	}

	if (intel_hdmi_set_gcp_infoframe(encoder, crtc_state, conn_state))
		val |= VIDEO_DIP_ENABLE_GCP_HSW;

	intel_de_write(dev_priv, reg, val);
	intel_de_posting_read(dev_priv, reg);

	intel_write_infoframe(encoder, crtc_state,
			      HDMI_INFOFRAME_TYPE_AVI,
			      &crtc_state->infoframes.avi);
	intel_write_infoframe(encoder, crtc_state,
			      HDMI_INFOFRAME_TYPE_SPD,
			      &crtc_state->infoframes.spd);
	intel_write_infoframe(encoder, crtc_state,
			      HDMI_INFOFRAME_TYPE_VENDOR,
			      &crtc_state->infoframes.hdmi);
	intel_write_infoframe(encoder, crtc_state,
			      HDMI_INFOFRAME_TYPE_DRM,
			      &crtc_state->infoframes.drm);
}

void intel_dp_dual_mode_set_tmds_output(struct intel_hdmi *hdmi, bool enable)
{
	struct drm_i915_private *dev_priv = intel_hdmi_to_i915(hdmi);
	struct i2c_adapter *adapter;

	if (hdmi->dp_dual_mode.type < DRM_DP_DUAL_MODE_TYPE2_DVI)
		return;

	adapter = intel_gmbus_get_adapter(dev_priv, hdmi->ddc_bus);

	drm_dbg_kms(&dev_priv->drm, "%s DP dual mode adaptor TMDS output\n",
		    enable ? "Enabling" : "Disabling");

	drm_dp_dual_mode_set_tmds_output(&dev_priv->drm, hdmi->dp_dual_mode.type, adapter, enable);
}

static int intel_hdmi_hdcp_read(struct intel_digital_port *dig_port,
				unsigned int offset, void *buffer, size_t size)
{
	struct drm_i915_private *i915 = to_i915(dig_port->base.base.dev);
	struct intel_hdmi *hdmi = &dig_port->hdmi;
	struct i2c_adapter *adapter = intel_gmbus_get_adapter(i915,
							      hdmi->ddc_bus);
	int ret;
	u8 start = offset & 0xff;
	struct i2c_msg msgs[] = {
		{
			.addr = DRM_HDCP_DDC_ADDR,
			.flags = 0,
			.len = 1,
			.buf = &start,
		},
		{
			.addr = DRM_HDCP_DDC_ADDR,
			.flags = I2C_M_RD,
			.len = size,
			.buf = buffer
		}
	};
	ret = i2c_transfer(adapter, msgs, ARRAY_SIZE(msgs));
	if (ret == ARRAY_SIZE(msgs))
		return 0;
	return ret >= 0 ? -EIO : ret;
}

static int intel_hdmi_hdcp_write(struct intel_digital_port *dig_port,
				 unsigned int offset, void *buffer, size_t size)
{
	struct drm_i915_private *i915 = to_i915(dig_port->base.base.dev);
	struct intel_hdmi *hdmi = &dig_port->hdmi;
	struct i2c_adapter *adapter = intel_gmbus_get_adapter(i915,
							      hdmi->ddc_bus);
	int ret;
	u8 *write_buf;
	struct i2c_msg msg;

	write_buf = kzalloc(size + 1, GFP_KERNEL);
	if (!write_buf)
		return -ENOMEM;

	write_buf[0] = offset & 0xff;
	memcpy(&write_buf[1], buffer, size);

	msg.addr = DRM_HDCP_DDC_ADDR;
	msg.flags = 0,
	msg.len = size + 1,
	msg.buf = write_buf;

	ret = i2c_transfer(adapter, &msg, 1);
	if (ret == 1)
		ret = 0;
	else if (ret >= 0)
		ret = -EIO;

	kfree(write_buf);
	return ret;
}

static
int intel_hdmi_hdcp_write_an_aksv(struct intel_digital_port *dig_port,
				  u8 *an)
{
	struct drm_i915_private *i915 = to_i915(dig_port->base.base.dev);
	struct intel_hdmi *hdmi = &dig_port->hdmi;
	struct i2c_adapter *adapter = intel_gmbus_get_adapter(i915,
							      hdmi->ddc_bus);
	int ret;

	ret = intel_hdmi_hdcp_write(dig_port, DRM_HDCP_DDC_AN, an,
				    DRM_HDCP_AN_LEN);
	if (ret) {
		drm_dbg_kms(&i915->drm, "Write An over DDC failed (%d)\n",
			    ret);
		return ret;
	}

	ret = intel_gmbus_output_aksv(adapter);
	if (ret < 0) {
		drm_dbg_kms(&i915->drm, "Failed to output aksv (%d)\n", ret);
		return ret;
	}
	return 0;
}

static int intel_hdmi_hdcp_read_bksv(struct intel_digital_port *dig_port,
				     u8 *bksv)
{
	struct drm_i915_private *i915 = to_i915(dig_port->base.base.dev);

	int ret;
	ret = intel_hdmi_hdcp_read(dig_port, DRM_HDCP_DDC_BKSV, bksv,
				   DRM_HDCP_KSV_LEN);
	if (ret)
		drm_dbg_kms(&i915->drm, "Read Bksv over DDC failed (%d)\n",
			    ret);
	return ret;
}

static
int intel_hdmi_hdcp_read_bstatus(struct intel_digital_port *dig_port,
				 u8 *bstatus)
{
	struct drm_i915_private *i915 = to_i915(dig_port->base.base.dev);

	int ret;
	ret = intel_hdmi_hdcp_read(dig_port, DRM_HDCP_DDC_BSTATUS,
				   bstatus, DRM_HDCP_BSTATUS_LEN);
	if (ret)
		drm_dbg_kms(&i915->drm, "Read bstatus over DDC failed (%d)\n",
			    ret);
	return ret;
}

static
int intel_hdmi_hdcp_repeater_present(struct intel_digital_port *dig_port,
				     bool *repeater_present)
{
	struct drm_i915_private *i915 = to_i915(dig_port->base.base.dev);
	int ret;
	u8 val;

	ret = intel_hdmi_hdcp_read(dig_port, DRM_HDCP_DDC_BCAPS, &val, 1);
	if (ret) {
		drm_dbg_kms(&i915->drm, "Read bcaps over DDC failed (%d)\n",
			    ret);
		return ret;
	}
	*repeater_present = val & DRM_HDCP_DDC_BCAPS_REPEATER_PRESENT;
	return 0;
}

static
int intel_hdmi_hdcp_read_ri_prime(struct intel_digital_port *dig_port,
				  u8 *ri_prime)
{
	struct drm_i915_private *i915 = to_i915(dig_port->base.base.dev);

	int ret;
	ret = intel_hdmi_hdcp_read(dig_port, DRM_HDCP_DDC_RI_PRIME,
				   ri_prime, DRM_HDCP_RI_LEN);
	if (ret)
		drm_dbg_kms(&i915->drm, "Read Ri' over DDC failed (%d)\n",
			    ret);
	return ret;
}

static
int intel_hdmi_hdcp_read_ksv_ready(struct intel_digital_port *dig_port,
				   bool *ksv_ready)
{
	struct drm_i915_private *i915 = to_i915(dig_port->base.base.dev);
	int ret;
	u8 val;

	ret = intel_hdmi_hdcp_read(dig_port, DRM_HDCP_DDC_BCAPS, &val, 1);
	if (ret) {
		drm_dbg_kms(&i915->drm, "Read bcaps over DDC failed (%d)\n",
			    ret);
		return ret;
	}
	*ksv_ready = val & DRM_HDCP_DDC_BCAPS_KSV_FIFO_READY;
	return 0;
}

static
int intel_hdmi_hdcp_read_ksv_fifo(struct intel_digital_port *dig_port,
				  int num_downstream, u8 *ksv_fifo)
{
	struct drm_i915_private *i915 = to_i915(dig_port->base.base.dev);
	int ret;
	ret = intel_hdmi_hdcp_read(dig_port, DRM_HDCP_DDC_KSV_FIFO,
				   ksv_fifo, num_downstream * DRM_HDCP_KSV_LEN);
	if (ret) {
		drm_dbg_kms(&i915->drm,
			    "Read ksv fifo over DDC failed (%d)\n", ret);
		return ret;
	}
	return 0;
}

static
int intel_hdmi_hdcp_read_v_prime_part(struct intel_digital_port *dig_port,
				      int i, u32 *part)
{
	struct drm_i915_private *i915 = to_i915(dig_port->base.base.dev);
	int ret;

	if (i >= DRM_HDCP_V_PRIME_NUM_PARTS)
		return -EINVAL;

	ret = intel_hdmi_hdcp_read(dig_port, DRM_HDCP_DDC_V_PRIME(i),
				   part, DRM_HDCP_V_PRIME_PART_LEN);
	if (ret)
		drm_dbg_kms(&i915->drm, "Read V'[%d] over DDC failed (%d)\n",
			    i, ret);
	return ret;
}

static int kbl_repositioning_enc_en_signal(struct intel_connector *connector,
					   enum transcoder cpu_transcoder)
{
	struct drm_i915_private *dev_priv = to_i915(connector->base.dev);
	struct intel_digital_port *dig_port = intel_attached_dig_port(connector);
	struct intel_crtc *crtc = to_intel_crtc(connector->base.state->crtc);
	u32 scanline;
	int ret;

	for (;;) {
		scanline = intel_de_read(dev_priv, PIPEDSL(crtc->pipe));
		if (scanline > 100 && scanline < 200)
			break;
		usleep_range(25, 50);
	}

	ret = intel_ddi_toggle_hdcp_bits(&dig_port->base, cpu_transcoder,
					 false, TRANS_DDI_HDCP_SIGNALLING);
	if (ret) {
		drm_err(&dev_priv->drm,
			"Disable HDCP signalling failed (%d)\n", ret);
		return ret;
	}

	ret = intel_ddi_toggle_hdcp_bits(&dig_port->base, cpu_transcoder,
					 true, TRANS_DDI_HDCP_SIGNALLING);
	if (ret) {
		drm_err(&dev_priv->drm,
			"Enable HDCP signalling failed (%d)\n", ret);
		return ret;
	}

	return 0;
}

static
int intel_hdmi_hdcp_toggle_signalling(struct intel_digital_port *dig_port,
				      enum transcoder cpu_transcoder,
				      bool enable)
{
	struct intel_hdmi *hdmi = &dig_port->hdmi;
	struct intel_connector *connector = hdmi->attached_connector;
	struct drm_i915_private *dev_priv = to_i915(connector->base.dev);
	int ret;

	if (!enable)
		usleep_range(6, 60); /* Bspec says >= 6us */

	ret = intel_ddi_toggle_hdcp_bits(&dig_port->base,
					 cpu_transcoder, enable,
					 TRANS_DDI_HDCP_SIGNALLING);
	if (ret) {
		drm_err(&dev_priv->drm, "%s HDCP signalling failed (%d)\n",
			enable ? "Enable" : "Disable", ret);
		return ret;
	}

	/*
	 * WA: To fix incorrect positioning of the window of
	 * opportunity and enc_en signalling in KABYLAKE.
	 */
	if (IS_KABYLAKE(dev_priv) && enable)
		return kbl_repositioning_enc_en_signal(connector,
						       cpu_transcoder);

	return 0;
}

static
bool intel_hdmi_hdcp_check_link_once(struct intel_digital_port *dig_port,
				     struct intel_connector *connector)
{
	struct drm_i915_private *i915 = to_i915(dig_port->base.base.dev);
	enum port port = dig_port->base.port;
	enum transcoder cpu_transcoder = connector->hdcp.cpu_transcoder;
	int ret;
	union {
		u32 reg;
		u8 shim[DRM_HDCP_RI_LEN];
	} ri;

	ret = intel_hdmi_hdcp_read_ri_prime(dig_port, ri.shim);
	if (ret)
		return false;

	intel_de_write(i915, HDCP_RPRIME(i915, cpu_transcoder, port), ri.reg);

	/* Wait for Ri prime match */
	if (wait_for((intel_de_read(i915, HDCP_STATUS(i915, cpu_transcoder, port)) &
		      (HDCP_STATUS_RI_MATCH | HDCP_STATUS_ENC)) ==
		     (HDCP_STATUS_RI_MATCH | HDCP_STATUS_ENC), 1)) {
		drm_dbg_kms(&i915->drm, "Ri' mismatch detected (%x)\n",
			intel_de_read(i915, HDCP_STATUS(i915, cpu_transcoder,
							port)));
		return false;
	}
	return true;
}

static
bool intel_hdmi_hdcp_check_link(struct intel_digital_port *dig_port,
				struct intel_connector *connector)
{
	struct drm_i915_private *i915 = to_i915(dig_port->base.base.dev);
	int retry;

	for (retry = 0; retry < 3; retry++)
		if (intel_hdmi_hdcp_check_link_once(dig_port, connector))
			return true;

	drm_err(&i915->drm, "Link check failed\n");
	return false;
}

struct hdcp2_hdmi_msg_timeout {
	u8 msg_id;
	u16 timeout;
};

static const struct hdcp2_hdmi_msg_timeout hdcp2_msg_timeout[] = {
	{ HDCP_2_2_AKE_SEND_CERT, HDCP_2_2_CERT_TIMEOUT_MS, },
	{ HDCP_2_2_AKE_SEND_PAIRING_INFO, HDCP_2_2_PAIRING_TIMEOUT_MS, },
	{ HDCP_2_2_LC_SEND_LPRIME, HDCP_2_2_HDMI_LPRIME_TIMEOUT_MS, },
	{ HDCP_2_2_REP_SEND_RECVID_LIST, HDCP_2_2_RECVID_LIST_TIMEOUT_MS, },
	{ HDCP_2_2_REP_STREAM_READY, HDCP_2_2_STREAM_READY_TIMEOUT_MS, },
};

static
int intel_hdmi_hdcp2_read_rx_status(struct intel_digital_port *dig_port,
				    u8 *rx_status)
{
	return intel_hdmi_hdcp_read(dig_port,
				    HDCP_2_2_HDMI_REG_RXSTATUS_OFFSET,
				    rx_status,
				    HDCP_2_2_HDMI_RXSTATUS_LEN);
}

static int get_hdcp2_msg_timeout(u8 msg_id, bool is_paired)
{
	int i;

	if (msg_id == HDCP_2_2_AKE_SEND_HPRIME) {
		if (is_paired)
			return HDCP_2_2_HPRIME_PAIRED_TIMEOUT_MS;
		else
			return HDCP_2_2_HPRIME_NO_PAIRED_TIMEOUT_MS;
	}

	for (i = 0; i < ARRAY_SIZE(hdcp2_msg_timeout); i++) {
		if (hdcp2_msg_timeout[i].msg_id == msg_id)
			return hdcp2_msg_timeout[i].timeout;
	}

	return -EINVAL;
}

static int
hdcp2_detect_msg_availability(struct intel_digital_port *dig_port,
			      u8 msg_id, bool *msg_ready,
			      ssize_t *msg_sz)
{
	struct drm_i915_private *i915 = to_i915(dig_port->base.base.dev);
	u8 rx_status[HDCP_2_2_HDMI_RXSTATUS_LEN];
	int ret;

	ret = intel_hdmi_hdcp2_read_rx_status(dig_port, rx_status);
	if (ret < 0) {
		drm_dbg_kms(&i915->drm, "rx_status read failed. Err %d\n",
			    ret);
		return ret;
	}

	*msg_sz = ((HDCP_2_2_HDMI_RXSTATUS_MSG_SZ_HI(rx_status[1]) << 8) |
		  rx_status[0]);

	if (msg_id == HDCP_2_2_REP_SEND_RECVID_LIST)
		*msg_ready = (HDCP_2_2_HDMI_RXSTATUS_READY(rx_status[1]) &&
			     *msg_sz);
	else
		*msg_ready = *msg_sz;

	return 0;
}

static ssize_t
intel_hdmi_hdcp2_wait_for_msg(struct intel_digital_port *dig_port,
			      u8 msg_id, bool paired)
{
	struct drm_i915_private *i915 = to_i915(dig_port->base.base.dev);
	bool msg_ready = false;
	int timeout, ret;
	ssize_t msg_sz = 0;

	timeout = get_hdcp2_msg_timeout(msg_id, paired);
	if (timeout < 0)
		return timeout;

	ret = __wait_for(ret = hdcp2_detect_msg_availability(dig_port,
							     msg_id, &msg_ready,
							     &msg_sz),
			 !ret && msg_ready && msg_sz, timeout * 1000,
			 1000, 5 * 1000);
	if (ret)
		drm_dbg_kms(&i915->drm, "msg_id: %d, ret: %d, timeout: %d\n",
			    msg_id, ret, timeout);

	return ret ? ret : msg_sz;
}

static
int intel_hdmi_hdcp2_write_msg(struct intel_digital_port *dig_port,
			       void *buf, size_t size)
{
	unsigned int offset;

	offset = HDCP_2_2_HDMI_REG_WR_MSG_OFFSET;
	return intel_hdmi_hdcp_write(dig_port, offset, buf, size);
}

static
int intel_hdmi_hdcp2_read_msg(struct intel_digital_port *dig_port,
			      u8 msg_id, void *buf, size_t size)
{
	struct drm_i915_private *i915 = to_i915(dig_port->base.base.dev);
	struct intel_hdmi *hdmi = &dig_port->hdmi;
	struct intel_hdcp *hdcp = &hdmi->attached_connector->hdcp;
	unsigned int offset;
	ssize_t ret;

	ret = intel_hdmi_hdcp2_wait_for_msg(dig_port, msg_id,
					    hdcp->is_paired);
	if (ret < 0)
		return ret;

	/*
	 * Available msg size should be equal to or lesser than the
	 * available buffer.
	 */
	if (ret > size) {
		drm_dbg_kms(&i915->drm,
			    "msg_sz(%zd) is more than exp size(%zu)\n",
			    ret, size);
		return -EINVAL;
	}

	offset = HDCP_2_2_HDMI_REG_RD_MSG_OFFSET;
	ret = intel_hdmi_hdcp_read(dig_port, offset, buf, ret);
	if (ret)
		drm_dbg_kms(&i915->drm, "Failed to read msg_id: %d(%zd)\n",
			    msg_id, ret);

	return ret;
}

static
int intel_hdmi_hdcp2_check_link(struct intel_digital_port *dig_port,
				struct intel_connector *connector)
{
	u8 rx_status[HDCP_2_2_HDMI_RXSTATUS_LEN];
	int ret;

	ret = intel_hdmi_hdcp2_read_rx_status(dig_port, rx_status);
	if (ret)
		return ret;

	/*
	 * Re-auth request and Link Integrity Failures are represented by
	 * same bit. i.e reauth_req.
	 */
	if (HDCP_2_2_HDMI_RXSTATUS_REAUTH_REQ(rx_status[1]))
		ret = HDCP_REAUTH_REQUEST;
	else if (HDCP_2_2_HDMI_RXSTATUS_READY(rx_status[1]))
		ret = HDCP_TOPOLOGY_CHANGE;

	return ret;
}

static
int intel_hdmi_hdcp2_capable(struct intel_digital_port *dig_port,
			     bool *capable)
{
	u8 hdcp2_version;
	int ret;

	*capable = false;
	ret = intel_hdmi_hdcp_read(dig_port, HDCP_2_2_HDMI_REG_VER_OFFSET,
				   &hdcp2_version, sizeof(hdcp2_version));
	if (!ret && hdcp2_version & HDCP_2_2_HDMI_SUPPORT_MASK)
		*capable = true;

	return ret;
}

static const struct intel_hdcp_shim intel_hdmi_hdcp_shim = {
	.write_an_aksv = intel_hdmi_hdcp_write_an_aksv,
	.read_bksv = intel_hdmi_hdcp_read_bksv,
	.read_bstatus = intel_hdmi_hdcp_read_bstatus,
	.repeater_present = intel_hdmi_hdcp_repeater_present,
	.read_ri_prime = intel_hdmi_hdcp_read_ri_prime,
	.read_ksv_ready = intel_hdmi_hdcp_read_ksv_ready,
	.read_ksv_fifo = intel_hdmi_hdcp_read_ksv_fifo,
	.read_v_prime_part = intel_hdmi_hdcp_read_v_prime_part,
	.toggle_signalling = intel_hdmi_hdcp_toggle_signalling,
	.check_link = intel_hdmi_hdcp_check_link,
	.write_2_2_msg = intel_hdmi_hdcp2_write_msg,
	.read_2_2_msg = intel_hdmi_hdcp2_read_msg,
	.check_2_2_link	= intel_hdmi_hdcp2_check_link,
	.hdcp_2_2_capable = intel_hdmi_hdcp2_capable,
	.protocol = HDCP_PROTOCOL_HDMI,
};

static int intel_hdmi_source_max_tmds_clock(struct intel_encoder *encoder)
{
	struct drm_i915_private *dev_priv = to_i915(encoder->base.dev);
	int max_tmds_clock, vbt_max_tmds_clock;

	if (DISPLAY_VER(dev_priv) >= 10)
		max_tmds_clock = 594000;
	else if (DISPLAY_VER(dev_priv) >= 8 || IS_HASWELL(dev_priv))
		max_tmds_clock = 300000;
	else if (DISPLAY_VER(dev_priv) >= 5)
		max_tmds_clock = 225000;
	else
		max_tmds_clock = 165000;

	vbt_max_tmds_clock = intel_bios_max_tmds_clock(encoder);
	if (vbt_max_tmds_clock)
		max_tmds_clock = min(max_tmds_clock, vbt_max_tmds_clock);

	return max_tmds_clock;
}

static bool intel_has_hdmi_sink(struct intel_hdmi *hdmi,
				const struct drm_connector_state *conn_state)
{
	return hdmi->has_hdmi_sink &&
		READ_ONCE(to_intel_digital_connector_state(conn_state)->force_audio) != HDMI_AUDIO_OFF_DVI;
}

static int hdmi_port_clock_limit(struct intel_hdmi *hdmi,
				 bool respect_downstream_limits,
				 bool has_hdmi_sink)
{
	struct intel_encoder *encoder = &hdmi_to_dig_port(hdmi)->base;
	int max_tmds_clock = intel_hdmi_source_max_tmds_clock(encoder);

	if (respect_downstream_limits) {
		struct intel_connector *connector = hdmi->attached_connector;
		const struct drm_display_info *info = &connector->base.display_info;

		if (hdmi->dp_dual_mode.max_tmds_clock)
			max_tmds_clock = min(max_tmds_clock,
					     hdmi->dp_dual_mode.max_tmds_clock);

		if (info->max_tmds_clock)
			max_tmds_clock = min(max_tmds_clock,
					     info->max_tmds_clock);
		else if (!has_hdmi_sink)
			max_tmds_clock = min(max_tmds_clock, 165000);
	}

	return max_tmds_clock;
}

static enum drm_mode_status
hdmi_port_clock_valid(struct intel_hdmi *hdmi,
		      int clock, bool respect_downstream_limits,
		      bool has_hdmi_sink)
{
	struct drm_i915_private *dev_priv = intel_hdmi_to_i915(hdmi);

	if (clock < 25000)
		return MODE_CLOCK_LOW;
	if (clock > hdmi_port_clock_limit(hdmi, respect_downstream_limits,
					  has_hdmi_sink))
		return MODE_CLOCK_HIGH;

	/* GLK DPLL can't generate 446-480 MHz */
	if (IS_GEMINILAKE(dev_priv) && clock > 446666 && clock < 480000)
		return MODE_CLOCK_RANGE;

	/* BXT/GLK DPLL can't generate 223-240 MHz */
	if ((IS_GEMINILAKE(dev_priv) || IS_BROXTON(dev_priv)) &&
	    clock > 223333 && clock < 240000)
		return MODE_CLOCK_RANGE;

	/* CHV DPLL can't generate 216-240 MHz */
	if (IS_CHERRYVIEW(dev_priv) && clock > 216000 && clock < 240000)
		return MODE_CLOCK_RANGE;

	/*
	 * SNPS PHYs' MPLLB table-based programming can only handle a fixed
	 * set of link rates.
	 *
	 * FIXME: We will hopefully get an algorithmic way of programming
	 * the MPLLB for HDMI in the future.
	 */
	if (IS_DG2(dev_priv))
		return intel_snps_phy_check_hdmi_link_rate(clock);

	return MODE_OK;
}

static int intel_hdmi_port_clock(int clock, int bpc)
{
	/*
	 * Need to adjust the port link by:
	 *  1.5x for 12bpc
	 *  1.25x for 10bpc
	 */
	return clock * bpc / 8;
}

static bool intel_hdmi_bpc_possible(struct drm_connector *connector,
				    int bpc, bool has_hdmi_sink, bool ycbcr420_output)
{
	struct drm_i915_private *i915 = to_i915(connector->dev);
	const struct drm_display_info *info = &connector->display_info;
	const struct drm_hdmi_info *hdmi = &info->hdmi;

	switch (bpc) {
	case 12:
		if (HAS_GMCH(i915))
			return false;

		if (!has_hdmi_sink)
			return false;

		if (ycbcr420_output)
			return hdmi->y420_dc_modes & DRM_EDID_YCBCR420_DC_36;
		else
			return info->edid_hdmi_dc_modes & DRM_EDID_HDMI_DC_36;
	case 10:
		if (DISPLAY_VER(i915) < 11)
			return false;

		if (!has_hdmi_sink)
			return false;

		if (ycbcr420_output)
			return hdmi->y420_dc_modes & DRM_EDID_YCBCR420_DC_30;
		else
			return info->edid_hdmi_dc_modes & DRM_EDID_HDMI_DC_30;
	case 8:
		return true;
	default:
		MISSING_CASE(bpc);
		return false;
	}
}

static enum drm_mode_status
intel_hdmi_mode_clock_valid(struct drm_connector *connector, int clock,
			    bool has_hdmi_sink, bool ycbcr420_output)
{
	struct intel_hdmi *hdmi = intel_attached_hdmi(to_intel_connector(connector));
	enum drm_mode_status status;

	if (ycbcr420_output)
		clock /= 2;

	/* check if we can do 8bpc */
	status = hdmi_port_clock_valid(hdmi, intel_hdmi_port_clock(clock, 8),
				       true, has_hdmi_sink);

	/* if we can't do 8bpc we may still be able to do 12bpc */
	if (status != MODE_OK &&
	    intel_hdmi_bpc_possible(connector, 12, has_hdmi_sink, ycbcr420_output))
		status = hdmi_port_clock_valid(hdmi, intel_hdmi_port_clock(clock, 12),
					       true, has_hdmi_sink);

	/* if we can't do 8,12bpc we may still be able to do 10bpc */
	if (status != MODE_OK &&
	    intel_hdmi_bpc_possible(connector, 10, has_hdmi_sink, ycbcr420_output))
		status = hdmi_port_clock_valid(hdmi, intel_hdmi_port_clock(clock, 10),
					       true, has_hdmi_sink);

	return status;
}

static enum drm_mode_status
intel_hdmi_mode_valid(struct drm_connector *connector,
		      struct drm_display_mode *mode)
{
	struct intel_hdmi *hdmi = intel_attached_hdmi(to_intel_connector(connector));
	struct drm_i915_private *dev_priv = intel_hdmi_to_i915(hdmi);
	enum drm_mode_status status;
	int clock = mode->clock;
	int max_dotclk = to_i915(connector->dev)->max_dotclk_freq;
	bool has_hdmi_sink = intel_has_hdmi_sink(hdmi, connector->state);
	bool ycbcr_420_only;

	if (mode->flags & DRM_MODE_FLAG_DBLSCAN)
		return MODE_NO_DBLESCAN;

	if ((mode->flags & DRM_MODE_FLAG_3D_MASK) == DRM_MODE_FLAG_3D_FRAME_PACKING)
		clock *= 2;

	if (clock > max_dotclk)
		return MODE_CLOCK_HIGH;

	if (mode->flags & DRM_MODE_FLAG_DBLCLK) {
		if (!has_hdmi_sink)
			return MODE_CLOCK_LOW;
		clock *= 2;
	}

	ycbcr_420_only = drm_mode_is_420_only(&connector->display_info, mode);

	status = intel_hdmi_mode_clock_valid(connector, clock, has_hdmi_sink, ycbcr_420_only);
	if (status != MODE_OK) {
		if (ycbcr_420_only ||
		    !connector->ycbcr_420_allowed ||
		    !drm_mode_is_420_also(&connector->display_info, mode))
			return status;

		status = intel_hdmi_mode_clock_valid(connector, clock, has_hdmi_sink, true);
		if (status != MODE_OK)
			return status;
	}

	return intel_mode_valid_max_plane_size(dev_priv, mode, false);
}

bool intel_hdmi_deep_color_possible(const struct intel_crtc_state *crtc_state,
				    int bpc, bool has_hdmi_sink, bool ycbcr420_output)
{
	struct drm_atomic_state *state = crtc_state->uapi.state;
	struct drm_connector_state *connector_state;
	struct drm_connector *connector;
	int i;

	if (crtc_state->pipe_bpp < bpc * 3)
		return false;

	for_each_new_connector_in_state(state, connector, connector_state, i) {
		if (connector_state->crtc != crtc_state->uapi.crtc)
			continue;

		if (!intel_hdmi_bpc_possible(connector, bpc, has_hdmi_sink, ycbcr420_output))
			return false;
	}

	return true;
}

static bool hdmi_deep_color_possible(const struct intel_crtc_state *crtc_state,
				     int bpc)
{
	struct drm_i915_private *dev_priv =
		to_i915(crtc_state->uapi.crtc->dev);
	const struct drm_display_mode *adjusted_mode =
		&crtc_state->hw.adjusted_mode;

	/*
	 * HDMI deep color affects the clocks, so it's only possible
	 * when not cloning with other encoder types.
	 */
	if (crtc_state->output_types != BIT(INTEL_OUTPUT_HDMI))
		return false;

	/* Display Wa_1405510057:icl,ehl */
	if (crtc_state->output_format == INTEL_OUTPUT_FORMAT_YCBCR420 &&
	    bpc == 10 && DISPLAY_VER(dev_priv) == 11 &&
	    (adjusted_mode->crtc_hblank_end -
	     adjusted_mode->crtc_hblank_start) % 8 == 2)
		return false;

	return intel_hdmi_deep_color_possible(crtc_state, bpc,
					      crtc_state->has_hdmi_sink,
					      crtc_state->output_format ==
					      INTEL_OUTPUT_FORMAT_YCBCR420);
}

static int intel_hdmi_compute_bpc(struct intel_encoder *encoder,
				  struct intel_crtc_state *crtc_state,
				  int clock)
{
	struct intel_hdmi *intel_hdmi = enc_to_intel_hdmi(encoder);
	int bpc;

	for (bpc = 12; bpc >= 10; bpc -= 2) {
		if (hdmi_deep_color_possible(crtc_state, bpc) &&
		    hdmi_port_clock_valid(intel_hdmi,
					  intel_hdmi_port_clock(clock, bpc),
					  true, crtc_state->has_hdmi_sink) == MODE_OK)
			return bpc;
	}

	return 8;
}

static int intel_hdmi_compute_clock(struct intel_encoder *encoder,
				    struct intel_crtc_state *crtc_state)
{
	struct drm_i915_private *i915 = to_i915(encoder->base.dev);
	struct intel_hdmi *intel_hdmi = enc_to_intel_hdmi(encoder);
	const struct drm_display_mode *adjusted_mode =
		&crtc_state->hw.adjusted_mode;
	int bpc, clock = adjusted_mode->crtc_clock;

	if (adjusted_mode->flags & DRM_MODE_FLAG_DBLCLK)
		clock *= 2;

	/* YCBCR420 TMDS rate requirement is half the pixel clock */
	if (crtc_state->output_format == INTEL_OUTPUT_FORMAT_YCBCR420)
		clock /= 2;

	bpc = intel_hdmi_compute_bpc(encoder, crtc_state, clock);

	crtc_state->port_clock = intel_hdmi_port_clock(clock, bpc);

	/*
	 * pipe_bpp could already be below 8bpc due to
	 * FDI bandwidth constraints. We shouldn't bump it
	 * back up to 8bpc in that case.
	 */
	if (crtc_state->pipe_bpp > bpc * 3)
		crtc_state->pipe_bpp = bpc * 3;

	drm_dbg_kms(&i915->drm,
		    "picking %d bpc for HDMI output (pipe bpp: %d)\n",
		    bpc, crtc_state->pipe_bpp);

	if (hdmi_port_clock_valid(intel_hdmi, crtc_state->port_clock,
				  false, crtc_state->has_hdmi_sink) != MODE_OK) {
		drm_dbg_kms(&i915->drm,
			    "unsupported HDMI clock (%d kHz), rejecting mode\n",
			    crtc_state->port_clock);
		return -EINVAL;
	}

	return 0;
}

bool intel_hdmi_limited_color_range(const struct intel_crtc_state *crtc_state,
				    const struct drm_connector_state *conn_state)
{
	const struct intel_digital_connector_state *intel_conn_state =
		to_intel_digital_connector_state(conn_state);
	const struct drm_display_mode *adjusted_mode =
		&crtc_state->hw.adjusted_mode;

	/*
	 * Our YCbCr output is always limited range.
	 * crtc_state->limited_color_range only applies to RGB,
	 * and it must never be set for YCbCr or we risk setting
	 * some conflicting bits in PIPECONF which will mess up
	 * the colors on the monitor.
	 */
	if (crtc_state->output_format != INTEL_OUTPUT_FORMAT_RGB)
		return false;

	if (intel_conn_state->broadcast_rgb == INTEL_BROADCAST_RGB_AUTO) {
		/* See CEA-861-E - 5.1 Default Encoding Parameters */
		return crtc_state->has_hdmi_sink &&
			drm_default_rgb_quant_range(adjusted_mode) ==
			HDMI_QUANTIZATION_RANGE_LIMITED;
	} else {
		return intel_conn_state->broadcast_rgb == INTEL_BROADCAST_RGB_LIMITED;
	}
}

static bool intel_hdmi_has_audio(struct intel_encoder *encoder,
				 const struct intel_crtc_state *crtc_state,
				 const struct drm_connector_state *conn_state)
{
	struct intel_hdmi *intel_hdmi = enc_to_intel_hdmi(encoder);
	const struct intel_digital_connector_state *intel_conn_state =
		to_intel_digital_connector_state(conn_state);

	if (!crtc_state->has_hdmi_sink)
		return false;

	if (intel_conn_state->force_audio == HDMI_AUDIO_AUTO)
		return intel_hdmi->has_audio;
	else
		return intel_conn_state->force_audio == HDMI_AUDIO_ON;
}

static int intel_hdmi_compute_output_format(struct intel_encoder *encoder,
					    struct intel_crtc_state *crtc_state,
					    const struct drm_connector_state *conn_state)
{
	struct drm_connector *connector = conn_state->connector;
	struct drm_i915_private *i915 = to_i915(connector->dev);
	const struct drm_display_mode *adjusted_mode = &crtc_state->hw.adjusted_mode;
	int ret;
	bool ycbcr_420_only;

	ycbcr_420_only = drm_mode_is_420_only(&connector->display_info, adjusted_mode);
	if (connector->ycbcr_420_allowed && ycbcr_420_only) {
		crtc_state->output_format = INTEL_OUTPUT_FORMAT_YCBCR420;
	} else {
		if (!connector->ycbcr_420_allowed && ycbcr_420_only)
			drm_dbg_kms(&i915->drm,
				    "YCbCr 4:2:0 mode but YCbCr 4:2:0 output not possible. Falling back to RGB.\n");
		crtc_state->output_format = INTEL_OUTPUT_FORMAT_RGB;
	}

	ret = intel_hdmi_compute_clock(encoder, crtc_state);
	if (ret) {
		if (crtc_state->output_format != INTEL_OUTPUT_FORMAT_YCBCR420 &&
		    connector->ycbcr_420_allowed &&
		    drm_mode_is_420_also(&connector->display_info, adjusted_mode)) {
			crtc_state->output_format = INTEL_OUTPUT_FORMAT_YCBCR420;
			ret = intel_hdmi_compute_clock(encoder, crtc_state);
		}
	}

	return ret;
}

int intel_hdmi_compute_config(struct intel_encoder *encoder,
			      struct intel_crtc_state *pipe_config,
			      struct drm_connector_state *conn_state)
{
	struct intel_hdmi *intel_hdmi = enc_to_intel_hdmi(encoder);
	struct drm_i915_private *dev_priv = to_i915(encoder->base.dev);
	struct drm_display_mode *adjusted_mode = &pipe_config->hw.adjusted_mode;
	struct drm_connector *connector = conn_state->connector;
	struct drm_scdc *scdc = &connector->display_info.hdmi.scdc;
	int ret;

	if (adjusted_mode->flags & DRM_MODE_FLAG_DBLSCAN)
		return -EINVAL;

	pipe_config->output_format = INTEL_OUTPUT_FORMAT_RGB;
	pipe_config->has_hdmi_sink = intel_has_hdmi_sink(intel_hdmi,
							 conn_state);

	if (pipe_config->has_hdmi_sink)
		pipe_config->has_infoframe = true;

	if (adjusted_mode->flags & DRM_MODE_FLAG_DBLCLK)
		pipe_config->pixel_multiplier = 2;

	if (HAS_PCH_SPLIT(dev_priv) && !HAS_DDI(dev_priv))
		pipe_config->has_pch_encoder = true;

	pipe_config->has_audio =
		intel_hdmi_has_audio(encoder, pipe_config, conn_state);

	ret = intel_hdmi_compute_output_format(encoder, pipe_config, conn_state);
	if (ret)
		return ret;

	if (pipe_config->output_format == INTEL_OUTPUT_FORMAT_YCBCR420) {
<<<<<<< HEAD
		ret = intel_pch_panel_fitting(pipe_config, conn_state);
=======
		ret = intel_panel_fitting(pipe_config, conn_state);
>>>>>>> df0cc57e
		if (ret)
			return ret;
	}

	pipe_config->limited_color_range =
		intel_hdmi_limited_color_range(pipe_config, conn_state);

	if (conn_state->picture_aspect_ratio)
		adjusted_mode->picture_aspect_ratio =
			conn_state->picture_aspect_ratio;

	pipe_config->lane_count = 4;

	if (scdc->scrambling.supported && DISPLAY_VER(dev_priv) >= 10) {
		if (scdc->scrambling.low_rates)
			pipe_config->hdmi_scrambling = true;

		if (pipe_config->port_clock > 340000) {
			pipe_config->hdmi_scrambling = true;
			pipe_config->hdmi_high_tmds_clock_ratio = true;
		}
	}

	intel_hdmi_compute_gcp_infoframe(encoder, pipe_config,
					 conn_state);

	if (!intel_hdmi_compute_avi_infoframe(encoder, pipe_config, conn_state)) {
		drm_dbg_kms(&dev_priv->drm, "bad AVI infoframe\n");
		return -EINVAL;
	}

	if (!intel_hdmi_compute_spd_infoframe(encoder, pipe_config, conn_state)) {
		drm_dbg_kms(&dev_priv->drm, "bad SPD infoframe\n");
		return -EINVAL;
	}

	if (!intel_hdmi_compute_hdmi_infoframe(encoder, pipe_config, conn_state)) {
		drm_dbg_kms(&dev_priv->drm, "bad HDMI infoframe\n");
		return -EINVAL;
	}

	if (!intel_hdmi_compute_drm_infoframe(encoder, pipe_config, conn_state)) {
		drm_dbg_kms(&dev_priv->drm, "bad DRM infoframe\n");
		return -EINVAL;
	}

	return 0;
}

void intel_hdmi_encoder_shutdown(struct intel_encoder *encoder)
{
	struct intel_hdmi *intel_hdmi = enc_to_intel_hdmi(encoder);

	/*
	 * Give a hand to buggy BIOSen which forget to turn
	 * the TMDS output buffers back on after a reboot.
	 */
	intel_dp_dual_mode_set_tmds_output(intel_hdmi, true);
}

static void
intel_hdmi_unset_edid(struct drm_connector *connector)
{
	struct intel_hdmi *intel_hdmi = intel_attached_hdmi(to_intel_connector(connector));

	intel_hdmi->has_hdmi_sink = false;
	intel_hdmi->has_audio = false;

	intel_hdmi->dp_dual_mode.type = DRM_DP_DUAL_MODE_NONE;
	intel_hdmi->dp_dual_mode.max_tmds_clock = 0;

	kfree(to_intel_connector(connector)->detect_edid);
	to_intel_connector(connector)->detect_edid = NULL;
}

static void
intel_hdmi_dp_dual_mode_detect(struct drm_connector *connector, bool has_edid)
{
	struct drm_i915_private *dev_priv = to_i915(connector->dev);
	struct intel_hdmi *hdmi = intel_attached_hdmi(to_intel_connector(connector));
	enum port port = hdmi_to_dig_port(hdmi)->base.port;
	struct i2c_adapter *adapter =
		intel_gmbus_get_adapter(dev_priv, hdmi->ddc_bus);
	enum drm_dp_dual_mode_type type = drm_dp_dual_mode_detect(&dev_priv->drm, adapter);

	/*
	 * Type 1 DVI adaptors are not required to implement any
	 * registers, so we can't always detect their presence.
	 * Ideally we should be able to check the state of the
	 * CONFIG1 pin, but no such luck on our hardware.
	 *
	 * The only method left to us is to check the VBT to see
	 * if the port is a dual mode capable DP port. But let's
	 * only do that when we sucesfully read the EDID, to avoid
	 * confusing log messages about DP dual mode adaptors when
	 * there's nothing connected to the port.
	 */
	if (type == DRM_DP_DUAL_MODE_UNKNOWN) {
		/* An overridden EDID imply that we want this port for testing.
		 * Make sure not to set limits for that port.
		 */
		if (has_edid && !connector->override_edid &&
		    intel_bios_is_port_dp_dual_mode(dev_priv, port)) {
			drm_dbg_kms(&dev_priv->drm,
				    "Assuming DP dual mode adaptor presence based on VBT\n");
			type = DRM_DP_DUAL_MODE_TYPE1_DVI;
		} else {
			type = DRM_DP_DUAL_MODE_NONE;
		}
	}

	if (type == DRM_DP_DUAL_MODE_NONE)
		return;

	hdmi->dp_dual_mode.type = type;
	hdmi->dp_dual_mode.max_tmds_clock =
		drm_dp_dual_mode_max_tmds_clock(&dev_priv->drm, type, adapter);

	drm_dbg_kms(&dev_priv->drm,
		    "DP dual mode adaptor (%s) detected (max TMDS clock: %d kHz)\n",
		    drm_dp_get_dual_mode_type_name(type),
		    hdmi->dp_dual_mode.max_tmds_clock);
}

static bool
intel_hdmi_set_edid(struct drm_connector *connector)
{
	struct drm_i915_private *dev_priv = to_i915(connector->dev);
	struct intel_hdmi *intel_hdmi = intel_attached_hdmi(to_intel_connector(connector));
	intel_wakeref_t wakeref;
	struct edid *edid;
	bool connected = false;
	struct i2c_adapter *i2c;

	wakeref = intel_display_power_get(dev_priv, POWER_DOMAIN_GMBUS);

	i2c = intel_gmbus_get_adapter(dev_priv, intel_hdmi->ddc_bus);

	edid = drm_get_edid(connector, i2c);

	if (!edid && !intel_gmbus_is_forced_bit(i2c)) {
		drm_dbg_kms(&dev_priv->drm,
			    "HDMI GMBUS EDID read failed, retry using GPIO bit-banging\n");
		intel_gmbus_force_bit(i2c, true);
		edid = drm_get_edid(connector, i2c);
		intel_gmbus_force_bit(i2c, false);
	}

	intel_hdmi_dp_dual_mode_detect(connector, edid != NULL);

	intel_display_power_put(dev_priv, POWER_DOMAIN_GMBUS, wakeref);

	to_intel_connector(connector)->detect_edid = edid;
	if (edid && edid->input & DRM_EDID_INPUT_DIGITAL) {
		intel_hdmi->has_audio = drm_detect_monitor_audio(edid);
		intel_hdmi->has_hdmi_sink = drm_detect_hdmi_monitor(edid);

		connected = true;
	}

	cec_notifier_set_phys_addr_from_edid(intel_hdmi->cec_notifier, edid);

	return connected;
}

static enum drm_connector_status
intel_hdmi_detect(struct drm_connector *connector, bool force)
{
	enum drm_connector_status status = connector_status_disconnected;
	struct drm_i915_private *dev_priv = to_i915(connector->dev);
	struct intel_hdmi *intel_hdmi = intel_attached_hdmi(to_intel_connector(connector));
	struct intel_encoder *encoder = &hdmi_to_dig_port(intel_hdmi)->base;
	intel_wakeref_t wakeref;

	drm_dbg_kms(&dev_priv->drm, "[CONNECTOR:%d:%s]\n",
		    connector->base.id, connector->name);

	if (!INTEL_DISPLAY_ENABLED(dev_priv))
		return connector_status_disconnected;

	wakeref = intel_display_power_get(dev_priv, POWER_DOMAIN_GMBUS);

	if (DISPLAY_VER(dev_priv) >= 11 &&
	    !intel_digital_port_connected(encoder))
		goto out;

	intel_hdmi_unset_edid(connector);

	if (intel_hdmi_set_edid(connector))
		status = connector_status_connected;

out:
	intel_display_power_put(dev_priv, POWER_DOMAIN_GMBUS, wakeref);

	if (status != connector_status_connected)
		cec_notifier_phys_addr_invalidate(intel_hdmi->cec_notifier);

	/*
	 * Make sure the refs for power wells enabled during detect are
	 * dropped to avoid a new detect cycle triggered by HPD polling.
	 */
	intel_display_power_flush_work(dev_priv);

	return status;
}

static void
intel_hdmi_force(struct drm_connector *connector)
{
	struct drm_i915_private *i915 = to_i915(connector->dev);

	drm_dbg_kms(&i915->drm, "[CONNECTOR:%d:%s]\n",
		    connector->base.id, connector->name);

	intel_hdmi_unset_edid(connector);

	if (connector->status != connector_status_connected)
		return;

	intel_hdmi_set_edid(connector);
}

static int intel_hdmi_get_modes(struct drm_connector *connector)
{
	struct edid *edid;

	edid = to_intel_connector(connector)->detect_edid;
	if (edid == NULL)
		return 0;

	return intel_connector_update_modes(connector, edid);
}

static struct i2c_adapter *
intel_hdmi_get_i2c_adapter(struct drm_connector *connector)
{
	struct drm_i915_private *dev_priv = to_i915(connector->dev);
	struct intel_hdmi *intel_hdmi = intel_attached_hdmi(to_intel_connector(connector));

	return intel_gmbus_get_adapter(dev_priv, intel_hdmi->ddc_bus);
}

static void intel_hdmi_create_i2c_symlink(struct drm_connector *connector)
{
	struct drm_i915_private *i915 = to_i915(connector->dev);
	struct i2c_adapter *adapter = intel_hdmi_get_i2c_adapter(connector);
	struct kobject *i2c_kobj = &adapter->dev.kobj;
	struct kobject *connector_kobj = &connector->kdev->kobj;
	int ret;

	ret = sysfs_create_link(connector_kobj, i2c_kobj, i2c_kobj->name);
	if (ret)
		drm_err(&i915->drm, "Failed to create i2c symlink (%d)\n", ret);
}

static void intel_hdmi_remove_i2c_symlink(struct drm_connector *connector)
{
	struct i2c_adapter *adapter = intel_hdmi_get_i2c_adapter(connector);
	struct kobject *i2c_kobj = &adapter->dev.kobj;
	struct kobject *connector_kobj = &connector->kdev->kobj;

	sysfs_remove_link(connector_kobj, i2c_kobj->name);
}

static int
intel_hdmi_connector_register(struct drm_connector *connector)
{
	int ret;

	ret = intel_connector_register(connector);
	if (ret)
		return ret;

	intel_hdmi_create_i2c_symlink(connector);

	return ret;
}

static void intel_hdmi_connector_unregister(struct drm_connector *connector)
{
	struct cec_notifier *n = intel_attached_hdmi(to_intel_connector(connector))->cec_notifier;

	cec_notifier_conn_unregister(n);

	intel_hdmi_remove_i2c_symlink(connector);
	intel_connector_unregister(connector);
}

static const struct drm_connector_funcs intel_hdmi_connector_funcs = {
	.detect = intel_hdmi_detect,
	.force = intel_hdmi_force,
	.fill_modes = drm_helper_probe_single_connector_modes,
	.atomic_get_property = intel_digital_connector_atomic_get_property,
	.atomic_set_property = intel_digital_connector_atomic_set_property,
	.late_register = intel_hdmi_connector_register,
	.early_unregister = intel_hdmi_connector_unregister,
	.destroy = intel_connector_destroy,
	.atomic_destroy_state = drm_atomic_helper_connector_destroy_state,
	.atomic_duplicate_state = intel_digital_connector_duplicate_state,
};

static const struct drm_connector_helper_funcs intel_hdmi_connector_helper_funcs = {
	.get_modes = intel_hdmi_get_modes,
	.mode_valid = intel_hdmi_mode_valid,
	.atomic_check = intel_digital_connector_atomic_check,
};

static void
intel_hdmi_add_properties(struct intel_hdmi *intel_hdmi, struct drm_connector *connector)
{
	struct drm_i915_private *dev_priv = to_i915(connector->dev);

	intel_attach_force_audio_property(connector);
	intel_attach_broadcast_rgb_property(connector);
	intel_attach_aspect_ratio_property(connector);

	intel_attach_hdmi_colorspace_property(connector);
	drm_connector_attach_content_type_property(connector);

	if (DISPLAY_VER(dev_priv) >= 10)
		drm_connector_attach_hdr_output_metadata_property(connector);

	if (!HAS_GMCH(dev_priv))
		drm_connector_attach_max_bpc_property(connector, 8, 12);
}

/*
 * intel_hdmi_handle_sink_scrambling: handle sink scrambling/clock ratio setup
 * @encoder: intel_encoder
 * @connector: drm_connector
 * @high_tmds_clock_ratio = bool to indicate if the function needs to set
 *  or reset the high tmds clock ratio for scrambling
 * @scrambling: bool to Indicate if the function needs to set or reset
 *  sink scrambling
 *
 * This function handles scrambling on HDMI 2.0 capable sinks.
 * If required clock rate is > 340 Mhz && scrambling is supported by sink
 * it enables scrambling. This should be called before enabling the HDMI
 * 2.0 port, as the sink can choose to disable the scrambling if it doesn't
 * detect a scrambled clock within 100 ms.
 *
 * Returns:
 * True on success, false on failure.
 */
bool intel_hdmi_handle_sink_scrambling(struct intel_encoder *encoder,
				       struct drm_connector *connector,
				       bool high_tmds_clock_ratio,
				       bool scrambling)
{
	struct drm_i915_private *dev_priv = to_i915(encoder->base.dev);
	struct intel_hdmi *intel_hdmi = enc_to_intel_hdmi(encoder);
	struct drm_scrambling *sink_scrambling =
		&connector->display_info.hdmi.scdc.scrambling;
	struct i2c_adapter *adapter =
		intel_gmbus_get_adapter(dev_priv, intel_hdmi->ddc_bus);

	if (!sink_scrambling->supported)
		return true;

	drm_dbg_kms(&dev_priv->drm,
		    "[CONNECTOR:%d:%s] scrambling=%s, TMDS bit clock ratio=1/%d\n",
		    connector->base.id, connector->name,
		    yesno(scrambling), high_tmds_clock_ratio ? 40 : 10);

	/* Set TMDS bit clock ratio to 1/40 or 1/10, and enable/disable scrambling */
	return drm_scdc_set_high_tmds_clock_ratio(adapter,
						  high_tmds_clock_ratio) &&
		drm_scdc_set_scrambling(adapter, scrambling);
}

static u8 chv_port_to_ddc_pin(struct drm_i915_private *dev_priv, enum port port)
{
	u8 ddc_pin;

	switch (port) {
	case PORT_B:
		ddc_pin = GMBUS_PIN_DPB;
		break;
	case PORT_C:
		ddc_pin = GMBUS_PIN_DPC;
		break;
	case PORT_D:
		ddc_pin = GMBUS_PIN_DPD_CHV;
		break;
	default:
		MISSING_CASE(port);
		ddc_pin = GMBUS_PIN_DPB;
		break;
	}
	return ddc_pin;
}

static u8 bxt_port_to_ddc_pin(struct drm_i915_private *dev_priv, enum port port)
{
	u8 ddc_pin;

	switch (port) {
	case PORT_B:
		ddc_pin = GMBUS_PIN_1_BXT;
		break;
	case PORT_C:
		ddc_pin = GMBUS_PIN_2_BXT;
		break;
	default:
		MISSING_CASE(port);
		ddc_pin = GMBUS_PIN_1_BXT;
		break;
	}
	return ddc_pin;
}

static u8 cnp_port_to_ddc_pin(struct drm_i915_private *dev_priv,
			      enum port port)
{
	u8 ddc_pin;

	switch (port) {
	case PORT_B:
		ddc_pin = GMBUS_PIN_1_BXT;
		break;
	case PORT_C:
		ddc_pin = GMBUS_PIN_2_BXT;
		break;
	case PORT_D:
		ddc_pin = GMBUS_PIN_4_CNP;
		break;
	case PORT_F:
		ddc_pin = GMBUS_PIN_3_BXT;
		break;
	default:
		MISSING_CASE(port);
		ddc_pin = GMBUS_PIN_1_BXT;
		break;
	}
	return ddc_pin;
}

static u8 icl_port_to_ddc_pin(struct drm_i915_private *dev_priv, enum port port)
{
	enum phy phy = intel_port_to_phy(dev_priv, port);

	if (intel_phy_is_combo(dev_priv, phy))
		return GMBUS_PIN_1_BXT + port;
	else if (intel_phy_is_tc(dev_priv, phy))
		return GMBUS_PIN_9_TC1_ICP + intel_port_to_tc(dev_priv, port);

	drm_WARN(&dev_priv->drm, 1, "Unknown port:%c\n", port_name(port));
	return GMBUS_PIN_2_BXT;
}

static u8 mcc_port_to_ddc_pin(struct drm_i915_private *dev_priv, enum port port)
{
	enum phy phy = intel_port_to_phy(dev_priv, port);
	u8 ddc_pin;

	switch (phy) {
	case PHY_A:
		ddc_pin = GMBUS_PIN_1_BXT;
		break;
	case PHY_B:
		ddc_pin = GMBUS_PIN_2_BXT;
		break;
	case PHY_C:
		ddc_pin = GMBUS_PIN_9_TC1_ICP;
		break;
	default:
		MISSING_CASE(phy);
		ddc_pin = GMBUS_PIN_1_BXT;
		break;
	}
	return ddc_pin;
}

static u8 rkl_port_to_ddc_pin(struct drm_i915_private *dev_priv, enum port port)
{
	enum phy phy = intel_port_to_phy(dev_priv, port);

	WARN_ON(port == PORT_C);

	/*
	 * Pin mapping for RKL depends on which PCH is present.  With TGP, the
	 * final two outputs use type-c pins, even though they're actually
	 * combo outputs.  With CMP, the traditional DDI A-D pins are used for
	 * all outputs.
	 */
	if (INTEL_PCH_TYPE(dev_priv) >= PCH_TGP && phy >= PHY_C)
		return GMBUS_PIN_9_TC1_ICP + phy - PHY_C;

	return GMBUS_PIN_1_BXT + phy;
}

static u8 gen9bc_tgp_port_to_ddc_pin(struct drm_i915_private *i915, enum port port)
{
	enum phy phy = intel_port_to_phy(i915, port);

	drm_WARN_ON(&i915->drm, port == PORT_A);

	/*
	 * Pin mapping for GEN9 BC depends on which PCH is present.  With TGP,
	 * final two outputs use type-c pins, even though they're actually
	 * combo outputs.  With CMP, the traditional DDI A-D pins are used for
	 * all outputs.
	 */
	if (INTEL_PCH_TYPE(i915) >= PCH_TGP && phy >= PHY_C)
		return GMBUS_PIN_9_TC1_ICP + phy - PHY_C;

	return GMBUS_PIN_1_BXT + phy;
}

static u8 dg1_port_to_ddc_pin(struct drm_i915_private *dev_priv, enum port port)
{
	return intel_port_to_phy(dev_priv, port) + 1;
}

static u8 adls_port_to_ddc_pin(struct drm_i915_private *dev_priv, enum port port)
{
	enum phy phy = intel_port_to_phy(dev_priv, port);

	WARN_ON(port == PORT_B || port == PORT_C);

	/*
	 * Pin mapping for ADL-S requires TC pins for all combo phy outputs
	 * except first combo output.
	 */
	if (phy == PHY_A)
		return GMBUS_PIN_1_BXT;

	return GMBUS_PIN_9_TC1_ICP + phy - PHY_B;
}

static u8 g4x_port_to_ddc_pin(struct drm_i915_private *dev_priv,
			      enum port port)
{
	u8 ddc_pin;

	switch (port) {
	case PORT_B:
		ddc_pin = GMBUS_PIN_DPB;
		break;
	case PORT_C:
		ddc_pin = GMBUS_PIN_DPC;
		break;
	case PORT_D:
		ddc_pin = GMBUS_PIN_DPD;
		break;
	default:
		MISSING_CASE(port);
		ddc_pin = GMBUS_PIN_DPB;
		break;
	}
	return ddc_pin;
}

static u8 intel_hdmi_ddc_pin(struct intel_encoder *encoder)
{
	struct drm_i915_private *dev_priv = to_i915(encoder->base.dev);
	enum port port = encoder->port;
	u8 ddc_pin;

	ddc_pin = intel_bios_alternate_ddc_pin(encoder);
	if (ddc_pin) {
		drm_dbg_kms(&dev_priv->drm,
			    "Using DDC pin 0x%x for port %c (VBT)\n",
			    ddc_pin, port_name(port));
		return ddc_pin;
	}

	if (IS_ALDERLAKE_S(dev_priv))
		ddc_pin = adls_port_to_ddc_pin(dev_priv, port);
	else if (INTEL_PCH_TYPE(dev_priv) >= PCH_DG1)
		ddc_pin = dg1_port_to_ddc_pin(dev_priv, port);
	else if (IS_ROCKETLAKE(dev_priv))
		ddc_pin = rkl_port_to_ddc_pin(dev_priv, port);
	else if (DISPLAY_VER(dev_priv) == 9 && HAS_PCH_TGP(dev_priv))
		ddc_pin = gen9bc_tgp_port_to_ddc_pin(dev_priv, port);
	else if (HAS_PCH_MCC(dev_priv))
		ddc_pin = mcc_port_to_ddc_pin(dev_priv, port);
	else if (INTEL_PCH_TYPE(dev_priv) >= PCH_ICP)
		ddc_pin = icl_port_to_ddc_pin(dev_priv, port);
	else if (HAS_PCH_CNP(dev_priv))
		ddc_pin = cnp_port_to_ddc_pin(dev_priv, port);
	else if (IS_GEMINILAKE(dev_priv) || IS_BROXTON(dev_priv))
		ddc_pin = bxt_port_to_ddc_pin(dev_priv, port);
	else if (IS_CHERRYVIEW(dev_priv))
		ddc_pin = chv_port_to_ddc_pin(dev_priv, port);
	else
		ddc_pin = g4x_port_to_ddc_pin(dev_priv, port);

	drm_dbg_kms(&dev_priv->drm,
		    "Using DDC pin 0x%x for port %c (platform default)\n",
		    ddc_pin, port_name(port));

	return ddc_pin;
}

void intel_infoframe_init(struct intel_digital_port *dig_port)
{
	struct drm_i915_private *dev_priv =
		to_i915(dig_port->base.base.dev);

	if (IS_VALLEYVIEW(dev_priv) || IS_CHERRYVIEW(dev_priv)) {
		dig_port->write_infoframe = vlv_write_infoframe;
		dig_port->read_infoframe = vlv_read_infoframe;
		dig_port->set_infoframes = vlv_set_infoframes;
		dig_port->infoframes_enabled = vlv_infoframes_enabled;
	} else if (IS_G4X(dev_priv)) {
		dig_port->write_infoframe = g4x_write_infoframe;
		dig_port->read_infoframe = g4x_read_infoframe;
		dig_port->set_infoframes = g4x_set_infoframes;
		dig_port->infoframes_enabled = g4x_infoframes_enabled;
	} else if (HAS_DDI(dev_priv)) {
		if (intel_bios_is_lspcon_present(dev_priv, dig_port->base.port)) {
			dig_port->write_infoframe = lspcon_write_infoframe;
			dig_port->read_infoframe = lspcon_read_infoframe;
			dig_port->set_infoframes = lspcon_set_infoframes;
			dig_port->infoframes_enabled = lspcon_infoframes_enabled;
		} else {
			dig_port->write_infoframe = hsw_write_infoframe;
			dig_port->read_infoframe = hsw_read_infoframe;
			dig_port->set_infoframes = hsw_set_infoframes;
			dig_port->infoframes_enabled = hsw_infoframes_enabled;
		}
	} else if (HAS_PCH_IBX(dev_priv)) {
		dig_port->write_infoframe = ibx_write_infoframe;
		dig_port->read_infoframe = ibx_read_infoframe;
		dig_port->set_infoframes = ibx_set_infoframes;
		dig_port->infoframes_enabled = ibx_infoframes_enabled;
	} else {
		dig_port->write_infoframe = cpt_write_infoframe;
		dig_port->read_infoframe = cpt_read_infoframe;
		dig_port->set_infoframes = cpt_set_infoframes;
		dig_port->infoframes_enabled = cpt_infoframes_enabled;
	}
}

void intel_hdmi_init_connector(struct intel_digital_port *dig_port,
			       struct intel_connector *intel_connector)
{
	struct drm_connector *connector = &intel_connector->base;
	struct intel_hdmi *intel_hdmi = &dig_port->hdmi;
	struct intel_encoder *intel_encoder = &dig_port->base;
	struct drm_device *dev = intel_encoder->base.dev;
	struct drm_i915_private *dev_priv = to_i915(dev);
	struct i2c_adapter *ddc;
	enum port port = intel_encoder->port;
	struct cec_connector_info conn_info;

	drm_dbg_kms(&dev_priv->drm,
		    "Adding HDMI connector on [ENCODER:%d:%s]\n",
		    intel_encoder->base.base.id, intel_encoder->base.name);

	if (DISPLAY_VER(dev_priv) < 12 && drm_WARN_ON(dev, port == PORT_A))
		return;

	if (drm_WARN(dev, dig_port->max_lanes < 4,
		     "Not enough lanes (%d) for HDMI on [ENCODER:%d:%s]\n",
		     dig_port->max_lanes, intel_encoder->base.base.id,
		     intel_encoder->base.name))
		return;

	intel_hdmi->ddc_bus = intel_hdmi_ddc_pin(intel_encoder);
	ddc = intel_gmbus_get_adapter(dev_priv, intel_hdmi->ddc_bus);

	drm_connector_init_with_ddc(dev, connector,
				    &intel_hdmi_connector_funcs,
				    DRM_MODE_CONNECTOR_HDMIA,
				    ddc);
	drm_connector_helper_add(connector, &intel_hdmi_connector_helper_funcs);

	connector->interlace_allowed = 1;
	connector->doublescan_allowed = 0;
	connector->stereo_allowed = 1;

	if (DISPLAY_VER(dev_priv) >= 10)
		connector->ycbcr_420_allowed = true;

	intel_connector->polled = DRM_CONNECTOR_POLL_HPD;

	if (HAS_DDI(dev_priv))
		intel_connector->get_hw_state = intel_ddi_connector_get_hw_state;
	else
		intel_connector->get_hw_state = intel_connector_get_hw_state;

	intel_hdmi_add_properties(intel_hdmi, connector);

	intel_connector_attach_encoder(intel_connector, intel_encoder);
	intel_hdmi->attached_connector = intel_connector;

	if (is_hdcp_supported(dev_priv, port)) {
		int ret = intel_hdcp_init(intel_connector, dig_port,
					  &intel_hdmi_hdcp_shim);
		if (ret)
			drm_dbg_kms(&dev_priv->drm,
				    "HDCP init failed, skipping.\n");
	}

	/* For G4X desktop chip, PEG_BAND_GAP_DATA 3:0 must first be written
	 * 0xd.  Failure to do so will result in spurious interrupts being
	 * generated on the port when a cable is not attached.
	 */
	if (IS_G45(dev_priv)) {
		u32 temp = intel_de_read(dev_priv, PEG_BAND_GAP_DATA);
		intel_de_write(dev_priv, PEG_BAND_GAP_DATA,
		               (temp & ~0xf) | 0xd);
	}

	cec_fill_conn_info_from_drm(&conn_info, connector);

	intel_hdmi->cec_notifier =
		cec_notifier_conn_register(dev->dev, port_identifier(port),
					   &conn_info);
	if (!intel_hdmi->cec_notifier)
		drm_dbg_kms(&dev_priv->drm, "CEC notifier get failed\n");
}

/*
 * intel_hdmi_dsc_get_slice_height - get the dsc slice_height
 * @vactive: Vactive of a display mode
 *
 * @return: appropriate dsc slice height for a given mode.
 */
int intel_hdmi_dsc_get_slice_height(int vactive)
{
	int slice_height;

	/*
	 * Slice Height determination : HDMI2.1 Section 7.7.5.2
	 * Select smallest slice height >=96, that results in a valid PPS and
	 * requires minimum padding lines required for final slice.
	 *
	 * Assumption : Vactive is even.
	 */
	for (slice_height = 96; slice_height <= vactive; slice_height += 2)
		if (vactive % slice_height == 0)
			return slice_height;

	return 0;
}

/*
 * intel_hdmi_dsc_get_num_slices - get no. of dsc slices based on dsc encoder
 * and dsc decoder capabilities
 *
 * @crtc_state: intel crtc_state
 * @src_max_slices: maximum slices supported by the DSC encoder
 * @src_max_slice_width: maximum slice width supported by DSC encoder
 * @hdmi_max_slices: maximum slices supported by sink DSC decoder
 * @hdmi_throughput: maximum clock per slice (MHz) supported by HDMI sink
 *
 * @return: num of dsc slices that can be supported by the dsc encoder
 * and decoder.
 */
int
intel_hdmi_dsc_get_num_slices(const struct intel_crtc_state *crtc_state,
			      int src_max_slices, int src_max_slice_width,
			      int hdmi_max_slices, int hdmi_throughput)
{
/* Pixel rates in KPixels/sec */
#define HDMI_DSC_PEAK_PIXEL_RATE		2720000
/*
 * Rates at which the source and sink are required to process pixels in each
 * slice, can be two levels: either atleast 340000KHz or atleast 40000KHz.
 */
#define HDMI_DSC_MAX_ENC_THROUGHPUT_0		340000
#define HDMI_DSC_MAX_ENC_THROUGHPUT_1		400000

/* Spec limits the slice width to 2720 pixels */
#define MAX_HDMI_SLICE_WIDTH			2720
	int kslice_adjust;
	int adjusted_clk_khz;
	int min_slices;
	int target_slices;
	int max_throughput; /* max clock freq. in khz per slice */
	int max_slice_width;
	int slice_width;
	int pixel_clock = crtc_state->hw.adjusted_mode.crtc_clock;

	if (!hdmi_throughput)
		return 0;

	/*
	 * Slice Width determination : HDMI2.1 Section 7.7.5.1
	 * kslice_adjust factor for 4:2:0, and 4:2:2 formats is 0.5, where as
	 * for 4:4:4 is 1.0. Multiplying these factors by 10 and later
	 * dividing adjusted clock value by 10.
	 */
	if (crtc_state->output_format == INTEL_OUTPUT_FORMAT_YCBCR444 ||
	    crtc_state->output_format == INTEL_OUTPUT_FORMAT_RGB)
		kslice_adjust = 10;
	else
		kslice_adjust = 5;

	/*
	 * As per spec, the rate at which the source and the sink process
	 * the pixels per slice are at two levels: atleast 340Mhz or 400Mhz.
	 * This depends upon the pixel clock rate and output formats
	 * (kslice adjust).
	 * If pixel clock * kslice adjust >= 2720MHz slices can be processed
	 * at max 340MHz, otherwise they can be processed at max 400MHz.
	 */

	adjusted_clk_khz = DIV_ROUND_UP(kslice_adjust * pixel_clock, 10);

	if (adjusted_clk_khz <= HDMI_DSC_PEAK_PIXEL_RATE)
		max_throughput = HDMI_DSC_MAX_ENC_THROUGHPUT_0;
	else
		max_throughput = HDMI_DSC_MAX_ENC_THROUGHPUT_1;

	/*
	 * Taking into account the sink's capability for maximum
	 * clock per slice (in MHz) as read from HF-VSDB.
	 */
	max_throughput = min(max_throughput, hdmi_throughput * 1000);

	min_slices = DIV_ROUND_UP(adjusted_clk_khz, max_throughput);
	max_slice_width = min(MAX_HDMI_SLICE_WIDTH, src_max_slice_width);

	/*
	 * Keep on increasing the num of slices/line, starting from min_slices
	 * per line till we get such a number, for which the slice_width is
	 * just less than max_slice_width. The slices/line selected should be
	 * less than or equal to the max horizontal slices that the combination
	 * of PCON encoder and HDMI decoder can support.
	 */
	slice_width = max_slice_width;

	do {
		if (min_slices <= 1 && src_max_slices >= 1 && hdmi_max_slices >= 1)
			target_slices = 1;
		else if (min_slices <= 2 && src_max_slices >= 2 && hdmi_max_slices >= 2)
			target_slices = 2;
		else if (min_slices <= 4 && src_max_slices >= 4 && hdmi_max_slices >= 4)
			target_slices = 4;
		else if (min_slices <= 8 && src_max_slices >= 8 && hdmi_max_slices >= 8)
			target_slices = 8;
		else if (min_slices <= 12 && src_max_slices >= 12 && hdmi_max_slices >= 12)
			target_slices = 12;
		else if (min_slices <= 16 && src_max_slices >= 16 && hdmi_max_slices >= 16)
			target_slices = 16;
		else
			return 0;

		slice_width = DIV_ROUND_UP(crtc_state->hw.adjusted_mode.hdisplay, target_slices);
		if (slice_width >= max_slice_width)
			min_slices = target_slices + 1;
	} while (slice_width >= max_slice_width);

	return target_slices;
}

/*
 * intel_hdmi_dsc_get_bpp - get the appropriate compressed bits_per_pixel based on
 * source and sink capabilities.
 *
 * @src_fraction_bpp: fractional bpp supported by the source
 * @slice_width: dsc slice width supported by the source and sink
 * @num_slices: num of slices supported by the source and sink
 * @output_format: video output format
 * @hdmi_all_bpp: sink supports decoding of 1/16th bpp setting
 * @hdmi_max_chunk_bytes: max bytes in a line of chunks supported by sink
 *
 * @return: compressed bits_per_pixel in step of 1/16 of bits_per_pixel
 */
int
intel_hdmi_dsc_get_bpp(int src_fractional_bpp, int slice_width, int num_slices,
		       int output_format, bool hdmi_all_bpp,
		       int hdmi_max_chunk_bytes)
{
	int max_dsc_bpp, min_dsc_bpp;
	int target_bytes;
	bool bpp_found = false;
	int bpp_decrement_x16;
	int bpp_target;
	int bpp_target_x16;

	/*
	 * Get min bpp and max bpp as per Table 7.23, in HDMI2.1 spec
	 * Start with the max bpp and keep on decrementing with
	 * fractional bpp, if supported by PCON DSC encoder
	 *
	 * for each bpp we check if no of bytes can be supported by HDMI sink
	 */

	/* Assuming: bpc as 8*/
	if (output_format == INTEL_OUTPUT_FORMAT_YCBCR420) {
		min_dsc_bpp = 6;
		max_dsc_bpp = 3 * 4; /* 3*bpc/2 */
	} else if (output_format == INTEL_OUTPUT_FORMAT_YCBCR444 ||
		   output_format == INTEL_OUTPUT_FORMAT_RGB) {
		min_dsc_bpp = 8;
		max_dsc_bpp = 3 * 8; /* 3*bpc */
	} else {
		/* Assuming 4:2:2 encoding */
		min_dsc_bpp = 7;
		max_dsc_bpp = 2 * 8; /* 2*bpc */
	}

	/*
	 * Taking into account if all dsc_all_bpp supported by HDMI2.1 sink
	 * Section 7.7.34 : Source shall not enable compressed Video
	 * Transport with bpp_target settings above 12 bpp unless
	 * DSC_all_bpp is set to 1.
	 */
	if (!hdmi_all_bpp)
		max_dsc_bpp = min(max_dsc_bpp, 12);

	/*
	 * The Sink has a limit of compressed data in bytes for a scanline,
	 * as described in max_chunk_bytes field in HFVSDB block of edid.
	 * The no. of bytes depend on the target bits per pixel that the
	 * source configures. So we start with the max_bpp and calculate
	 * the target_chunk_bytes. We keep on decrementing the target_bpp,
	 * till we get the target_chunk_bytes just less than what the sink's
	 * max_chunk_bytes, or else till we reach the min_dsc_bpp.
	 *
	 * The decrement is according to the fractional support from PCON DSC
	 * encoder. For fractional BPP we use bpp_target as a multiple of 16.
	 *
	 * bpp_target_x16 = bpp_target * 16
	 * So we need to decrement by {1, 2, 4, 8, 16} for fractional bpps
	 * {1/16, 1/8, 1/4, 1/2, 1} respectively.
	 */

	bpp_target = max_dsc_bpp;

	/* src does not support fractional bpp implies decrement by 16 for bppx16 */
	if (!src_fractional_bpp)
		src_fractional_bpp = 1;
	bpp_decrement_x16 = DIV_ROUND_UP(16, src_fractional_bpp);
	bpp_target_x16 = (bpp_target * 16) - bpp_decrement_x16;

	while (bpp_target_x16 > (min_dsc_bpp * 16)) {
		int bpp;

		bpp = DIV_ROUND_UP(bpp_target_x16, 16);
		target_bytes = DIV_ROUND_UP((num_slices * slice_width * bpp), 8);
		if (target_bytes <= hdmi_max_chunk_bytes) {
			bpp_found = true;
			break;
		}
		bpp_target_x16 -= bpp_decrement_x16;
	}
	if (bpp_found)
		return bpp_target_x16;

	return 0;
}<|MERGE_RESOLUTION|>--- conflicted
+++ resolved
@@ -2209,11 +2209,7 @@
 		return ret;
 
 	if (pipe_config->output_format == INTEL_OUTPUT_FORMAT_YCBCR420) {
-<<<<<<< HEAD
-		ret = intel_pch_panel_fitting(pipe_config, conn_state);
-=======
 		ret = intel_panel_fitting(pipe_config, conn_state);
->>>>>>> df0cc57e
 		if (ret)
 			return ret;
 	}
