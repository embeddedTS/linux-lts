--- conflicted
+++ resolved
@@ -477,12 +477,18 @@
 {
 }
 
-<<<<<<< HEAD
 /* if we get transitioned to only one device, tak VGA back */
 static unsigned int radeon_vga_set_decode(void *cookie, bool state)
 {
 	struct radeon_device *rdev = cookie;
-=======
+	radeon_vga_set_state(rdev, state);
+	if (state)
+		return VGA_RSRC_LEGACY_IO | VGA_RSRC_LEGACY_MEM |
+		       VGA_RSRC_NORMAL_IO | VGA_RSRC_NORMAL_MEM;
+	else
+		return VGA_RSRC_NORMAL_IO | VGA_RSRC_NORMAL_MEM;
+}
+
 void radeon_agp_disable(struct radeon_device *rdev)
 {
 	rdev->flags &= ~RADEON_IS_AGP;
@@ -504,15 +510,7 @@
 		rdev->asic->gart_set_page = &r100_pci_gart_set_page;
 	}
 }
->>>>>>> d4ac6a05
-
-	radeon_vga_set_state(rdev, state);
-	if (state)
-		return VGA_RSRC_LEGACY_IO | VGA_RSRC_LEGACY_MEM |
-		       VGA_RSRC_NORMAL_IO | VGA_RSRC_NORMAL_MEM;
-	else
-		return VGA_RSRC_NORMAL_IO | VGA_RSRC_NORMAL_MEM;
-}
+
 /*
  * Radeon device.
  */
@@ -583,85 +581,16 @@
 	DRM_INFO("register mmio base: 0x%08X\n", (uint32_t)rdev->rmmio_base);
 	DRM_INFO("register mmio size: %u\n", (unsigned)rdev->rmmio_size);
 
-	r = radeon_init(rdev);
-	if (r)
-		return r;
-<<<<<<< HEAD
-	}
-
 	/* if we have > 1 VGA cards, then disable the radeon VGA resources */
 	r = vga_client_register(rdev->pdev, rdev, NULL, radeon_vga_set_decode);
 	if (r) {
 		return -EINVAL;
 	}
 
-	if (!rdev->new_init_path) {
-		/* Setup errata flags */
-		radeon_errata(rdev);
-		/* Initialize scratch registers */
-		radeon_scratch_init(rdev);
-		/* Initialize surface registers */
-		radeon_surface_init(rdev);
-
-		/* BIOS*/
-		if (!radeon_get_bios(rdev)) {
-			if (ASIC_IS_AVIVO(rdev))
-				return -EINVAL;
-		}
-		if (rdev->is_atom_bios) {
-			r = radeon_atombios_init(rdev);
-			if (r) {
-				return r;
-			}
-		} else {
-			r = radeon_combios_init(rdev);
-			if (r) {
-				return r;
-			}
-		}
-		/* Reset gpu before posting otherwise ATOM will enter infinite loop */
-		if (radeon_gpu_reset(rdev)) {
-			/* FIXME: what do we want to do here ? */
-		}
-		/* check if cards are posted or not */
-		if (!radeon_card_posted(rdev) && rdev->bios) {
-			DRM_INFO("GPU not posted. posting now...\n");
-			if (rdev->is_atom_bios) {
-				atom_asic_init(rdev->mode_info.atom_context);
-			} else {
-				radeon_combios_asic_init(rdev->ddev);
-			}
-		}
-		/* Get clock & vram information */
-		radeon_get_clock_info(rdev->ddev);
-		radeon_vram_info(rdev);
-		/* Initialize clocks */
-		r = radeon_clocks_init(rdev);
-		if (r) {
-			return r;
-		}
-
-		/* Initialize memory controller (also test AGP) */
-		r = radeon_mc_init(rdev);
-		if (r) {
-			return r;
-		}
-		/* Fence driver */
-		r = radeon_fence_driver_init(rdev);
-		if (r) {
-			return r;
-		}
-		r = radeon_irq_kms_init(rdev);
-		if (r) {
-			return r;
-		}
-		/* Memory manager */
-		r = radeon_object_init(rdev);
-		if (r) {
-			return r;
-		}
-		r = radeon_gpu_gart_init(rdev);
-=======
+	r = radeon_init(rdev);
+	if (r)
+		return r;
+
 	if (rdev->flags & RADEON_IS_AGP && !rdev->accel_working) {
 		/* Acceleration not working on AGP card try again
 		 * with fallback to PCI or PCIE GART
@@ -670,7 +599,6 @@
 		radeon_fini(rdev);
 		radeon_agp_disable(rdev);
 		r = radeon_init(rdev);
->>>>>>> d4ac6a05
 		if (r)
 			return r;
 	}
@@ -687,36 +615,8 @@
 {
 	DRM_INFO("radeon: finishing device.\n");
 	rdev->shutdown = true;
-	/* Order matter so becarefull if you rearrange anythings */
-<<<<<<< HEAD
-	if (!rdev->new_init_path) {
-		radeon_ib_pool_fini(rdev);
-		radeon_cp_fini(rdev);
-		radeon_wb_fini(rdev);
-		radeon_gpu_gart_fini(rdev);
-		radeon_gem_fini(rdev);
-		radeon_mc_fini(rdev);
-#if __OS_HAS_AGP
-		radeon_agp_fini(rdev);
-#endif
-		radeon_irq_kms_fini(rdev);
-		vga_client_register(rdev->pdev, NULL, NULL, NULL);
-		radeon_fence_driver_fini(rdev);
-		radeon_clocks_fini(rdev);
-		radeon_object_fini(rdev);
-		if (rdev->is_atom_bios) {
-			radeon_atombios_fini(rdev);
-		} else {
-			radeon_combios_fini(rdev);
-		}
-		kfree(rdev->bios);
-		rdev->bios = NULL;
-	} else {
-		radeon_fini(rdev);
-	}
-=======
 	radeon_fini(rdev);
->>>>>>> d4ac6a05
+	vga_client_register(rdev->pdev, NULL, NULL, NULL);
 	iounmap(rdev->rmmio);
 	rdev->rmmio = NULL;
 }
