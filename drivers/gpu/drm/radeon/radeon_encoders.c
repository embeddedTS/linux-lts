--- conflicted
+++ resolved
@@ -716,12 +716,6 @@
 
 	memset(&args, 0, sizeof(args));
 
-<<<<<<< HEAD
-	if (dig->dig_encoder)
-		index = GetIndexIntoMasterTable(COMMAND, DIG2EncoderControl);
-	else
-		index = GetIndexIntoMasterTable(COMMAND, DIG1EncoderControl);
-=======
 	if (ASIC_IS_DCE4(rdev))
 		index = GetIndexIntoMasterTable(COMMAND, DIGxEncoderControl);
 	else {
@@ -730,7 +724,6 @@
 		else
 			index = GetIndexIntoMasterTable(COMMAND, DIG1EncoderControl);
 	}
->>>>>>> 57d54889
 	num = dig->dig_encoder + 1;
 
 	atom_parse_cmd_header(rdev->mode_info.atom_context, index, &frev, &crev);
@@ -838,9 +831,6 @@
 		else
 			args.v1.usPixelClock = cpu_to_le16(radeon_encoder->pixel_clock / 10);
 	}
-<<<<<<< HEAD
-	if (ASIC_IS_DCE32(rdev)) {
-=======
 	if (ASIC_IS_DCE4(rdev)) {
 		if (is_dp)
 			args.v3.ucLaneNum = dig_connector->dp_lane_count;
@@ -889,7 +879,6 @@
 				args.v3.acConfig.fCoherentMode = 1;
 		}
 	} else if (ASIC_IS_DCE32(rdev)) {
->>>>>>> 57d54889
 		if (dig->dig_encoder == 1)
 			args.v2.acConfig.ucEncoderSel = 1;
 		if (dig_connector->linkb)
@@ -917,7 +906,6 @@
 				args.v2.acConfig.fCoherentMode = 1;
 		}
 	} else {
-
 		args.v1.ucConfig = ATOM_TRANSMITTER_CONFIG_CLKSRC_PPLL;
 
 		if (dig->dig_encoder)
@@ -1178,12 +1166,6 @@
 			case ENCODER_OBJECT_ID_INTERNAL_UNIPHY2:
 			case ENCODER_OBJECT_ID_INTERNAL_KLDSCP_LVTMA:
 				dig = radeon_encoder->enc_priv;
-<<<<<<< HEAD
-				if (dig->dig_encoder)
-					args.v2.ucEncoderID = ASIC_INT_DIG2_ENCODER_ID;
-				else
-					args.v2.ucEncoderID = ASIC_INT_DIG1_ENCODER_ID;
-=======
 				switch (dig->dig_encoder) {
 				case 0:
 					args.v2.ucEncoderID = ASIC_INT_DIG1_ENCODER_ID;
@@ -1204,7 +1186,6 @@
 					args.v2.ucEncoderID = ASIC_INT_DIG6_ENCODER_ID;
 					break;
 				}
->>>>>>> 57d54889
 				break;
 			case ENCODER_OBJECT_ID_INTERNAL_KLDSCP_DVO1:
 				args.v2.ucEncoderID = ASIC_INT_DVO_ENCODER_ID;
@@ -1278,8 +1259,6 @@
 	struct drm_encoder *test_encoder;
 	struct radeon_encoder_atom_dig *dig;
 	uint32_t dig_enc_in_use = 0;
-<<<<<<< HEAD
-=======
 
 	if (ASIC_IS_DCE4(rdev)) {
 		struct radeon_connector_atom_dig *dig_connector =
@@ -1307,7 +1286,6 @@
 		}
 	}
 
->>>>>>> 57d54889
 	/* on DCE32 and encoder can driver any block so just crtc id */
 	if (ASIC_IS_DCE32(rdev)) {
 		return radeon_crtc->crtc_id;
